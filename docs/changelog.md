# Changelog

## Unreleased

<<<<<<< HEAD
- Basic support for checking `Final` and for checking re-assignments
  to variables declared with a specific type (#505)
=======
- Correctly check the `self` argument to `@property` getters (#506)
>>>>>>> 345d3748
- Correctly track assignments of variables inside `try` blocks
  and inside `with` blocks that may suppress exceptions (#504)
- Support mappings that do not inherit from `collections.abc.Mapping`
  (#501)
- Improve type inference for calls to `set()`, `list()`, and
  `tuple()` with union arguments (#500)
- Remove special-cased signatured for `sorted()` (#498)
- Support type narrowing on `bool()` calls (#497)
- Support context managers that may suppress exceptions (#496)
- Fix type inference for `with` assignment targets on
  Python 3.7 and higher (#495)
- Fix bug where code after a `while` loop is considered
  unreachable if all `break` statements are inside of `if`
  statements (#494)
- Remove support for detecting properties that represent
  synchronous equivalents of asynq methods (#493)
- Enable exhaustive checking of enums and booleans (#492)
- Fix type narrowing in else branch if constraint is stored in a
  variable (#491)
- Fix incorrectly inferred `Never` return type for some function
  implementations (#490)
- Infer precise call signatures for `TypedDict` types (#487)
- Add mechanism to prevent crashes on objects
  with unusual `__getattr__` methods (#486)
- Infer callable signatures for objects with a
  `__getattr__` method (#485, #488)
- Do not treat attributes that raise an exception on access
  as nonexistent (#481)
- Improve detection of unhashable dict keys and set members (#469)
- The `in` and `not in` operators always return 
  booleans (#480)
- Allow `NotImplemented` to be returned from special
  methods that support it (#479)
- Fix bug affecting type compatibility between
  generics and literals (#474)
- Add support for `typing.Never` and `typing_extensions.Never` (#472)
- Add `inferred_any`, an extremely noisy error code
  that triggers whenever the type checker infers something as `Any` (#471)
- Optimize type compatibility checks on large unions (#469)
- Detect incorrect key types passed to `dict.__getitem__` (#468)
- Pick up the signature of `open()` from typeshed correctly (#463)
- Do not strip away generic parameters explicitly set to
  `Any` (#467)
- Fix bug that led to some overloaded calls incorrectly
  resolving to `Any` (#462)
- Support `__init__` and `__new__` signatures from typeshed (#430)
- Fix incorrect type inferred for indexing operations on
  subclasses of `list` and `tuple` (#461)
- Add plugin providing a precise type for `dict.get` calls (#460)
- Fix internal error when an `__eq__` method throws (#461)
- Fix handling of `async def` methods in stubs (#459)
- Treat Thrift enums as compatible with protocols that
  `int` is compatible with (#457)
- Assume that dataclasses have no dynamic attributes (#456)
- Treat Thrift enums as compatible with `int` (#455)
- Fix treatment of `TypeVar` with bounds or constraints
  as callables (#454)
- Improve `TypeVar` solution algorithm (#453)
- Cache decisions about whether classes implement protocols (#450)
- Fix application of multiple suggested changes per file
  when an earlier change has added or removed lines (#449)
- Treat `NoReturn` like `Any` in `**kwargs` calls (#446)
- Improve error messages for overloaded calls (#445)
- Infer `NoReturn` instead of `Any` for unreachable code (#443)
- Make `NoReturn` compatible with all other types (#442)
- Fix treatment of walrus operator in `and`, `or`, and `if/else`
  expressions (#441)
- Refactor `isinstance()` support (#440)
- Exclude `Any[unreachable]` from unified values (#439)
- Add support for `reveal_locals()` (#436)
- Add support for `assert_error()` (#435)
- Add support for `assert_type()` (#434)
- `reveal_type()` and `dump_value()` now return their argument,
  the anticipated behavior for `typing.reveal_type()` in Python
  3.11 (#433)
- Fix return type of async generator functions (#431)
- Type check function decorators (#428)
- Handle `NoReturn` in `async def` functions (#427)
- Support PEP 673 (`typing_extensions.Self`) (#423)
- Updates for compatibility with recent changes in typeshed (#421):
  - Fix override compatibility check for unknown callables 
  - Fix usage of removed type `_typeshed.SupportsLessThan`
- Remove old configuration abstraction (#414)

## Version 0.6.0 (January 12, 2022)

Release highlights:
- Support for configuration through `pyproject.toml`. The old
  configuration mechanism will be removed in the next release.
- Support for experimental new type evaluation mechanism, providing
  a more powerful replacement for overloads.
- Support for suggesting annotations for unannotated code.

Full changelog:
- Support generic type evaluators (#409)
- Implement return annotation behavior for type evaluation
  functions (#408)
- Support `extend_config` option in `pyproject.toml` (#407)
- Remove the old method return type check. Use the new
  `incompatible_override` check instead (#404)
- Migrate remaining config options to new abstraction (#403)
- Fix stub classes with references to themselves in their
  base classes, such as `os._ScandirIterator` in typeshed (#402)
- Fix type narrowing on the `else` case of `issubclass()`
  (#401)
- Fix indexing a list with an index typed as a
  `TypeVar` (#400)
- Fix "This function should have an @asynq() decorator"
  false positive on lambdas (#399)
- Fix compatibility between Union and Annotated (#397)
- Fix potential incorrect inferred return value for
  unannotated functions (#396)
- Fix compatibility between Thrift enums and TypeVars (#394)
- Fix accessing attributes on Unions nested within
  Annotated (#393)
- Fix interaction of `register_error_code()` with new
  configuration mechanism (#391)
- Check against invalid `Signature` objects and prepare
  for refactoring `Signature` compatibility logic (#390)
- Treat `int` and `float` as compatible with `complex`,
  as specified in PEP 484 (#389)
- Do not error on boolean operations on values typed
  as `object` (#388)
- Support type narrowing on enum types and `bool`
  in `match` statements (#387)
- Support some imports from stub-only modules (#386)
- Support type evaluation functions in stubs (#386)
- Support `TypedDict` in stubs (#386)
- Support `TypeAlias` (PEP 612) (#386)
- Small improvements to `ParamSpec` support (#385)
- Allow `CustomCheck` to customize what values
  a value can be assigned to (#383)
- Fix incorrect inference of `self` argument on
  some nested methods (#382)
- Fix compatibility between `Callable` and `Annotated`
  (#381)
- Fix inference for nested `async def` functions (#380)
- Fix usage of type variables in function parameters
  with defaults (#378)
- Support the Python 3.10 `match` statement (#376)
- Support the walrus (`:=`) operator (#375)
- Initial support for proposed new "type evaluation"
  mechanism (#374, #379, #384, #410)
- Create command-line options for each config option (#373)
- Overhaul treatment of function definitions (#372)
  - Support positional-only arguments
  - Infer more precise types for lambda functions
  - Infer more precise types for nested functions
  - Refactor related code
- Add check for incompatible overrides in child classes
  (#371)
- Add `pyanalyze.extensions.NoReturnGuard` (#370)
- Infer call signatures for `Type[X]` (#369)
- Support configuration in a `pyproject.toml` file (#368)
- Require `typeshed_client` 2.0 (#361)
- Add JSON output for integrating pyanalyze's output with other
  tools (#360)
- Add check that suggests parameter and return types for untyped
  functions, using the new `suggested_parameter_type` and
  `suggested_return_type` codes (#358, #359, #364)
- Extract constraints from multi-comparisons (`a < b < c`) (#354)
- Support positional-only arguments with the `__` prefix
  outside of stubs (#353)
- Add basic support for `ParamSpec` (#352)
- Fix error on use of `AbstractAsyncContextManager` (#350)
- Check `with` and `async with` statements (#344)
- Improve type compatibility between generics and literals (#346)
- Infer signatures for method wrapper objects (bound methods
  of builtin types) (#345)
- Allow storing type narrowing constraints in variables (#343)
- The first argument to `__new__` and `__init_subclass__`
  does not need to be `self` (#342)
- Drop dependencies on `attrs` and `mypy_extensions` (#341)
- Correct location of error for incompatible parameter (#339)

## Version 0.5.0 (December 12, 2021)

- Recognize code following an infinite while loop as unreachable (#337)
- Recognize overloaded functions in stubs (#325)
- Fix handling of classes in stubs that have an incorrect `__qualname__`
  at runtime (#336)
- Fix type compatibility with generic functions (#335)
- Support function calls in annotations (#334)
- Better support for `TypeVar` bounds and constraints in stubs (#333)
- Improve type checking of `dict.update` and `dict.copy` (#328)
- Improve support for complex type aliases in stubs
  (#331)
- Limit special case for `Literal` callables to
  functions, not any callable (#329)
- Support for constants in stubs that do not exist
  at runtime (#330)
- Fix detection of PEP 604 union types in stubs (#327)
- Support literals over negative numbers in stubs
  and stringified annotations (#326)
- Improved overload matching algorithm (#321) (#324)
- Support runtime overloaded functions with `pyanalyze.extensions.overload` (#318)
- Internal support for overloaded functions (#316)
- Support `TypeVar` bounds and constraints (#315)
- Improve error messages involving concrete dictionary and sequence values (#312)
- More precise type inference for dict literals (#312)
- Support `AsynqCallable` with no arguments as an annotation (#314)
- Support iteration over old-style iterables providing only `__getitem__` (#313)
- Add support for runtime Protocols (#311)
- Stop inferring `Any` for non-runtime checkable Protocols on Python 3.6 and 3.7 (#310)
- Fix false positive where `multiprocessing.Pool.map_async`
  was identified as an asynq method (#306)
- Fix handling of nested classes (#305)
- Support Protocols for runtime types that are also defined in stubs (#297) (#307)
- Better detect signatures of methods in stub files (#304)
- Improve handling of positional-only arguments in stub files (#303)
- Fix bug where pyanalyze incorrectly inferred that an attribute always exists (#302)
- Fix compatibility of signatures with extra parameters (#301)
- Enhance `reveal_type()` output for `UnboundMethodValue` (#300)
- Fix handling of `async for` (#298)
- Add support for stub-only Protocols (#295)
- Basic support for stub-only types (#290)
- Require `typing_inspect>=0.7.0` (#290)
- Improve type checking of `raise` statements (#289)
- Support `Final` with arguments and `ClassVar` without arguments (#284)
- Add `pyanalyze.extensions.NoAny` (#283)
- Overhaul documentation (#282)
- Type check calls with `*args` or `**kwargs` (#275)
- Infer more precise types for comprehensions over known iterables (#279)
- Add impl function for `list.__iadd__` (`+=`) (#280)
- Simplify some overly complex types to improve performance (#280)
- Detect usage of implicitly reexported names (#271)
- Improve type inference for iterables (#277)
- Fix bug in type narrowing for `in`/`not in` (#277)
- Changes affecting consumers of `Value` objects:
  - All `Value` objects are now expected to be hashable.
  - `DictIncompleteValue` and `AnnotatedValue` use tuples instead of lists internally.
  - `DictIncompleteValue` now stores a sequence of `KVPair` object instead
    of just key-value pairs, enabling more granular information.
  - The type of a `TypedValue` may now be a string

## Version 0.4.0 (November 18, 2021)

- Support and test Python 3.10. Note that new features are not necessarily
  supported.
- Support PEP 655 (`typing_extensions.Required` and `NotRequired`)
- Improve detection of missing return statements
- Improve detection of suspicious boolean conditions
- The return type of calls with `*args` or `**kwargs` is now inferred
  correctly. The arguments are still not typechecked.
- Fix bug affecting type compatibility between literals and generics
- Improve type narrowing on the `in`/`not in` operator
- Improve type checking for format strings
- Add the `pyanalyze.value.AnyValue` class, replacing `pyanalyze.value.UNRESOLVED_VALUE`
- Improve formatting for `Union` types in errors
- Fix bug affecting type compatibility between types and literals
- Support `total=False` in `TypedDict`
- Deal with typeshed changes in `typeshed_client` 1.1.2
- Better type checking for `list` and `tuple.__getitem__`
- Improve type narrowing on the `==`/`!=` operator
- Reduce usage of `VariableNameValue`
- Improve `TypeVar` inference procedure
- Add support for constraints on the type of `self`, including if it has a union type
- Detect undefined `enum.Enum` members
- Improve handling of `Annotated`
- Add `pyanalyze.extensions.CustomCheck`
- Add `pyanalyze.extensions.ExternalType`
- If you have code dealing with `Value` objects, note that there are several changes:
  - The `UnresolvedValue` class was renamed to `AnyValue`.
  - `value is UNRESOLVED_VALUE` will no longer be reliable. Use `isinstance(value, AnyValue)` instead.
  - `TypedDictValue` now stores whether each key is required or not in its `items` dictionary.
  - `UnboundMethodValue` now stores a `Composite` object instead of a `Value` object, and has a new
    `typevars` field.
  - There is a new `KnownValueWithTypeVars` class, but it should not be relevant to most use cases.

## Version 0.3.1 (August 11, 2021)

- Exit with a non-zero exit code when errors occur
  (contributed by C.A.M. Gerlach)
- Type check the working directory if no command-line arguments
  are given (contributed by C.A.M. Gerlach)

## Version 0.3.0 (August 1, 2021)

- Type check calls on Unions properly
- Add `pyanalyze` executable
- Add `--enable-all` and `--disable-all` flags
  (contributed by C.A.M. Gerlach)
- Bug fixes

## Version 0.2.0 (May 17, 2021)

- Drop support for Python 2 and 3.5
- Improve unused object finder
- Add support for `TypeVar`
- Add support for `Callable`
- Add `pyanalyze.extensions`
- Add `pyanalyze.ast_annotator`
- Numerous other bug fixes and improvements

## Version 0.1.0 (May 29, 2020)

- Initial public release<|MERGE_RESOLUTION|>--- conflicted
+++ resolved
@@ -2,12 +2,9 @@
 
 ## Unreleased
 
-<<<<<<< HEAD
 - Basic support for checking `Final` and for checking re-assignments
   to variables declared with a specific type (#505)
-=======
 - Correctly check the `self` argument to `@property` getters (#506)
->>>>>>> 345d3748
 - Correctly track assignments of variables inside `try` blocks
   and inside `with` blocks that may suppress exceptions (#504)
 - Support mappings that do not inherit from `collections.abc.Mapping`
