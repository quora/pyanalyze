--- conflicted
+++ resolved
@@ -2,11 +2,8 @@
 
 ## Unreleased
 
-<<<<<<< HEAD
 - Add option to disable all error codes (#659)
-=======
 - Add hacky fix for bugs with hashability on type objects (#689)
->>>>>>> d5263942
 - Show an error on calls to `typing.Any` (#688)
 - Add command-line option `-c`/`--code` to typecheck code from
   the command line (#685)
