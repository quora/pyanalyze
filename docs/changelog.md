# Changelog

## Unreleased

<<<<<<< HEAD
- Fix bug where code after a `while` loop is considered
  unreachable if all `break` statements are inside of `if`
  statements (#482)
=======
- Remove support for detecting properties that represent
  synchronous equivalents of asynq methods (#493)
- Enable exhaustive checking of enums and booleans (#492)
- Fix type narrowing in else branch if constraint is stored in a
  variable (#491)
- Fix incorrectly inferred `Never` return type for some function
  implementations (#490)
- Infer precise call signatures for `TypedDict` types (#487)
- Add mechanism to prevent crashes on objects
  with unusual `__getattr__` methods (#486)
- Infer callable signatures for objects with a
  `__getattr__` method (#485, #488)
>>>>>>> 2a25a691
- Do not treat attributes that raise an exception on access
  as nonexistent (#481)
- Improve detection of unhashable dict keys and set members (#469)
- The `in` and `not in` operators always return 
  booleans (#480)
- Allow `NotImplemented` to be returned from special
  methods that support it (#479)
- Fix bug affecting type compatibility between
  generics and literals (#474)
- Add support for `typing.Never` and `typing_extensions.Never` (#472)
- Add `inferred_any`, an extremely noisy error code
  that triggers whenever the type checker infers something as `Any` (#471)
- Optimize type compatibility checks on large unions (#469)
- Detect incorrect key types passed to `dict.__getitem__` (#468)
- Pick up the signature of `open()` from typeshed correctly (#463)
- Do not strip away generic parameters explicitly set to
  `Any` (#467)
- Fix bug that led to some overloaded calls incorrectly
  resolving to `Any` (#462)
- Support `__init__` and `__new__` signatures from typeshed (#430)
- Fix incorrect type inferred for indexing operations on
  subclasses of `list` and `tuple` (#461)
- Add plugin providing a precise type for `dict.get` calls (#460)
- Fix internal error when an `__eq__` method throws (#461)
- Fix handling of `async def` methods in stubs (#459)
- Treat Thrift enums as compatible with protocols that
  `int` is compatible with (#457)
- Assume that dataclasses have no dynamic attributes (#456)
- Treat Thrift enums as compatible with `int` (#455)
- Fix treatment of `TypeVar` with bounds or constraints
  as callables (#454)
- Improve `TypeVar` solution algorithm (#453)
- Cache decisions about whether classes implement protocols (#450)
- Fix application of multiple suggested changes per file
  when an earlier change has added or removed lines (#449)
- Treat `NoReturn` like `Any` in `**kwargs` calls (#446)
- Improve error messages for overloaded calls (#445)
- Infer `NoReturn` instead of `Any` for unreachable code (#443)
- Make `NoReturn` compatible with all other types (#442)
- Fix treatment of walrus operator in `and`, `or`, and `if/else`
  expressions (#441)
- Refactor `isinstance()` support (#440)
- Exclude `Any[unreachable]` from unified values (#439)
- Add support for `reveal_locals()` (#436)
- Add support for `assert_error()` (#435)
- Add support for `assert_type()` (#434)
- `reveal_type()` and `dump_value()` now return their argument,
  the anticipated behavior for `typing.reveal_type()` in Python
  3.11 (#433)
- Fix return type of async generator functions (#431)
- Type check function decorators (#428)
- Handle `NoReturn` in `async def` functions (#427)
- Support PEP 673 (`typing_extensions.Self`) (#423)
- Updates for compatibility with recent changes in typeshed (#421):
  - Fix override compatibility check for unknown callables 
  - Fix usage of removed type `_typeshed.SupportsLessThan`
- Remove old configuration abstraction (#414)

## Version 0.6.0 (January 12, 2022)

Release highlights:
- Support for configuration through `pyproject.toml`. The old
  configuration mechanism will be removed in the next release.
- Support for experimental new type evaluation mechanism, providing
  a more powerful replacement for overloads.
- Support for suggesting annotations for unannotated code.

Full changelog:
- Support generic type evaluators (#409)
- Implement return annotation behavior for type evaluation
  functions (#408)
- Support `extend_config` option in `pyproject.toml` (#407)
- Remove the old method return type check. Use the new
  `incompatible_override` check instead (#404)
- Migrate remaining config options to new abstraction (#403)
- Fix stub classes with references to themselves in their
  base classes, such as `os._ScandirIterator` in typeshed (#402)
- Fix type narrowing on the `else` case of `issubclass()`
  (#401)
- Fix indexing a list with an index typed as a
  `TypeVar` (#400)
- Fix "This function should have an @asynq() decorator"
  false positive on lambdas (#399)
- Fix compatibility between Union and Annotated (#397)
- Fix potential incorrect inferred return value for
  unannotated functions (#396)
- Fix compatibility between Thrift enums and TypeVars (#394)
- Fix accessing attributes on Unions nested within
  Annotated (#393)
- Fix interaction of `register_error_code()` with new
  configuration mechanism (#391)
- Check against invalid `Signature` objects and prepare
  for refactoring `Signature` compatibility logic (#390)
- Treat `int` and `float` as compatible with `complex`,
  as specified in PEP 484 (#389)
- Do not error on boolean operations on values typed
  as `object` (#388)
- Support type narrowing on enum types and `bool`
  in `match` statements (#387)
- Support some imports from stub-only modules (#386)
- Support type evaluation functions in stubs (#386)
- Support `TypedDict` in stubs (#386)
- Support `TypeAlias` (PEP 612) (#386)
- Small improvements to `ParamSpec` support (#385)
- Allow `CustomCheck` to customize what values
  a value can be assigned to (#383)
- Fix incorrect inference of `self` argument on
  some nested methods (#382)
- Fix compatibility between `Callable` and `Annotated`
  (#381)
- Fix inference for nested `async def` functions (#380)
- Fix usage of type variables in function parameters
  with defaults (#378)
- Support the Python 3.10 `match` statement (#376)
- Support the walrus (`:=`) operator (#375)
- Initial support for proposed new "type evaluation"
  mechanism (#374, #379, #384, #410)
- Create command-line options for each config option (#373)
- Overhaul treatment of function definitions (#372)
  - Support positional-only arguments
  - Infer more precise types for lambda functions
  - Infer more precise types for nested functions
  - Refactor related code
- Add check for incompatible overrides in child classes
  (#371)
- Add `pyanalyze.extensions.NoReturnGuard` (#370)
- Infer call signatures for `Type[X]` (#369)
- Support configuration in a `pyproject.toml` file (#368)
- Require `typeshed_client` 2.0 (#361)
- Add JSON output for integrating pyanalyze's output with other
  tools (#360)
- Add check that suggests parameter and return types for untyped
  functions, using the new `suggested_parameter_type` and
  `suggested_return_type` codes (#358, #359, #364)
- Extract constraints from multi-comparisons (`a < b < c`) (#354)
- Support positional-only arguments with the `__` prefix
  outside of stubs (#353)
- Add basic support for `ParamSpec` (#352)
- Fix error on use of `AbstractAsyncContextManager` (#350)
- Check `with` and `async with` statements (#344)
- Improve type compatibility between generics and literals (#346)
- Infer signatures for method wrapper objects (bound methods
  of builtin types) (#345)
- Allow storing type narrowing constraints in variables (#343)
- The first argument to `__new__` and `__init_subclass__`
  does not need to be `self` (#342)
- Drop dependencies on `attrs` and `mypy_extensions` (#341)
- Correct location of error for incompatible parameter (#339)

## Version 0.5.0 (December 12, 2021)

- Recognize code following an infinite while loop as unreachable (#337)
- Recognize overloaded functions in stubs (#325)
- Fix handling of classes in stubs that have an incorrect `__qualname__`
  at runtime (#336)
- Fix type compatibility with generic functions (#335)
- Support function calls in annotations (#334)
- Better support for `TypeVar` bounds and constraints in stubs (#333)
- Improve type checking of `dict.update` and `dict.copy` (#328)
- Improve support for complex type aliases in stubs
  (#331)
- Limit special case for `Literal` callables to
  functions, not any callable (#329)
- Support for constants in stubs that do not exist
  at runtime (#330)
- Fix detection of PEP 604 union types in stubs (#327)
- Support literals over negative numbers in stubs
  and stringified annotations (#326)
- Improved overload matching algorithm (#321) (#324)
- Support runtime overloaded functions with `pyanalyze.extensions.overload` (#318)
- Internal support for overloaded functions (#316)
- Support `TypeVar` bounds and constraints (#315)
- Improve error messages involving concrete dictionary and sequence values (#312)
- More precise type inference for dict literals (#312)
- Support `AsynqCallable` with no arguments as an annotation (#314)
- Support iteration over old-style iterables providing only `__getitem__` (#313)
- Add support for runtime Protocols (#311)
- Stop inferring `Any` for non-runtime checkable Protocols on Python 3.6 and 3.7 (#310)
- Fix false positive where `multiprocessing.Pool.map_async`
  was identified as an asynq method (#306)
- Fix handling of nested classes (#305)
- Support Protocols for runtime types that are also defined in stubs (#297) (#307)
- Better detect signatures of methods in stub files (#304)
- Improve handling of positional-only arguments in stub files (#303)
- Fix bug where pyanalyze incorrectly inferred that an attribute always exists (#302)
- Fix compatibility of signatures with extra parameters (#301)
- Enhance `reveal_type()` output for `UnboundMethodValue` (#300)
- Fix handling of `async for` (#298)
- Add support for stub-only Protocols (#295)
- Basic support for stub-only types (#290)
- Require `typing_inspect>=0.7.0` (#290)
- Improve type checking of `raise` statements (#289)
- Support `Final` with arguments and `ClassVar` without arguments (#284)
- Add `pyanalyze.extensions.NoAny` (#283)
- Overhaul documentation (#282)
- Type check calls with `*args` or `**kwargs` (#275)
- Infer more precise types for comprehensions over known iterables (#279)
- Add impl function for `list.__iadd__` (`+=`) (#280)
- Simplify some overly complex types to improve performance (#280)
- Detect usage of implicitly reexported names (#271)
- Improve type inference for iterables (#277)
- Fix bug in type narrowing for `in`/`not in` (#277)
- Changes affecting consumers of `Value` objects:
  - All `Value` objects are now expected to be hashable.
  - `DictIncompleteValue` and `AnnotatedValue` use tuples instead of lists internally.
  - `DictIncompleteValue` now stores a sequence of `KVPair` object instead
    of just key-value pairs, enabling more granular information.
  - The type of a `TypedValue` may now be a string

## Version 0.4.0 (November 18, 2021)

- Support and test Python 3.10. Note that new features are not necessarily
  supported.
- Support PEP 655 (`typing_extensions.Required` and `NotRequired`)
- Improve detection of missing return statements
- Improve detection of suspicious boolean conditions
- The return type of calls with `*args` or `**kwargs` is now inferred
  correctly. The arguments are still not typechecked.
- Fix bug affecting type compatibility between literals and generics
- Improve type narrowing on the `in`/`not in` operator
- Improve type checking for format strings
- Add the `pyanalyze.value.AnyValue` class, replacing `pyanalyze.value.UNRESOLVED_VALUE`
- Improve formatting for `Union` types in errors
- Fix bug affecting type compatibility between types and literals
- Support `total=False` in `TypedDict`
- Deal with typeshed changes in `typeshed_client` 1.1.2
- Better type checking for `list` and `tuple.__getitem__`
- Improve type narrowing on the `==`/`!=` operator
- Reduce usage of `VariableNameValue`
- Improve `TypeVar` inference procedure
- Add support for constraints on the type of `self`, including if it has a union type
- Detect undefined `enum.Enum` members
- Improve handling of `Annotated`
- Add `pyanalyze.extensions.CustomCheck`
- Add `pyanalyze.extensions.ExternalType`
- If you have code dealing with `Value` objects, note that there are several changes:
  - The `UnresolvedValue` class was renamed to `AnyValue`.
  - `value is UNRESOLVED_VALUE` will no longer be reliable. Use `isinstance(value, AnyValue)` instead.
  - `TypedDictValue` now stores whether each key is required or not in its `items` dictionary.
  - `UnboundMethodValue` now stores a `Composite` object instead of a `Value` object, and has a new
    `typevars` field.
  - There is a new `KnownValueWithTypeVars` class, but it should not be relevant to most use cases.

## Version 0.3.1 (August 11, 2021)

- Exit with a non-zero exit code when errors occur
  (contributed by C.A.M. Gerlach)
- Type check the working directory if no command-line arguments
  are given (contributed by C.A.M. Gerlach)

## Version 0.3.0 (August 1, 2021)

- Type check calls on Unions properly
- Add `pyanalyze` executable
- Add `--enable-all` and `--disable-all` flags
  (contributed by C.A.M. Gerlach)
- Bug fixes

## Version 0.2.0 (May 17, 2021)

- Drop support for Python 2 and 3.5
- Improve unused object finder
- Add support for `TypeVar`
- Add support for `Callable`
- Add `pyanalyze.extensions`
- Add `pyanalyze.ast_annotator`
- Numerous other bug fixes and improvements

## Version 0.1.0 (May 29, 2020)

- Initial public release<|MERGE_RESOLUTION|>--- conflicted
+++ resolved
@@ -2,11 +2,9 @@
 
 ## Unreleased
 
-<<<<<<< HEAD
 - Fix bug where code after a `while` loop is considered
   unreachable if all `break` statements are inside of `if`
-  statements (#482)
-=======
+  statements (#494)
 - Remove support for detecting properties that represent
   synchronous equivalents of asynq methods (#493)
 - Enable exhaustive checking of enums and booleans (#492)
@@ -19,7 +17,6 @@
   with unusual `__getattr__` methods (#486)
 - Infer callable signatures for objects with a
   `__getattr__` method (#485, #488)
->>>>>>> 2a25a691
 - Do not treat attributes that raise an exception on access
   as nonexistent (#481)
 - Improve detection of unhashable dict keys and set members (#469)
