# Changelog

## Unreleased

<<<<<<< HEAD
- Improve type checking of `dict.update` and `dict.copy` (#328)
=======
- Improve support for complex type aliases in stubs
  (#331)
- Limit special case for `Literal` callables to
  functions, not any callable (#329)
- Support for constants in stubs that do not exist
  at runtime (#330)
>>>>>>> fe6fbef1
- Fix detection of PEP 604 union types in stubs (#327)
- Support literals over negative numbers in stubs
  and stringified annotations (#326)
- Improved overload matching algorithm (#321) (#324)
- Support runtime overloaded functions with `pyanalyze.extensions.overload` (#318)
- Internal support for overloaded functions (#316)
- Support `TypeVar` bounds and constraints (#315)
- Improve error messages involving concrete dictionary and sequence values (#312)
- More precise type inference for dict literals (#312)
- Support `AsynqCallable` with no arguments as an annotation (#314)
- Support iteration over old-style iterables providing only `__getitem__` (#313)
- Add support for runtime Protocols (#311)
- Stop inferring `Any` for non-runtime checkable Protocols on Python 3.6 and 3.7 (#310)
- Fix false positive where `multiprocessing.Pool.map_async`
  was identified as an asynq method (#306)
- Fix handling of nested classes (#305)
- Support Protocols for runtime types that are also defined in stubs (#297) (#307)
- Better detect signatures of methods in stub files (#304)
- Improve handling of positional-only arguments in stub files (#303)
- Fix bug where pyanalyze incorrectly inferred that an attribute always exists (#302)
- Fix compatibility of signatures with extra parameters (#301)
- Enhance `reveal_type()` output for `UnboundMethodValue` (#300)
- Fix handling of `async for` (#298)
- Add support for stub-only Protocols (#295)
- Basic support for stub-only types (#290)
- Require `typing_inspect>=0.7.0` (#290)
- Improve type checking of `raise` statements (#289)
- Support `Final` with arguments and `ClassVar` without arguments (#284)
- Add `pyanalyze.extensions.NoAny` (#283)
- Overhaul documentation (#282)
- Type check calls with `*args` or `**kwargs` (#275)
- Infer more precise types for comprehensions over known iterables (#279)
- Add impl function for `list.__iadd__` (`+=`) (#280)
- Simplify some overly complex types to improve performance (#280)
- Detect usage of implicitly reexported names (#271)
- Improve type inference for iterables (#277)
- Fix bug in type narrowing for `in`/`not in` (#277)
- Changes affecting consumers of `Value` objects:
  - All `Value` objects are now expected to be hashable.
  - `DictIncompleteValue` and `AnnotatedValue` use tuples instead of lists internally.
  - `DictIncompleteValue` now stores a sequence of `KVPair` object instead
    of just key-value pairs, enabling more granular information.

## Version 0.4.0 (November 18, 2021)

- Support and test Python 3.10. Note that new features are not necessarily
  supported.
- Support PEP 655 (`typing_extensions.Required` and `NotRequired`)
- Improve detection of missing return statements
- Improve detection of suspicious boolean conditions
- The return type of calls with `*args` or `**kwargs` is now inferred
  correctly. The arguments are still not typechecked.
- Fix bug affecting type compatibility between literals and generics
- Improve type narrowing on the `in`/`not in` operator
- Improve type checking for format strings
- Add the `pyanalyze.value.AnyValue` class, replacing `pyanalyze.value.UNRESOLVED_VALUE`
- Improve formatting for `Union` types in errors
- Fix bug affecting type compatibility between types and literals
- Support `total=False` in `TypedDict`
- Deal with typeshed changes in `typeshed_client` 1.1.2
- Better type checking for `list` and `tuple.__getitem__`
- Improve type narrowing on the `==`/`!=` operator
- Reduce usage of `VariableNameValue`
- Improve `TypeVar` inference procedure
- Add support for constraints on the type of `self`, including if it has a union type
- Detect undefined `enum.Enum` members
- Improve handling of `Annotated`
- Add `pyanalyze.extensions.CustomCheck`
- Add `pyanalyze.extensions.ExternalType`
- If you have code dealing with `Value` objects, note that there are several changes:
  - The `UnresolvedValue` class was renamed to `AnyValue`. 
  - `value is UNRESOLVED_VALUE` will no longer be reliable. Use `isinstance(value, AnyValue)` instead.
  - `TypedDictValue` now stores whether each key is required or not in its `items` dictionary.
  - `UnboundMethodValue` now stores a `Composite` object instead of a `Value` object, and has a new
    `typevars` field.
  - There is a new `KnownValueWithTypeVars` class, but it should not be relevant to most use cases.

## Version 0.3.1 (August 11, 2021)

- Exit with a non-zero exit code when errors occur
  (contributed by C.A.M. Gerlach)
- Type check the working directory if no command-line arguments
  are given (contributed by C.A.M. Gerlach)

## Version 0.3.0 (August 1, 2021)

- Type check calls on Unions properly
- Add `pyanalyze` executable
- Add `--enable-all` and `--disable-all` flags
  (contributed by C.A.M. Gerlach)
- Bug fixes

## Version 0.2.0 (May 17, 2021)

- Drop support for Python 2 and 3.5
- Improve unused object finder
- Add support for `TypeVar`
- Add support for `Callable`
- Add `pyanalyze.extensions`
- Add `pyanalyze.ast_annotator`
- Numerous other bug fixes and improvements

## Version 0.1.0 (May 29, 2020)

- Initial public release<|MERGE_RESOLUTION|>--- conflicted
+++ resolved
@@ -2,16 +2,13 @@
 
 ## Unreleased
 
-<<<<<<< HEAD
 - Improve type checking of `dict.update` and `dict.copy` (#328)
-=======
 - Improve support for complex type aliases in stubs
   (#331)
 - Limit special case for `Literal` callables to
   functions, not any callable (#329)
 - Support for constants in stubs that do not exist
   at runtime (#330)
->>>>>>> fe6fbef1
 - Fix detection of PEP 604 union types in stubs (#327)
 - Support literals over negative numbers in stubs
   and stringified annotations (#326)
