# Changelog

## Unreleased

<<<<<<< HEAD
- Emit an error for unknown `TypedDict` keys (#567)
=======
- Add experimental `@has_extra_keys` decorator for `TypedDictt` types (#568)
>>>>>>> 2c93b3d9
- Fix crash on recursive type aliases. Recursive type aliases now fall back to `Any` (#565)
- Support `in` on objects with only `__getitem__` (#564)
- Add support for `except*` (PEP 654) (#562)
- Add type inference support for more constructs in `except` and `except*` (#562)

## Version 0.8.0 (November 5, 2022)

Release highlights:
- Support for Python 3.11
- Drop support for Python 3.6
- Support for PEP 692 (``Unpack`` on ``**kwargs``)

Full changelog:
- Infer `async def` functions as returning `Coroutine`, not
  `Awaitable` (#557, #559)
- Drop support for Python 3.6 (#554)
- Require `typeshed_client>=2.1.0`. Older versions will throw
  false-positive errors around context managers when
  `typeshed_client` 2.1.0 is installed. (#554)
- Fix false positive error certain method calls on literals (#548)
- Preserve `Annotated` annotations on access to methods of
  literals (#541)
- `allow_call` callables are now also called if the arguments
  are literals wrapped in `Annotated` (#540)
- Support Python 3.11 (#537)
- Fix type checking of binary operators involving unions (#531)
- Improve `TypeVar` solution heuristic for constrained
  typevars with multiple solutions (#532)
- Fix resolution of stringified annotations in `__init__` methods (#530)
- Type check `yield`, `yield from`, and `return` nodes in generators (#529)
- Type check calls to comparison operators (#527)
- Retrieve attributes from stubs even when a runtime
  equivalent exists (#526)
- Fix attribute access to stub-only names (#525)
- Remove a number of unnecessary special-cased signatures
  (#499)
- Add support for use of the `Unpack` operator to
  annotate heterogeneous `*args` and `**kwargs` parameters (#523)
- Detect incompatible types for some calls to `list.append`,
  `list.extend`, `list.__add__`, and `set.add` (#522)
- Optimize local variables with very complex inferred types (#521)

## Version 0.7.0 (April 13, 2022)

Release highlights:
- Support for PEP 673 (`Self`)
- Support for PEP 675 (`LiteralString`)
- Support for `assert_type` and other additions to `typing` in Python 3.11

Full changelog:
- Remove `SequenceIncompleteValue` (#519)
- Add implementation function for `dict.pop` (#517)
- Remove `WeakExtension` (#517)
- Fix propagation of no-return-unless constraints from calls
  to unions (#518)
- Initial support for variable-length heterogeneous sequences
  (required for PEP 646). More precise types are now inferred
  for heterogeneous sequences containing variable-length
  objects. (#515, #516)
- Support `LiteralString` (PEP 675) (#514)
- Add `unused_assignment` error code, separated out from
  `unused_variable`. Enable these error codes and
  `possibly_undefined_name` by default (#511)
- Fix handling of overloaded methods called on literals (#513)
- Partial support for running on Python 3.11 (#512)
- Basic support for checking `Final` and for checking re-assignments
  to variables declared with a specific type (#505)
- Correctly check the `self` argument to `@property` getters (#506)
- Correctly track assignments of variables inside `try` blocks
  and inside `with` blocks that may suppress exceptions (#504)
- Support mappings that do not inherit from `collections.abc.Mapping`
  (#501)
- Improve type inference for calls to `set()`, `list()`, and
  `tuple()` with union arguments (#500)
- Remove special-cased signatured for `sorted()` (#498)
- Support type narrowing on `bool()` calls (#497)
- Support context managers that may suppress exceptions (#496)
- Fix type inference for `with` assignment targets on
  Python 3.7 and higher (#495)
- Fix bug where code after a `while` loop is considered
  unreachable if all `break` statements are inside of `if`
  statements (#494)
- Remove support for detecting properties that represent
  synchronous equivalents of asynq methods (#493)
- Enable exhaustive checking of enums and booleans (#492)
- Fix type narrowing in else branch if constraint is stored in a
  variable (#491)
- Fix incorrectly inferred `Never` return type for some function
  implementations (#490)
- Infer precise call signatures for `TypedDict` types (#487)
- Add mechanism to prevent crashes on objects
  with unusual `__getattr__` methods (#486)
- Infer callable signatures for objects with a
  `__getattr__` method (#485, #488)
- Do not treat attributes that raise an exception on access
  as nonexistent (#481)
- Improve detection of unhashable dict keys and set members (#469)
- The `in` and `not in` operators always return 
  booleans (#480)
- Allow `NotImplemented` to be returned from special
  methods that support it (#479)
- Fix bug affecting type compatibility between
  generics and literals (#474)
- Add support for `typing.Never` and `typing_extensions.Never` (#472)
- Add `inferred_any`, an extremely noisy error code
  that triggers whenever the type checker infers something as `Any` (#471)
- Optimize type compatibility checks on large unions (#469)
- Detect incorrect key types passed to `dict.__getitem__` (#468)
- Pick up the signature of `open()` from typeshed correctly (#463)
- Do not strip away generic parameters explicitly set to
  `Any` (#467)
- Fix bug that led to some overloaded calls incorrectly
  resolving to `Any` (#462)
- Support `__init__` and `__new__` signatures from typeshed (#430)
- Fix incorrect type inferred for indexing operations on
  subclasses of `list` and `tuple` (#461)
- Add plugin providing a precise type for `dict.get` calls (#460)
- Fix internal error when an `__eq__` method throws (#461)
- Fix handling of `async def` methods in stubs (#459)
- Treat Thrift enums as compatible with protocols that
  `int` is compatible with (#457)
- Assume that dataclasses have no dynamic attributes (#456)
- Treat Thrift enums as compatible with `int` (#455)
- Fix treatment of `TypeVar` with bounds or constraints
  as callables (#454)
- Improve `TypeVar` solution algorithm (#453)
- Cache decisions about whether classes implement protocols (#450)
- Fix application of multiple suggested changes per file
  when an earlier change has added or removed lines (#449)
- Treat `NoReturn` like `Any` in `**kwargs` calls (#446)
- Improve error messages for overloaded calls (#445)
- Infer `NoReturn` instead of `Any` for unreachable code (#443)
- Make `NoReturn` compatible with all other types (#442)
- Fix treatment of walrus operator in `and`, `or`, and `if/else`
  expressions (#441)
- Refactor `isinstance()` support (#440)
- Exclude `Any[unreachable]` from unified values (#439)
- Add support for `reveal_locals()` (#436)
- Add support for `assert_error()` (#435)
- Add support for `assert_type()` (#434)
- `reveal_type()` and `dump_value()` now return their argument,
  the anticipated behavior for `typing.reveal_type()` in Python
  3.11 (#433)
- Fix return type of async generator functions (#431)
- Type check function decorators (#428)
- Handle `NoReturn` in `async def` functions (#427)
- Support PEP 673 (`typing_extensions.Self`) (#423)
- Updates for compatibility with recent changes in typeshed (#421):
  - Fix override compatibility check for unknown callables 
  - Fix usage of removed type `_typeshed.SupportsLessThan`
- Remove old configuration abstraction (#414)

## Version 0.6.0 (January 12, 2022)

Release highlights:
- Support for configuration through `pyproject.toml`. The old
  configuration mechanism will be removed in the next release.
- Support for experimental new type evaluation mechanism, providing
  a more powerful replacement for overloads.
- Support for suggesting annotations for unannotated code.

Full changelog:
- Support generic type evaluators (#409)
- Implement return annotation behavior for type evaluation
  functions (#408)
- Support `extend_config` option in `pyproject.toml` (#407)
- Remove the old method return type check. Use the new
  `incompatible_override` check instead (#404)
- Migrate remaining config options to new abstraction (#403)
- Fix stub classes with references to themselves in their
  base classes, such as `os._ScandirIterator` in typeshed (#402)
- Fix type narrowing on the `else` case of `issubclass()`
  (#401)
- Fix indexing a list with an index typed as a
  `TypeVar` (#400)
- Fix "This function should have an @asynq() decorator"
  false positive on lambdas (#399)
- Fix compatibility between Union and Annotated (#397)
- Fix potential incorrect inferred return value for
  unannotated functions (#396)
- Fix compatibility between Thrift enums and TypeVars (#394)
- Fix accessing attributes on Unions nested within
  Annotated (#393)
- Fix interaction of `register_error_code()` with new
  configuration mechanism (#391)
- Check against invalid `Signature` objects and prepare
  for refactoring `Signature` compatibility logic (#390)
- Treat `int` and `float` as compatible with `complex`,
  as specified in PEP 484 (#389)
- Do not error on boolean operations on values typed
  as `object` (#388)
- Support type narrowing on enum types and `bool`
  in `match` statements (#387)
- Support some imports from stub-only modules (#386)
- Support type evaluation functions in stubs (#386)
- Support `TypedDict` in stubs (#386)
- Support `TypeAlias` (PEP 612) (#386)
- Small improvements to `ParamSpec` support (#385)
- Allow `CustomCheck` to customize what values
  a value can be assigned to (#383)
- Fix incorrect inference of `self` argument on
  some nested methods (#382)
- Fix compatibility between `Callable` and `Annotated`
  (#381)
- Fix inference for nested `async def` functions (#380)
- Fix usage of type variables in function parameters
  with defaults (#378)
- Support the Python 3.10 `match` statement (#376)
- Support the walrus (`:=`) operator (#375)
- Initial support for proposed new "type evaluation"
  mechanism (#374, #379, #384, #410)
- Create command-line options for each config option (#373)
- Overhaul treatment of function definitions (#372)
  - Support positional-only arguments
  - Infer more precise types for lambda functions
  - Infer more precise types for nested functions
  - Refactor related code
- Add check for incompatible overrides in child classes
  (#371)
- Add `pyanalyze.extensions.NoReturnGuard` (#370)
- Infer call signatures for `Type[X]` (#369)
- Support configuration in a `pyproject.toml` file (#368)
- Require `typeshed_client` 2.0 (#361)
- Add JSON output for integrating pyanalyze's output with other
  tools (#360)
- Add check that suggests parameter and return types for untyped
  functions, using the new `suggested_parameter_type` and
  `suggested_return_type` codes (#358, #359, #364)
- Extract constraints from multi-comparisons (`a < b < c`) (#354)
- Support positional-only arguments with the `__` prefix
  outside of stubs (#353)
- Add basic support for `ParamSpec` (#352)
- Fix error on use of `AbstractAsyncContextManager` (#350)
- Check `with` and `async with` statements (#344)
- Improve type compatibility between generics and literals (#346)
- Infer signatures for method wrapper objects (bound methods
  of builtin types) (#345)
- Allow storing type narrowing constraints in variables (#343)
- The first argument to `__new__` and `__init_subclass__`
  does not need to be `self` (#342)
- Drop dependencies on `attrs` and `mypy_extensions` (#341)
- Correct location of error for incompatible parameter (#339)

## Version 0.5.0 (December 12, 2021)

- Recognize code following an infinite while loop as unreachable (#337)
- Recognize overloaded functions in stubs (#325)
- Fix handling of classes in stubs that have an incorrect `__qualname__`
  at runtime (#336)
- Fix type compatibility with generic functions (#335)
- Support function calls in annotations (#334)
- Better support for `TypeVar` bounds and constraints in stubs (#333)
- Improve type checking of `dict.update` and `dict.copy` (#328)
- Improve support for complex type aliases in stubs
  (#331)
- Limit special case for `Literal` callables to
  functions, not any callable (#329)
- Support for constants in stubs that do not exist
  at runtime (#330)
- Fix detection of PEP 604 union types in stubs (#327)
- Support literals over negative numbers in stubs
  and stringified annotations (#326)
- Improved overload matching algorithm (#321) (#324)
- Support runtime overloaded functions with `pyanalyze.extensions.overload` (#318)
- Internal support for overloaded functions (#316)
- Support `TypeVar` bounds and constraints (#315)
- Improve error messages involving concrete dictionary and sequence values (#312)
- More precise type inference for dict literals (#312)
- Support `AsynqCallable` with no arguments as an annotation (#314)
- Support iteration over old-style iterables providing only `__getitem__` (#313)
- Add support for runtime Protocols (#311)
- Stop inferring `Any` for non-runtime checkable Protocols on Python 3.6 and 3.7 (#310)
- Fix false positive where `multiprocessing.Pool.map_async`
  was identified as an asynq method (#306)
- Fix handling of nested classes (#305)
- Support Protocols for runtime types that are also defined in stubs (#297) (#307)
- Better detect signatures of methods in stub files (#304)
- Improve handling of positional-only arguments in stub files (#303)
- Fix bug where pyanalyze incorrectly inferred that an attribute always exists (#302)
- Fix compatibility of signatures with extra parameters (#301)
- Enhance `reveal_type()` output for `UnboundMethodValue` (#300)
- Fix handling of `async for` (#298)
- Add support for stub-only Protocols (#295)
- Basic support for stub-only types (#290)
- Require `typing_inspect>=0.7.0` (#290)
- Improve type checking of `raise` statements (#289)
- Support `Final` with arguments and `ClassVar` without arguments (#284)
- Add `pyanalyze.extensions.NoAny` (#283)
- Overhaul documentation (#282)
- Type check calls with `*args` or `**kwargs` (#275)
- Infer more precise types for comprehensions over known iterables (#279)
- Add impl function for `list.__iadd__` (`+=`) (#280)
- Simplify some overly complex types to improve performance (#280)
- Detect usage of implicitly reexported names (#271)
- Improve type inference for iterables (#277)
- Fix bug in type narrowing for `in`/`not in` (#277)
- Changes affecting consumers of `Value` objects:
  - All `Value` objects are now expected to be hashable.
  - `DictIncompleteValue` and `AnnotatedValue` use tuples instead of lists internally.
  - `DictIncompleteValue` now stores a sequence of `KVPair` object instead
    of just key-value pairs, enabling more granular information.
  - The type of a `TypedValue` may now be a string

## Version 0.4.0 (November 18, 2021)

- Support and test Python 3.10. Note that new features are not necessarily
  supported.
- Support PEP 655 (`typing_extensions.Required` and `NotRequired`)
- Improve detection of missing return statements
- Improve detection of suspicious boolean conditions
- The return type of calls with `*args` or `**kwargs` is now inferred
  correctly. The arguments are still not typechecked.
- Fix bug affecting type compatibility between literals and generics
- Improve type narrowing on the `in`/`not in` operator
- Improve type checking for format strings
- Add the `pyanalyze.value.AnyValue` class, replacing `pyanalyze.value.UNRESOLVED_VALUE`
- Improve formatting for `Union` types in errors
- Fix bug affecting type compatibility between types and literals
- Support `total=False` in `TypedDict`
- Deal with typeshed changes in `typeshed_client` 1.1.2
- Better type checking for `list` and `tuple.__getitem__`
- Improve type narrowing on the `==`/`!=` operator
- Reduce usage of `VariableNameValue`
- Improve `TypeVar` inference procedure
- Add support for constraints on the type of `self`, including if it has a union type
- Detect undefined `enum.Enum` members
- Improve handling of `Annotated`
- Add `pyanalyze.extensions.CustomCheck`
- Add `pyanalyze.extensions.ExternalType`
- If you have code dealing with `Value` objects, note that there are several changes:
  - The `UnresolvedValue` class was renamed to `AnyValue`.
  - `value is UNRESOLVED_VALUE` will no longer be reliable. Use `isinstance(value, AnyValue)` instead.
  - `TypedDictValue` now stores whether each key is required or not in its `items` dictionary.
  - `UnboundMethodValue` now stores a `Composite` object instead of a `Value` object, and has a new
    `typevars` field.
  - There is a new `KnownValueWithTypeVars` class, but it should not be relevant to most use cases.

## Version 0.3.1 (August 11, 2021)

- Exit with a non-zero exit code when errors occur
  (contributed by C.A.M. Gerlach)
- Type check the working directory if no command-line arguments
  are given (contributed by C.A.M. Gerlach)

## Version 0.3.0 (August 1, 2021)

- Type check calls on Unions properly
- Add `pyanalyze` executable
- Add `--enable-all` and `--disable-all` flags
  (contributed by C.A.M. Gerlach)
- Bug fixes

## Version 0.2.0 (May 17, 2021)

- Drop support for Python 2 and 3.5
- Improve unused object finder
- Add support for `TypeVar`
- Add support for `Callable`
- Add `pyanalyze.extensions`
- Add `pyanalyze.ast_annotator`
- Numerous other bug fixes and improvements

## Version 0.1.0 (May 29, 2020)

- Initial public release<|MERGE_RESOLUTION|>--- conflicted
+++ resolved
@@ -2,11 +2,8 @@
 
 ## Unreleased
 
-<<<<<<< HEAD
 - Emit an error for unknown `TypedDict` keys (#567)
-=======
 - Add experimental `@has_extra_keys` decorator for `TypedDictt` types (#568)
->>>>>>> 2c93b3d9
 - Fix crash on recursive type aliases. Recursive type aliases now fall back to `Any` (#565)
 - Support `in` on objects with only `__getitem__` (#564)
 - Add support for `except*` (PEP 654) (#562)
