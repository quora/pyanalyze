# Changelog

## Unreleased

<<<<<<< HEAD
- Fix bug where pyanalyze incorrectly inferred that an attribute always exists (#302)
=======
- Fix compatibility of signatures with extra parameters (#301)
>>>>>>> bd446b0e
- Enhance `reveal_type()` output for `UnboundMethodValue` (#300)
- Fix handling of `async for` (#298)
- Add support for stub-only Protocols (#295)
- Basic support for stub-only types (#290)
- Require `typing_inspect>=0.7.0` (#290)
- Improve type checking of `raise` statements (#289)
- Support `Final` with arguments and `ClassVar` without arguments (#284)
- Add `pyanalyze.extensions.NoAny` (#283)
- Overhaul documentation (#282)
- Type check calls with `*args` or `**kwargs` (#275)
- Infer more precise types for comprehensions over known iterables (#279)
- Add impl function for `list.__iadd__` (`+=`) (#280)
- Simplify some overly complex types to improve performance (#280)
- Detect usage of implicitly reexported names (#271)
- Improve type inference for iterables (#277)
- Fix bug in type narrowing for `in`/`not in` (#277)
- Changes affecting consumers of `Value` objects:
  - All `Value` objects are now expected to be hashable.
  - `DictIncompleteValue` and `AnnotatedValue` use tuples instead of lists internally.

## Version 0.4.0 (November 18, 2021)

- Support and test Python 3.10. Note that new features are not necessarily
  supported.
- Support PEP 655 (`typing_extensions.Required` and `NotRequired`)
- Improve detection of missing return statements
- Improve detection of suspicious boolean conditions
- The return type of calls with `*args` or `**kwargs` is now inferred
  correctly. The arguments are still not typechecked.
- Fix bug affecting type compatibility between literals and generics
- Improve type narrowing on the `in`/`not in` operator
- Improve type checking for format strings
- Add the `pyanalyze.value.AnyValue` class, replacing `pyanalyze.value.UNRESOLVED_VALUE`
- Improve formatting for `Union` types in errors
- Fix bug affecting type compatibility between types and literals
- Support `total=False` in `TypedDict`
- Deal with typeshed changes in `typeshed_client` 1.1.2
- Better type checking for `list` and `tuple.__getitem__`
- Improve type narrowing on the `==`/`!=` operator
- Reduce usage of `VariableNameValue`
- Improve `TypeVar` inference procedure
- Add support for constraints on the type of `self`, including if it has a union type
- Detect undefined `enum.Enum` members
- Improve handling of `Annotated`
- Add `pyanalyze.extensions.CustomCheck`
- Add `pyanalyze.extensions.ExternalType`
- If you have code dealing with `Value` objects, note that there are several changes:
  - The `UnresolvedValue` class was renamed to `AnyValue`. 
  - `value is UNRESOLVED_VALUE` will no longer be reliable. Use `isinstance(value, AnyValue)` instead.
  - `TypedDictValue` now stores whether each key is required or not in its `items` dictionary.
  - `UnboundMethodValue` now stores a `Composite` object instead of a `Value` object, and has a new
    `typevars` field.
  - There is a new `KnownValueWithTypeVars` class, but it should not be relevant to most use cases.

## Version 0.3.1 (August 11, 2021)

- Exit with a non-zero exit code when errors occur
  (contributed by C.A.M. Gerlach)
- Type check the working directory if no command-line arguments
  are given (contributed by C.A.M. Gerlach)

## Version 0.3.0 (August 1, 2021)

- Type check calls on Unions properly
- Add `pyanalyze` executable
- Add `--enable-all` and `--disable-all` flags
  (contributed by C.A.M. Gerlach)
- Bug fixes

## Version 0.2.0 (May 17, 2021)

- Drop support for Python 2 and 3.5
- Improve unused object finder
- Add support for `TypeVar`
- Add support for `Callable`
- Add `pyanalyze.extensions`
- Add `pyanalyze.ast_annotator`
- Numerous other bug fixes and improvements

## Version 0.1.0 (May 29, 2020)

- Initial public release<|MERGE_RESOLUTION|>--- conflicted
+++ resolved
@@ -2,11 +2,8 @@
 
 ## Unreleased
 
-<<<<<<< HEAD
 - Fix bug where pyanalyze incorrectly inferred that an attribute always exists (#302)
-=======
 - Fix compatibility of signatures with extra parameters (#301)
->>>>>>> bd446b0e
 - Enhance `reveal_type()` output for `UnboundMethodValue` (#300)
 - Fix handling of `async for` (#298)
 - Add support for stub-only Protocols (#295)
