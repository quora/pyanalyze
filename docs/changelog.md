--- conflicted
+++ resolved
@@ -2,11 +2,8 @@
 
 ## Unreleased
 
-<<<<<<< HEAD
 - Support `__init__` and `__new__` signatures from typeshed (#429)
-=======
 - Cache decisions about whether classes implement protocols (#450)
->>>>>>> 4a6224ec
 - Fix application of multiple suggested changes per file
   when an earlier change has added or removed lines (#449)
 - Treat `NoReturn` like `Any` in `**kwargs` calls (#446)
