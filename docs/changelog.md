--- conflicted
+++ resolved
@@ -2,11 +2,8 @@
 
 ## Unreleased
 
-<<<<<<< HEAD
 - Refactor `isinstance()` support (#440)
-=======
 - Exclude `Any[unreachable]` from unified values (#439)
->>>>>>> 4c4adfaa
 - Add support for `reveal_locals()` (#436)
 - Add support for `assert_error()` (#435)
 - Add support for `assert_type()` (#434)
