# Changelog

## Unreleased

<<<<<<< HEAD
- Support `__init__` and `__new__` signatures from typeshed (#429)
=======
- Treat Thrift enums as compatible with `int` (#455)
- Fix treatment of `TypeVar` with bounds or constraints
  as callables (#454)
>>>>>>> 5c7d1028
- Improve `TypeVar` solution algorithm (#453)
- Cache decisions about whether classes implement protocols (#450)
- Fix application of multiple suggested changes per file
  when an earlier change has added or removed lines (#449)
- Treat `NoReturn` like `Any` in `**kwargs` calls (#446)
- Improve error messages for overloaded calls (#445)
- Infer `NoReturn` instead of `Any` for unreachable code (#443)
- Make `NoReturn` compatible with all other types (#442)
- Fix treatment of walrus operator in `and`, `or`, and `if/else`
  expressions (#441)
- Refactor `isinstance()` support (#440)
- Exclude `Any[unreachable]` from unified values (#439)
- Add support for `reveal_locals()` (#436)
- Add support for `assert_error()` (#435)
- Add support for `assert_type()` (#434)
- `reveal_type()` and `dump_value()` now return their argument,
  the anticipated behavior for `typing.reveal_type()` in Python
  3.11 (#433)
- Fix return type of async generator functions (#431)
- Type check function decorators (#428)
- Handle `NoReturn` in `async def` functions (#427)
- Support PEP 673 (`typing_extensions.Self`) (#423)
- Updates for compatibility with recent changes in typeshed (#421):
  - Fix override compatibility check for unknown callables 
  - Fix usage of removed type `_typeshed.SupportsLessThan`
- Remove old configuration abstraction (#414)

## Version 0.6.0 (January 12, 2022)

Release highlights:
- Support for configuration through `pyproject.toml`. The old
  configuration mechanism will be removed in the next release.
- Support for experimental new type evaluation mechanism, providing
  a more powerful replacement for overloads.
- Support for suggesting annotations for unannotated code.

Full changelog:
- Support generic type evaluators (#409)
- Implement return annotation behavior for type evaluation
  functions (#408)
- Support `extend_config` option in `pyproject.toml` (#407)
- Remove the old method return type check. Use the new
  `incompatible_override` check instead (#404)
- Migrate remaining config options to new abstraction (#403)
- Fix stub classes with references to themselves in their
  base classes, such as `os._ScandirIterator` in typeshed (#402)
- Fix type narrowing on the `else` case of `issubclass()`
  (#401)
- Fix indexing a list with an index typed as a
  `TypeVar` (#400)
- Fix "This function should have an @asynq() decorator"
  false positive on lambdas (#399)
- Fix compatibility between Union and Annotated (#397)
- Fix potential incorrect inferred return value for
  unannotated functions (#396)
- Fix compatibility between Thrift enums and TypeVars (#394)
- Fix accessing attributes on Unions nested within
  Annotated (#393)
- Fix interaction of `register_error_code()` with new
  configuration mechanism (#391)
- Check against invalid `Signature` objects and prepare
  for refactoring `Signature` compatibility logic (#390)
- Treat `int` and `float` as compatible with `complex`,
  as specified in PEP 484 (#389)
- Do not error on boolean operations on values typed
  as `object` (#388)
- Support type narrowing on enum types and `bool`
  in `match` statements (#387)
- Support some imports from stub-only modules (#386)
- Support type evaluation functions in stubs (#386)
- Support `TypedDict` in stubs (#386)
- Support `TypeAlias` (PEP 612) (#386)
- Small improvements to `ParamSpec` support (#385)
- Allow `CustomCheck` to customize what values
  a value can be assigned to (#383)
- Fix incorrect inference of `self` argument on
  some nested methods (#382)
- Fix compatibility between `Callable` and `Annotated`
  (#381)
- Fix inference for nested `async def` functions (#380)
- Fix usage of type variables in function parameters
  with defaults (#378)
- Support the Python 3.10 `match` statement (#376)
- Support the walrus (`:=`) operator (#375)
- Initial support for proposed new "type evaluation"
  mechanism (#374, #379, #384, #410)
- Create command-line options for each config option (#373)
- Overhaul treatment of function definitions (#372)
  - Support positional-only arguments
  - Infer more precise types for lambda functions
  - Infer more precise types for nested functions
  - Refactor related code
- Add check for incompatible overrides in child classes
  (#371)
- Add `pyanalyze.extensions.NoReturnGuard` (#370)
- Infer call signatures for `Type[X]` (#369)
- Support configuration in a `pyproject.toml` file (#368)
- Require `typeshed_client` 2.0 (#361)
- Add JSON output for integrating pyanalyze's output with other
  tools (#360)
- Add check that suggests parameter and return types for untyped
  functions, using the new `suggested_parameter_type` and
  `suggested_return_type` codes (#358, #359, #364)
- Extract constraints from multi-comparisons (`a < b < c`) (#354)
- Support positional-only arguments with the `__` prefix
  outside of stubs (#353)
- Add basic support for `ParamSpec` (#352)
- Fix error on use of `AbstractAsyncContextManager` (#350)
- Check `with` and `async with` statements (#344)
- Improve type compatibility between generics and literals (#346)
- Infer signatures for method wrapper objects (bound methods
  of builtin types) (#345)
- Allow storing type narrowing constraints in variables (#343)
- The first argument to `__new__` and `__init_subclass__`
  does not need to be `self` (#342)
- Drop dependencies on `attrs` and `mypy_extensions` (#341)
- Correct location of error for incompatible parameter (#339)

## Version 0.5.0 (December 12, 2021)

- Recognize code following an infinite while loop as unreachable (#337)
- Recognize overloaded functions in stubs (#325)
- Fix handling of classes in stubs that have an incorrect `__qualname__`
  at runtime (#336)
- Fix type compatibility with generic functions (#335)
- Support function calls in annotations (#334)
- Better support for `TypeVar` bounds and constraints in stubs (#333)
- Improve type checking of `dict.update` and `dict.copy` (#328)
- Improve support for complex type aliases in stubs
  (#331)
- Limit special case for `Literal` callables to
  functions, not any callable (#329)
- Support for constants in stubs that do not exist
  at runtime (#330)
- Fix detection of PEP 604 union types in stubs (#327)
- Support literals over negative numbers in stubs
  and stringified annotations (#326)
- Improved overload matching algorithm (#321) (#324)
- Support runtime overloaded functions with `pyanalyze.extensions.overload` (#318)
- Internal support for overloaded functions (#316)
- Support `TypeVar` bounds and constraints (#315)
- Improve error messages involving concrete dictionary and sequence values (#312)
- More precise type inference for dict literals (#312)
- Support `AsynqCallable` with no arguments as an annotation (#314)
- Support iteration over old-style iterables providing only `__getitem__` (#313)
- Add support for runtime Protocols (#311)
- Stop inferring `Any` for non-runtime checkable Protocols on Python 3.6 and 3.7 (#310)
- Fix false positive where `multiprocessing.Pool.map_async`
  was identified as an asynq method (#306)
- Fix handling of nested classes (#305)
- Support Protocols for runtime types that are also defined in stubs (#297) (#307)
- Better detect signatures of methods in stub files (#304)
- Improve handling of positional-only arguments in stub files (#303)
- Fix bug where pyanalyze incorrectly inferred that an attribute always exists (#302)
- Fix compatibility of signatures with extra parameters (#301)
- Enhance `reveal_type()` output for `UnboundMethodValue` (#300)
- Fix handling of `async for` (#298)
- Add support for stub-only Protocols (#295)
- Basic support for stub-only types (#290)
- Require `typing_inspect>=0.7.0` (#290)
- Improve type checking of `raise` statements (#289)
- Support `Final` with arguments and `ClassVar` without arguments (#284)
- Add `pyanalyze.extensions.NoAny` (#283)
- Overhaul documentation (#282)
- Type check calls with `*args` or `**kwargs` (#275)
- Infer more precise types for comprehensions over known iterables (#279)
- Add impl function for `list.__iadd__` (`+=`) (#280)
- Simplify some overly complex types to improve performance (#280)
- Detect usage of implicitly reexported names (#271)
- Improve type inference for iterables (#277)
- Fix bug in type narrowing for `in`/`not in` (#277)
- Changes affecting consumers of `Value` objects:
  - All `Value` objects are now expected to be hashable.
  - `DictIncompleteValue` and `AnnotatedValue` use tuples instead of lists internally.
  - `DictIncompleteValue` now stores a sequence of `KVPair` object instead
    of just key-value pairs, enabling more granular information.
  - The type of a `TypedValue` may now be a string

## Version 0.4.0 (November 18, 2021)

- Support and test Python 3.10. Note that new features are not necessarily
  supported.
- Support PEP 655 (`typing_extensions.Required` and `NotRequired`)
- Improve detection of missing return statements
- Improve detection of suspicious boolean conditions
- The return type of calls with `*args` or `**kwargs` is now inferred
  correctly. The arguments are still not typechecked.
- Fix bug affecting type compatibility between literals and generics
- Improve type narrowing on the `in`/`not in` operator
- Improve type checking for format strings
- Add the `pyanalyze.value.AnyValue` class, replacing `pyanalyze.value.UNRESOLVED_VALUE`
- Improve formatting for `Union` types in errors
- Fix bug affecting type compatibility between types and literals
- Support `total=False` in `TypedDict`
- Deal with typeshed changes in `typeshed_client` 1.1.2
- Better type checking for `list` and `tuple.__getitem__`
- Improve type narrowing on the `==`/`!=` operator
- Reduce usage of `VariableNameValue`
- Improve `TypeVar` inference procedure
- Add support for constraints on the type of `self`, including if it has a union type
- Detect undefined `enum.Enum` members
- Improve handling of `Annotated`
- Add `pyanalyze.extensions.CustomCheck`
- Add `pyanalyze.extensions.ExternalType`
- If you have code dealing with `Value` objects, note that there are several changes:
  - The `UnresolvedValue` class was renamed to `AnyValue`.
  - `value is UNRESOLVED_VALUE` will no longer be reliable. Use `isinstance(value, AnyValue)` instead.
  - `TypedDictValue` now stores whether each key is required or not in its `items` dictionary.
  - `UnboundMethodValue` now stores a `Composite` object instead of a `Value` object, and has a new
    `typevars` field.
  - There is a new `KnownValueWithTypeVars` class, but it should not be relevant to most use cases.

## Version 0.3.1 (August 11, 2021)

- Exit with a non-zero exit code when errors occur
  (contributed by C.A.M. Gerlach)
- Type check the working directory if no command-line arguments
  are given (contributed by C.A.M. Gerlach)

## Version 0.3.0 (August 1, 2021)

- Type check calls on Unions properly
- Add `pyanalyze` executable
- Add `--enable-all` and `--disable-all` flags
  (contributed by C.A.M. Gerlach)
- Bug fixes

## Version 0.2.0 (May 17, 2021)

- Drop support for Python 2 and 3.5
- Improve unused object finder
- Add support for `TypeVar`
- Add support for `Callable`
- Add `pyanalyze.extensions`
- Add `pyanalyze.ast_annotator`
- Numerous other bug fixes and improvements

## Version 0.1.0 (May 29, 2020)

- Initial public release<|MERGE_RESOLUTION|>--- conflicted
+++ resolved
@@ -2,13 +2,10 @@
 
 ## Unreleased
 
-<<<<<<< HEAD
 - Support `__init__` and `__new__` signatures from typeshed (#429)
-=======
 - Treat Thrift enums as compatible with `int` (#455)
 - Fix treatment of `TypeVar` with bounds or constraints
   as callables (#454)
->>>>>>> 5c7d1028
 - Improve `TypeVar` solution algorithm (#453)
 - Cache decisions about whether classes implement protocols (#450)
 - Fix application of multiple suggested changes per file
