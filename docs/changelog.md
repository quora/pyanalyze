# Changelog

## Unreleased

<<<<<<< HEAD
- Limit special case for `Literal` callables to
  functions, not any callable (#329)
=======
- Support for constants in stubs that do not exist
  at runtime (#330)
>>>>>>> c0a2ec22
- Fix detection of PEP 604 union types in stubs (#327)
- Support literals over negative numbers in stubs
  and stringified annotations (#326)
- Improved overload matching algorithm (#321) (#324)
- Support runtime overloaded functions with `pyanalyze.extensions.overload` (#318)
- Internal support for overloaded functions (#316)
- Support `TypeVar` bounds and constraints (#315)
- Improve error messages involving concrete dictionary and sequence values (#312)
- More precise type inference for dict literals (#312)
- Support `AsynqCallable` with no arguments as an annotation (#314)
- Support iteration over old-style iterables providing only `__getitem__` (#313)
- Add support for runtime Protocols (#311)
- Stop inferring `Any` for non-runtime checkable Protocols on Python 3.6 and 3.7 (#310)
- Fix false positive where `multiprocessing.Pool.map_async`
  was identified as an asynq method (#306)
- Fix handling of nested classes (#305)
- Support Protocols for runtime types that are also defined in stubs (#297) (#307)
- Better detect signatures of methods in stub files (#304)
- Improve handling of positional-only arguments in stub files (#303)
- Fix bug where pyanalyze incorrectly inferred that an attribute always exists (#302)
- Fix compatibility of signatures with extra parameters (#301)
- Enhance `reveal_type()` output for `UnboundMethodValue` (#300)
- Fix handling of `async for` (#298)
- Add support for stub-only Protocols (#295)
- Basic support for stub-only types (#290)
- Require `typing_inspect>=0.7.0` (#290)
- Improve type checking of `raise` statements (#289)
- Support `Final` with arguments and `ClassVar` without arguments (#284)
- Add `pyanalyze.extensions.NoAny` (#283)
- Overhaul documentation (#282)
- Type check calls with `*args` or `**kwargs` (#275)
- Infer more precise types for comprehensions over known iterables (#279)
- Add impl function for `list.__iadd__` (`+=`) (#280)
- Simplify some overly complex types to improve performance (#280)
- Detect usage of implicitly reexported names (#271)
- Improve type inference for iterables (#277)
- Fix bug in type narrowing for `in`/`not in` (#277)
- Changes affecting consumers of `Value` objects:
  - All `Value` objects are now expected to be hashable.
  - `DictIncompleteValue` and `AnnotatedValue` use tuples instead of lists internally.
  - `DictIncompleteValue` now stores a sequence of `KVPair` object instead
    of just key-value pairs, enabling more granular information.

## Version 0.4.0 (November 18, 2021)

- Support and test Python 3.10. Note that new features are not necessarily
  supported.
- Support PEP 655 (`typing_extensions.Required` and `NotRequired`)
- Improve detection of missing return statements
- Improve detection of suspicious boolean conditions
- The return type of calls with `*args` or `**kwargs` is now inferred
  correctly. The arguments are still not typechecked.
- Fix bug affecting type compatibility between literals and generics
- Improve type narrowing on the `in`/`not in` operator
- Improve type checking for format strings
- Add the `pyanalyze.value.AnyValue` class, replacing `pyanalyze.value.UNRESOLVED_VALUE`
- Improve formatting for `Union` types in errors
- Fix bug affecting type compatibility between types and literals
- Support `total=False` in `TypedDict`
- Deal with typeshed changes in `typeshed_client` 1.1.2
- Better type checking for `list` and `tuple.__getitem__`
- Improve type narrowing on the `==`/`!=` operator
- Reduce usage of `VariableNameValue`
- Improve `TypeVar` inference procedure
- Add support for constraints on the type of `self`, including if it has a union type
- Detect undefined `enum.Enum` members
- Improve handling of `Annotated`
- Add `pyanalyze.extensions.CustomCheck`
- Add `pyanalyze.extensions.ExternalType`
- If you have code dealing with `Value` objects, note that there are several changes:
  - The `UnresolvedValue` class was renamed to `AnyValue`. 
  - `value is UNRESOLVED_VALUE` will no longer be reliable. Use `isinstance(value, AnyValue)` instead.
  - `TypedDictValue` now stores whether each key is required or not in its `items` dictionary.
  - `UnboundMethodValue` now stores a `Composite` object instead of a `Value` object, and has a new
    `typevars` field.
  - There is a new `KnownValueWithTypeVars` class, but it should not be relevant to most use cases.

## Version 0.3.1 (August 11, 2021)

- Exit with a non-zero exit code when errors occur
  (contributed by C.A.M. Gerlach)
- Type check the working directory if no command-line arguments
  are given (contributed by C.A.M. Gerlach)

## Version 0.3.0 (August 1, 2021)

- Type check calls on Unions properly
- Add `pyanalyze` executable
- Add `--enable-all` and `--disable-all` flags
  (contributed by C.A.M. Gerlach)
- Bug fixes

## Version 0.2.0 (May 17, 2021)

- Drop support for Python 2 and 3.5
- Improve unused object finder
- Add support for `TypeVar`
- Add support for `Callable`
- Add `pyanalyze.extensions`
- Add `pyanalyze.ast_annotator`
- Numerous other bug fixes and improvements

## Version 0.1.0 (May 29, 2020)

- Initial public release<|MERGE_RESOLUTION|>--- conflicted
+++ resolved
@@ -2,13 +2,10 @@
 
 ## Unreleased
 
-<<<<<<< HEAD
 - Limit special case for `Literal` callables to
   functions, not any callable (#329)
-=======
 - Support for constants in stubs that do not exist
   at runtime (#330)
->>>>>>> c0a2ec22
 - Fix detection of PEP 604 union types in stubs (#327)
 - Support literals over negative numbers in stubs
   and stringified annotations (#326)
