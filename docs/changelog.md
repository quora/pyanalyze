--- conflicted
+++ resolved
@@ -2,12 +2,9 @@
 
 ## Unreleased
 
-<<<<<<< HEAD
 - Pick up the signature of `open()` from typeshed correctly (#463)
-=======
 - Fix bug that led to some overloaded calls incorrectly
   resolving to `Any` (#462)
->>>>>>> 4b9cc287
 - Support `__init__` and `__new__` signatures from typeshed (#429)
 - Fix incorrect type inferred for indexing operations on
   subclasses of `list` and `tuple` (#461)
