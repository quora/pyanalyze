--- conflicted
+++ resolved
@@ -2,13 +2,10 @@
 
 ## Unreleased
 
-<<<<<<< HEAD
 - Add `unused_assignment` error code, separated out from
   `unused_variable`. Enable these error codes and
   `possibly_undefined_name` by default (#511)
-=======
 - Partial support for running on Python 3.11 (#512)
->>>>>>> 16ac7281
 - Basic support for checking `Final` and for checking re-assignments
   to variables declared with a specific type (#505)
 - Correctly check the `self` argument to `@property` getters (#506)
