# Changelog

## Unreleased

<<<<<<< HEAD
- Remove a number of unnecessary special-cased signatures
  (#499)
=======
- Correctly track assignments of variables inside `try` blocks
  and inside `with` blocks that may suppress exceptions (#504)
- Support mappings that do not inherit from `collections.abc.Mapping`
  (#501)
- Improve type inference for calls to `set()`, `list()`, and
  `tuple()` with union arguments (#500)
>>>>>>> d50a15bd
- Remove special-cased signatured for `sorted()` (#498)
- Support type narrowing on `bool()` calls (#497)
- Support context managers that may suppress exceptions (#496)
- Fix type inference for `with` assignment targets on
  Python 3.7 and higher (#495)
- Fix bug where code after a `while` loop is considered
  unreachable if all `break` statements are inside of `if`
  statements (#494)
- Remove support for detecting properties that represent
  synchronous equivalents of asynq methods (#493)
- Enable exhaustive checking of enums and booleans (#492)
- Fix type narrowing in else branch if constraint is stored in a
  variable (#491)
- Fix incorrectly inferred `Never` return type for some function
  implementations (#490)
- Infer precise call signatures for `TypedDict` types (#487)
- Add mechanism to prevent crashes on objects
  with unusual `__getattr__` methods (#486)
- Infer callable signatures for objects with a
  `__getattr__` method (#485, #488)
- Do not treat attributes that raise an exception on access
  as nonexistent (#481)
- Improve detection of unhashable dict keys and set members (#469)
- The `in` and `not in` operators always return 
  booleans (#480)
- Allow `NotImplemented` to be returned from special
  methods that support it (#479)
- Fix bug affecting type compatibility between
  generics and literals (#474)
- Add support for `typing.Never` and `typing_extensions.Never` (#472)
- Add `inferred_any`, an extremely noisy error code
  that triggers whenever the type checker infers something as `Any` (#471)
- Optimize type compatibility checks on large unions (#469)
- Detect incorrect key types passed to `dict.__getitem__` (#468)
- Pick up the signature of `open()` from typeshed correctly (#463)
- Do not strip away generic parameters explicitly set to
  `Any` (#467)
- Fix bug that led to some overloaded calls incorrectly
  resolving to `Any` (#462)
- Support `__init__` and `__new__` signatures from typeshed (#430)
- Fix incorrect type inferred for indexing operations on
  subclasses of `list` and `tuple` (#461)
- Add plugin providing a precise type for `dict.get` calls (#460)
- Fix internal error when an `__eq__` method throws (#461)
- Fix handling of `async def` methods in stubs (#459)
- Treat Thrift enums as compatible with protocols that
  `int` is compatible with (#457)
- Assume that dataclasses have no dynamic attributes (#456)
- Treat Thrift enums as compatible with `int` (#455)
- Fix treatment of `TypeVar` with bounds or constraints
  as callables (#454)
- Improve `TypeVar` solution algorithm (#453)
- Cache decisions about whether classes implement protocols (#450)
- Fix application of multiple suggested changes per file
  when an earlier change has added or removed lines (#449)
- Treat `NoReturn` like `Any` in `**kwargs` calls (#446)
- Improve error messages for overloaded calls (#445)
- Infer `NoReturn` instead of `Any` for unreachable code (#443)
- Make `NoReturn` compatible with all other types (#442)
- Fix treatment of walrus operator in `and`, `or`, and `if/else`
  expressions (#441)
- Refactor `isinstance()` support (#440)
- Exclude `Any[unreachable]` from unified values (#439)
- Add support for `reveal_locals()` (#436)
- Add support for `assert_error()` (#435)
- Add support for `assert_type()` (#434)
- `reveal_type()` and `dump_value()` now return their argument,
  the anticipated behavior for `typing.reveal_type()` in Python
  3.11 (#433)
- Fix return type of async generator functions (#431)
- Type check function decorators (#428)
- Handle `NoReturn` in `async def` functions (#427)
- Support PEP 673 (`typing_extensions.Self`) (#423)
- Updates for compatibility with recent changes in typeshed (#421):
  - Fix override compatibility check for unknown callables 
  - Fix usage of removed type `_typeshed.SupportsLessThan`
- Remove old configuration abstraction (#414)

## Version 0.6.0 (January 12, 2022)

Release highlights:
- Support for configuration through `pyproject.toml`. The old
  configuration mechanism will be removed in the next release.
- Support for experimental new type evaluation mechanism, providing
  a more powerful replacement for overloads.
- Support for suggesting annotations for unannotated code.

Full changelog:
- Support generic type evaluators (#409)
- Implement return annotation behavior for type evaluation
  functions (#408)
- Support `extend_config` option in `pyproject.toml` (#407)
- Remove the old method return type check. Use the new
  `incompatible_override` check instead (#404)
- Migrate remaining config options to new abstraction (#403)
- Fix stub classes with references to themselves in their
  base classes, such as `os._ScandirIterator` in typeshed (#402)
- Fix type narrowing on the `else` case of `issubclass()`
  (#401)
- Fix indexing a list with an index typed as a
  `TypeVar` (#400)
- Fix "This function should have an @asynq() decorator"
  false positive on lambdas (#399)
- Fix compatibility between Union and Annotated (#397)
- Fix potential incorrect inferred return value for
  unannotated functions (#396)
- Fix compatibility between Thrift enums and TypeVars (#394)
- Fix accessing attributes on Unions nested within
  Annotated (#393)
- Fix interaction of `register_error_code()` with new
  configuration mechanism (#391)
- Check against invalid `Signature` objects and prepare
  for refactoring `Signature` compatibility logic (#390)
- Treat `int` and `float` as compatible with `complex`,
  as specified in PEP 484 (#389)
- Do not error on boolean operations on values typed
  as `object` (#388)
- Support type narrowing on enum types and `bool`
  in `match` statements (#387)
- Support some imports from stub-only modules (#386)
- Support type evaluation functions in stubs (#386)
- Support `TypedDict` in stubs (#386)
- Support `TypeAlias` (PEP 612) (#386)
- Small improvements to `ParamSpec` support (#385)
- Allow `CustomCheck` to customize what values
  a value can be assigned to (#383)
- Fix incorrect inference of `self` argument on
  some nested methods (#382)
- Fix compatibility between `Callable` and `Annotated`
  (#381)
- Fix inference for nested `async def` functions (#380)
- Fix usage of type variables in function parameters
  with defaults (#378)
- Support the Python 3.10 `match` statement (#376)
- Support the walrus (`:=`) operator (#375)
- Initial support for proposed new "type evaluation"
  mechanism (#374, #379, #384, #410)
- Create command-line options for each config option (#373)
- Overhaul treatment of function definitions (#372)
  - Support positional-only arguments
  - Infer more precise types for lambda functions
  - Infer more precise types for nested functions
  - Refactor related code
- Add check for incompatible overrides in child classes
  (#371)
- Add `pyanalyze.extensions.NoReturnGuard` (#370)
- Infer call signatures for `Type[X]` (#369)
- Support configuration in a `pyproject.toml` file (#368)
- Require `typeshed_client` 2.0 (#361)
- Add JSON output for integrating pyanalyze's output with other
  tools (#360)
- Add check that suggests parameter and return types for untyped
  functions, using the new `suggested_parameter_type` and
  `suggested_return_type` codes (#358, #359, #364)
- Extract constraints from multi-comparisons (`a < b < c`) (#354)
- Support positional-only arguments with the `__` prefix
  outside of stubs (#353)
- Add basic support for `ParamSpec` (#352)
- Fix error on use of `AbstractAsyncContextManager` (#350)
- Check `with` and `async with` statements (#344)
- Improve type compatibility between generics and literals (#346)
- Infer signatures for method wrapper objects (bound methods
  of builtin types) (#345)
- Allow storing type narrowing constraints in variables (#343)
- The first argument to `__new__` and `__init_subclass__`
  does not need to be `self` (#342)
- Drop dependencies on `attrs` and `mypy_extensions` (#341)
- Correct location of error for incompatible parameter (#339)

## Version 0.5.0 (December 12, 2021)

- Recognize code following an infinite while loop as unreachable (#337)
- Recognize overloaded functions in stubs (#325)
- Fix handling of classes in stubs that have an incorrect `__qualname__`
  at runtime (#336)
- Fix type compatibility with generic functions (#335)
- Support function calls in annotations (#334)
- Better support for `TypeVar` bounds and constraints in stubs (#333)
- Improve type checking of `dict.update` and `dict.copy` (#328)
- Improve support for complex type aliases in stubs
  (#331)
- Limit special case for `Literal` callables to
  functions, not any callable (#329)
- Support for constants in stubs that do not exist
  at runtime (#330)
- Fix detection of PEP 604 union types in stubs (#327)
- Support literals over negative numbers in stubs
  and stringified annotations (#326)
- Improved overload matching algorithm (#321) (#324)
- Support runtime overloaded functions with `pyanalyze.extensions.overload` (#318)
- Internal support for overloaded functions (#316)
- Support `TypeVar` bounds and constraints (#315)
- Improve error messages involving concrete dictionary and sequence values (#312)
- More precise type inference for dict literals (#312)
- Support `AsynqCallable` with no arguments as an annotation (#314)
- Support iteration over old-style iterables providing only `__getitem__` (#313)
- Add support for runtime Protocols (#311)
- Stop inferring `Any` for non-runtime checkable Protocols on Python 3.6 and 3.7 (#310)
- Fix false positive where `multiprocessing.Pool.map_async`
  was identified as an asynq method (#306)
- Fix handling of nested classes (#305)
- Support Protocols for runtime types that are also defined in stubs (#297) (#307)
- Better detect signatures of methods in stub files (#304)
- Improve handling of positional-only arguments in stub files (#303)
- Fix bug where pyanalyze incorrectly inferred that an attribute always exists (#302)
- Fix compatibility of signatures with extra parameters (#301)
- Enhance `reveal_type()` output for `UnboundMethodValue` (#300)
- Fix handling of `async for` (#298)
- Add support for stub-only Protocols (#295)
- Basic support for stub-only types (#290)
- Require `typing_inspect>=0.7.0` (#290)
- Improve type checking of `raise` statements (#289)
- Support `Final` with arguments and `ClassVar` without arguments (#284)
- Add `pyanalyze.extensions.NoAny` (#283)
- Overhaul documentation (#282)
- Type check calls with `*args` or `**kwargs` (#275)
- Infer more precise types for comprehensions over known iterables (#279)
- Add impl function for `list.__iadd__` (`+=`) (#280)
- Simplify some overly complex types to improve performance (#280)
- Detect usage of implicitly reexported names (#271)
- Improve type inference for iterables (#277)
- Fix bug in type narrowing for `in`/`not in` (#277)
- Changes affecting consumers of `Value` objects:
  - All `Value` objects are now expected to be hashable.
  - `DictIncompleteValue` and `AnnotatedValue` use tuples instead of lists internally.
  - `DictIncompleteValue` now stores a sequence of `KVPair` object instead
    of just key-value pairs, enabling more granular information.
  - The type of a `TypedValue` may now be a string

## Version 0.4.0 (November 18, 2021)

- Support and test Python 3.10. Note that new features are not necessarily
  supported.
- Support PEP 655 (`typing_extensions.Required` and `NotRequired`)
- Improve detection of missing return statements
- Improve detection of suspicious boolean conditions
- The return type of calls with `*args` or `**kwargs` is now inferred
  correctly. The arguments are still not typechecked.
- Fix bug affecting type compatibility between literals and generics
- Improve type narrowing on the `in`/`not in` operator
- Improve type checking for format strings
- Add the `pyanalyze.value.AnyValue` class, replacing `pyanalyze.value.UNRESOLVED_VALUE`
- Improve formatting for `Union` types in errors
- Fix bug affecting type compatibility between types and literals
- Support `total=False` in `TypedDict`
- Deal with typeshed changes in `typeshed_client` 1.1.2
- Better type checking for `list` and `tuple.__getitem__`
- Improve type narrowing on the `==`/`!=` operator
- Reduce usage of `VariableNameValue`
- Improve `TypeVar` inference procedure
- Add support for constraints on the type of `self`, including if it has a union type
- Detect undefined `enum.Enum` members
- Improve handling of `Annotated`
- Add `pyanalyze.extensions.CustomCheck`
- Add `pyanalyze.extensions.ExternalType`
- If you have code dealing with `Value` objects, note that there are several changes:
  - The `UnresolvedValue` class was renamed to `AnyValue`.
  - `value is UNRESOLVED_VALUE` will no longer be reliable. Use `isinstance(value, AnyValue)` instead.
  - `TypedDictValue` now stores whether each key is required or not in its `items` dictionary.
  - `UnboundMethodValue` now stores a `Composite` object instead of a `Value` object, and has a new
    `typevars` field.
  - There is a new `KnownValueWithTypeVars` class, but it should not be relevant to most use cases.

## Version 0.3.1 (August 11, 2021)

- Exit with a non-zero exit code when errors occur
  (contributed by C.A.M. Gerlach)
- Type check the working directory if no command-line arguments
  are given (contributed by C.A.M. Gerlach)

## Version 0.3.0 (August 1, 2021)

- Type check calls on Unions properly
- Add `pyanalyze` executable
- Add `--enable-all` and `--disable-all` flags
  (contributed by C.A.M. Gerlach)
- Bug fixes

## Version 0.2.0 (May 17, 2021)

- Drop support for Python 2 and 3.5
- Improve unused object finder
- Add support for `TypeVar`
- Add support for `Callable`
- Add `pyanalyze.extensions`
- Add `pyanalyze.ast_annotator`
- Numerous other bug fixes and improvements

## Version 0.1.0 (May 29, 2020)

- Initial public release<|MERGE_RESOLUTION|>--- conflicted
+++ resolved
@@ -2,17 +2,14 @@
 
 ## Unreleased
 
-<<<<<<< HEAD
 - Remove a number of unnecessary special-cased signatures
   (#499)
-=======
 - Correctly track assignments of variables inside `try` blocks
   and inside `with` blocks that may suppress exceptions (#504)
 - Support mappings that do not inherit from `collections.abc.Mapping`
   (#501)
 - Improve type inference for calls to `set()`, `list()`, and
   `tuple()` with union arguments (#500)
->>>>>>> d50a15bd
 - Remove special-cased signatured for `sorted()` (#498)
 - Support type narrowing on `bool()` calls (#497)
 - Support context managers that may suppress exceptions (#496)
