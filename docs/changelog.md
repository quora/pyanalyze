# Changelog

## Unreleased

<<<<<<< HEAD
- Fix treatment of walrus operator in `and`, `or`, and `if/else`
  expressions (#441)
=======
- Refactor `isinstance()` support (#440)
>>>>>>> e207d0a8
- Exclude `Any[unreachable]` from unified values (#439)
- Add support for `reveal_locals()` (#436)
- Add support for `assert_error()` (#435)
- Add support for `assert_type()` (#434)
- `reveal_type()` and `dump_value()` now return their argument,
  the anticipated behavior for `typing.reveal_type()` in Python
  3.11 (#433)
- Fix return type of async generator functions (#431)
- Type check function decorators (#428)
- Handle `NoReturn` in `async def` functions (#427)
- Support PEP 673 (`typing_extensions.Self`) (#423)
- Updates for compatibility with recent changes in typeshed (#421):
  - Fix override compatibility check for unknown callables 
  - Fix usage of removed type `_typeshed.SupportsLessThan`
- Remove old configuration abstraction (#414)

## Version 0.6.0 (January 12, 2022)

Release highlights:
- Support for configuration through `pyproject.toml`. The old
  configuration mechanism will be removed in the next release.
- Support for experimental new type evaluation mechanism, providing
  a more powerful replacement for overloads.
- Support for suggesting annotations for unannotated code.

Full changelog:
- Support generic type evaluators (#409)
- Implement return annotation behavior for type evaluation
  functions (#408)
- Support `extend_config` option in `pyproject.toml` (#407)
- Remove the old method return type check. Use the new
  `incompatible_override` check instead (#404)
- Migrate remaining config options to new abstraction (#403)
- Fix stub classes with references to themselves in their
  base classes, such as `os._ScandirIterator` in typeshed (#402)
- Fix type narrowing on the `else` case of `issubclass()`
  (#401)
- Fix indexing a list with an index typed as a
  `TypeVar` (#400)
- Fix "This function should have an @asynq() decorator"
  false positive on lambdas (#399)
- Fix compatibility between Union and Annotated (#397)
- Fix potential incorrect inferred return value for
  unannotated functions (#396)
- Fix compatibility between Thrift enums and TypeVars (#394)
- Fix accessing attributes on Unions nested within
  Annotated (#393)
- Fix interaction of `register_error_code()` with new
  configuration mechanism (#391)
- Check against invalid `Signature` objects and prepare
  for refactoring `Signature` compatibility logic (#390)
- Treat `int` and `float` as compatible with `complex`,
  as specified in PEP 484 (#389)
- Do not error on boolean operations on values typed
  as `object` (#388)
- Support type narrowing on enum types and `bool`
  in `match` statements (#387)
- Support some imports from stub-only modules (#386)
- Support type evaluation functions in stubs (#386)
- Support `TypedDict` in stubs (#386)
- Support `TypeAlias` (PEP 612) (#386)
- Small improvements to `ParamSpec` support (#385)
- Allow `CustomCheck` to customize what values
  a value can be assigned to (#383)
- Fix incorrect inference of `self` argument on
  some nested methods (#382)
- Fix compatibility between `Callable` and `Annotated`
  (#381)
- Fix inference for nested `async def` functions (#380)
- Fix usage of type variables in function parameters
  with defaults (#378)
- Support the Python 3.10 `match` statement (#376)
- Support the walrus (`:=`) operator (#375)
- Initial support for proposed new "type evaluation"
  mechanism (#374, #379, #384, #410)
- Create command-line options for each config option (#373)
- Overhaul treatment of function definitions (#372)
  - Support positional-only arguments
  - Infer more precise types for lambda functions
  - Infer more precise types for nested functions
  - Refactor related code
- Add check for incompatible overrides in child classes
  (#371)
- Add `pyanalyze.extensions.NoReturnGuard` (#370)
- Infer call signatures for `Type[X]` (#369)
- Support configuration in a `pyproject.toml` file (#368)
- Require `typeshed_client` 2.0 (#361)
- Add JSON output for integrating pyanalyze's output with other
  tools (#360)
- Add check that suggests parameter and return types for untyped
  functions, using the new `suggested_parameter_type` and
  `suggested_return_type` codes (#358, #359, #364)
- Extract constraints from multi-comparisons (`a < b < c`) (#354)
- Support positional-only arguments with the `__` prefix
  outside of stubs (#353)
- Add basic support for `ParamSpec` (#352)
- Fix error on use of `AbstractAsyncContextManager` (#350)
- Check `with` and `async with` statements (#344)
- Improve type compatibility between generics and literals (#346)
- Infer signatures for method wrapper objects (bound methods
  of builtin types) (#345)
- Allow storing type narrowing constraints in variables (#343)
- The first argument to `__new__` and `__init_subclass__`
  does not need to be `self` (#342)
- Drop dependencies on `attrs` and `mypy_extensions` (#341)
- Correct location of error for incompatible parameter (#339)

## Version 0.5.0 (December 12, 2021)

- Recognize code following an infinite while loop as unreachable (#337)
- Recognize overloaded functions in stubs (#325)
- Fix handling of classes in stubs that have an incorrect `__qualname__`
  at runtime (#336)
- Fix type compatibility with generic functions (#335)
- Support function calls in annotations (#334)
- Better support for `TypeVar` bounds and constraints in stubs (#333)
- Improve type checking of `dict.update` and `dict.copy` (#328)
- Improve support for complex type aliases in stubs
  (#331)
- Limit special case for `Literal` callables to
  functions, not any callable (#329)
- Support for constants in stubs that do not exist
  at runtime (#330)
- Fix detection of PEP 604 union types in stubs (#327)
- Support literals over negative numbers in stubs
  and stringified annotations (#326)
- Improved overload matching algorithm (#321) (#324)
- Support runtime overloaded functions with `pyanalyze.extensions.overload` (#318)
- Internal support for overloaded functions (#316)
- Support `TypeVar` bounds and constraints (#315)
- Improve error messages involving concrete dictionary and sequence values (#312)
- More precise type inference for dict literals (#312)
- Support `AsynqCallable` with no arguments as an annotation (#314)
- Support iteration over old-style iterables providing only `__getitem__` (#313)
- Add support for runtime Protocols (#311)
- Stop inferring `Any` for non-runtime checkable Protocols on Python 3.6 and 3.7 (#310)
- Fix false positive where `multiprocessing.Pool.map_async`
  was identified as an asynq method (#306)
- Fix handling of nested classes (#305)
- Support Protocols for runtime types that are also defined in stubs (#297) (#307)
- Better detect signatures of methods in stub files (#304)
- Improve handling of positional-only arguments in stub files (#303)
- Fix bug where pyanalyze incorrectly inferred that an attribute always exists (#302)
- Fix compatibility of signatures with extra parameters (#301)
- Enhance `reveal_type()` output for `UnboundMethodValue` (#300)
- Fix handling of `async for` (#298)
- Add support for stub-only Protocols (#295)
- Basic support for stub-only types (#290)
- Require `typing_inspect>=0.7.0` (#290)
- Improve type checking of `raise` statements (#289)
- Support `Final` with arguments and `ClassVar` without arguments (#284)
- Add `pyanalyze.extensions.NoAny` (#283)
- Overhaul documentation (#282)
- Type check calls with `*args` or `**kwargs` (#275)
- Infer more precise types for comprehensions over known iterables (#279)
- Add impl function for `list.__iadd__` (`+=`) (#280)
- Simplify some overly complex types to improve performance (#280)
- Detect usage of implicitly reexported names (#271)
- Improve type inference for iterables (#277)
- Fix bug in type narrowing for `in`/`not in` (#277)
- Changes affecting consumers of `Value` objects:
  - All `Value` objects are now expected to be hashable.
  - `DictIncompleteValue` and `AnnotatedValue` use tuples instead of lists internally.
  - `DictIncompleteValue` now stores a sequence of `KVPair` object instead
    of just key-value pairs, enabling more granular information.
  - The type of a `TypedValue` may now be a string

## Version 0.4.0 (November 18, 2021)

- Support and test Python 3.10. Note that new features are not necessarily
  supported.
- Support PEP 655 (`typing_extensions.Required` and `NotRequired`)
- Improve detection of missing return statements
- Improve detection of suspicious boolean conditions
- The return type of calls with `*args` or `**kwargs` is now inferred
  correctly. The arguments are still not typechecked.
- Fix bug affecting type compatibility between literals and generics
- Improve type narrowing on the `in`/`not in` operator
- Improve type checking for format strings
- Add the `pyanalyze.value.AnyValue` class, replacing `pyanalyze.value.UNRESOLVED_VALUE`
- Improve formatting for `Union` types in errors
- Fix bug affecting type compatibility between types and literals
- Support `total=False` in `TypedDict`
- Deal with typeshed changes in `typeshed_client` 1.1.2
- Better type checking for `list` and `tuple.__getitem__`
- Improve type narrowing on the `==`/`!=` operator
- Reduce usage of `VariableNameValue`
- Improve `TypeVar` inference procedure
- Add support for constraints on the type of `self`, including if it has a union type
- Detect undefined `enum.Enum` members
- Improve handling of `Annotated`
- Add `pyanalyze.extensions.CustomCheck`
- Add `pyanalyze.extensions.ExternalType`
- If you have code dealing with `Value` objects, note that there are several changes:
  - The `UnresolvedValue` class was renamed to `AnyValue`.
  - `value is UNRESOLVED_VALUE` will no longer be reliable. Use `isinstance(value, AnyValue)` instead.
  - `TypedDictValue` now stores whether each key is required or not in its `items` dictionary.
  - `UnboundMethodValue` now stores a `Composite` object instead of a `Value` object, and has a new
    `typevars` field.
  - There is a new `KnownValueWithTypeVars` class, but it should not be relevant to most use cases.

## Version 0.3.1 (August 11, 2021)

- Exit with a non-zero exit code when errors occur
  (contributed by C.A.M. Gerlach)
- Type check the working directory if no command-line arguments
  are given (contributed by C.A.M. Gerlach)

## Version 0.3.0 (August 1, 2021)

- Type check calls on Unions properly
- Add `pyanalyze` executable
- Add `--enable-all` and `--disable-all` flags
  (contributed by C.A.M. Gerlach)
- Bug fixes

## Version 0.2.0 (May 17, 2021)

- Drop support for Python 2 and 3.5
- Improve unused object finder
- Add support for `TypeVar`
- Add support for `Callable`
- Add `pyanalyze.extensions`
- Add `pyanalyze.ast_annotator`
- Numerous other bug fixes and improvements

## Version 0.1.0 (May 29, 2020)

- Initial public release<|MERGE_RESOLUTION|>--- conflicted
+++ resolved
@@ -2,12 +2,9 @@
 
 ## Unreleased
 
-<<<<<<< HEAD
 - Fix treatment of walrus operator in `and`, `or`, and `if/else`
   expressions (#441)
-=======
 - Refactor `isinstance()` support (#440)
->>>>>>> e207d0a8
 - Exclude `Any[unreachable]` from unified values (#439)
 - Add support for `reveal_locals()` (#436)
 - Add support for `assert_error()` (#435)
