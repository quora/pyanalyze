# Changelog

## Unreleased

<<<<<<< HEAD
- Support `__init__` and `__new__` signatures from typeshed (#429)
=======
- Treat `NoReturn` like `Any` in `**kwargs` calls (#446)
- Improve error messages for overloaded calls (#445)
>>>>>>> 2bb79b7e
- Infer `NoReturn` instead of `Any` for unreachable code (#443)
- Make `NoReturn` compatible with all other types (#442)
- Fix treatment of walrus operator in `and`, `or`, and `if/else`
  expressions (#441)
- Refactor `isinstance()` support (#440)
- Exclude `Any[unreachable]` from unified values (#439)
- Add support for `reveal_locals()` (#436)
- Add support for `assert_error()` (#435)
- Add support for `assert_type()` (#434)
- `reveal_type()` and `dump_value()` now return their argument,
  the anticipated behavior for `typing.reveal_type()` in Python
  3.11 (#433)
- Fix return type of async generator functions (#431)
- Type check function decorators (#428)
- Handle `NoReturn` in `async def` functions (#427)
- Support PEP 673 (`typing_extensions.Self`) (#423)
- Updates for compatibility with recent changes in typeshed (#421):
  - Fix override compatibility check for unknown callables 
  - Fix usage of removed type `_typeshed.SupportsLessThan`
- Remove old configuration abstraction (#414)

## Version 0.6.0 (January 12, 2022)

Release highlights:
- Support for configuration through `pyproject.toml`. The old
  configuration mechanism will be removed in the next release.
- Support for experimental new type evaluation mechanism, providing
  a more powerful replacement for overloads.
- Support for suggesting annotations for unannotated code.

Full changelog:
- Support generic type evaluators (#409)
- Implement return annotation behavior for type evaluation
  functions (#408)
- Support `extend_config` option in `pyproject.toml` (#407)
- Remove the old method return type check. Use the new
  `incompatible_override` check instead (#404)
- Migrate remaining config options to new abstraction (#403)
- Fix stub classes with references to themselves in their
  base classes, such as `os._ScandirIterator` in typeshed (#402)
- Fix type narrowing on the `else` case of `issubclass()`
  (#401)
- Fix indexing a list with an index typed as a
  `TypeVar` (#400)
- Fix "This function should have an @asynq() decorator"
  false positive on lambdas (#399)
- Fix compatibility between Union and Annotated (#397)
- Fix potential incorrect inferred return value for
  unannotated functions (#396)
- Fix compatibility between Thrift enums and TypeVars (#394)
- Fix accessing attributes on Unions nested within
  Annotated (#393)
- Fix interaction of `register_error_code()` with new
  configuration mechanism (#391)
- Check against invalid `Signature` objects and prepare
  for refactoring `Signature` compatibility logic (#390)
- Treat `int` and `float` as compatible with `complex`,
  as specified in PEP 484 (#389)
- Do not error on boolean operations on values typed
  as `object` (#388)
- Support type narrowing on enum types and `bool`
  in `match` statements (#387)
- Support some imports from stub-only modules (#386)
- Support type evaluation functions in stubs (#386)
- Support `TypedDict` in stubs (#386)
- Support `TypeAlias` (PEP 612) (#386)
- Small improvements to `ParamSpec` support (#385)
- Allow `CustomCheck` to customize what values
  a value can be assigned to (#383)
- Fix incorrect inference of `self` argument on
  some nested methods (#382)
- Fix compatibility between `Callable` and `Annotated`
  (#381)
- Fix inference for nested `async def` functions (#380)
- Fix usage of type variables in function parameters
  with defaults (#378)
- Support the Python 3.10 `match` statement (#376)
- Support the walrus (`:=`) operator (#375)
- Initial support for proposed new "type evaluation"
  mechanism (#374, #379, #384, #410)
- Create command-line options for each config option (#373)
- Overhaul treatment of function definitions (#372)
  - Support positional-only arguments
  - Infer more precise types for lambda functions
  - Infer more precise types for nested functions
  - Refactor related code
- Add check for incompatible overrides in child classes
  (#371)
- Add `pyanalyze.extensions.NoReturnGuard` (#370)
- Infer call signatures for `Type[X]` (#369)
- Support configuration in a `pyproject.toml` file (#368)
- Require `typeshed_client` 2.0 (#361)
- Add JSON output for integrating pyanalyze's output with other
  tools (#360)
- Add check that suggests parameter and return types for untyped
  functions, using the new `suggested_parameter_type` and
  `suggested_return_type` codes (#358, #359, #364)
- Extract constraints from multi-comparisons (`a < b < c`) (#354)
- Support positional-only arguments with the `__` prefix
  outside of stubs (#353)
- Add basic support for `ParamSpec` (#352)
- Fix error on use of `AbstractAsyncContextManager` (#350)
- Check `with` and `async with` statements (#344)
- Improve type compatibility between generics and literals (#346)
- Infer signatures for method wrapper objects (bound methods
  of builtin types) (#345)
- Allow storing type narrowing constraints in variables (#343)
- The first argument to `__new__` and `__init_subclass__`
  does not need to be `self` (#342)
- Drop dependencies on `attrs` and `mypy_extensions` (#341)
- Correct location of error for incompatible parameter (#339)

## Version 0.5.0 (December 12, 2021)

- Recognize code following an infinite while loop as unreachable (#337)
- Recognize overloaded functions in stubs (#325)
- Fix handling of classes in stubs that have an incorrect `__qualname__`
  at runtime (#336)
- Fix type compatibility with generic functions (#335)
- Support function calls in annotations (#334)
- Better support for `TypeVar` bounds and constraints in stubs (#333)
- Improve type checking of `dict.update` and `dict.copy` (#328)
- Improve support for complex type aliases in stubs
  (#331)
- Limit special case for `Literal` callables to
  functions, not any callable (#329)
- Support for constants in stubs that do not exist
  at runtime (#330)
- Fix detection of PEP 604 union types in stubs (#327)
- Support literals over negative numbers in stubs
  and stringified annotations (#326)
- Improved overload matching algorithm (#321) (#324)
- Support runtime overloaded functions with `pyanalyze.extensions.overload` (#318)
- Internal support for overloaded functions (#316)
- Support `TypeVar` bounds and constraints (#315)
- Improve error messages involving concrete dictionary and sequence values (#312)
- More precise type inference for dict literals (#312)
- Support `AsynqCallable` with no arguments as an annotation (#314)
- Support iteration over old-style iterables providing only `__getitem__` (#313)
- Add support for runtime Protocols (#311)
- Stop inferring `Any` for non-runtime checkable Protocols on Python 3.6 and 3.7 (#310)
- Fix false positive where `multiprocessing.Pool.map_async`
  was identified as an asynq method (#306)
- Fix handling of nested classes (#305)
- Support Protocols for runtime types that are also defined in stubs (#297) (#307)
- Better detect signatures of methods in stub files (#304)
- Improve handling of positional-only arguments in stub files (#303)
- Fix bug where pyanalyze incorrectly inferred that an attribute always exists (#302)
- Fix compatibility of signatures with extra parameters (#301)
- Enhance `reveal_type()` output for `UnboundMethodValue` (#300)
- Fix handling of `async for` (#298)
- Add support for stub-only Protocols (#295)
- Basic support for stub-only types (#290)
- Require `typing_inspect>=0.7.0` (#290)
- Improve type checking of `raise` statements (#289)
- Support `Final` with arguments and `ClassVar` without arguments (#284)
- Add `pyanalyze.extensions.NoAny` (#283)
- Overhaul documentation (#282)
- Type check calls with `*args` or `**kwargs` (#275)
- Infer more precise types for comprehensions over known iterables (#279)
- Add impl function for `list.__iadd__` (`+=`) (#280)
- Simplify some overly complex types to improve performance (#280)
- Detect usage of implicitly reexported names (#271)
- Improve type inference for iterables (#277)
- Fix bug in type narrowing for `in`/`not in` (#277)
- Changes affecting consumers of `Value` objects:
  - All `Value` objects are now expected to be hashable.
  - `DictIncompleteValue` and `AnnotatedValue` use tuples instead of lists internally.
  - `DictIncompleteValue` now stores a sequence of `KVPair` object instead
    of just key-value pairs, enabling more granular information.
  - The type of a `TypedValue` may now be a string

## Version 0.4.0 (November 18, 2021)

- Support and test Python 3.10. Note that new features are not necessarily
  supported.
- Support PEP 655 (`typing_extensions.Required` and `NotRequired`)
- Improve detection of missing return statements
- Improve detection of suspicious boolean conditions
- The return type of calls with `*args` or `**kwargs` is now inferred
  correctly. The arguments are still not typechecked.
- Fix bug affecting type compatibility between literals and generics
- Improve type narrowing on the `in`/`not in` operator
- Improve type checking for format strings
- Add the `pyanalyze.value.AnyValue` class, replacing `pyanalyze.value.UNRESOLVED_VALUE`
- Improve formatting for `Union` types in errors
- Fix bug affecting type compatibility between types and literals
- Support `total=False` in `TypedDict`
- Deal with typeshed changes in `typeshed_client` 1.1.2
- Better type checking for `list` and `tuple.__getitem__`
- Improve type narrowing on the `==`/`!=` operator
- Reduce usage of `VariableNameValue`
- Improve `TypeVar` inference procedure
- Add support for constraints on the type of `self`, including if it has a union type
- Detect undefined `enum.Enum` members
- Improve handling of `Annotated`
- Add `pyanalyze.extensions.CustomCheck`
- Add `pyanalyze.extensions.ExternalType`
- If you have code dealing with `Value` objects, note that there are several changes:
  - The `UnresolvedValue` class was renamed to `AnyValue`.
  - `value is UNRESOLVED_VALUE` will no longer be reliable. Use `isinstance(value, AnyValue)` instead.
  - `TypedDictValue` now stores whether each key is required or not in its `items` dictionary.
  - `UnboundMethodValue` now stores a `Composite` object instead of a `Value` object, and has a new
    `typevars` field.
  - There is a new `KnownValueWithTypeVars` class, but it should not be relevant to most use cases.

## Version 0.3.1 (August 11, 2021)

- Exit with a non-zero exit code when errors occur
  (contributed by C.A.M. Gerlach)
- Type check the working directory if no command-line arguments
  are given (contributed by C.A.M. Gerlach)

## Version 0.3.0 (August 1, 2021)

- Type check calls on Unions properly
- Add `pyanalyze` executable
- Add `--enable-all` and `--disable-all` flags
  (contributed by C.A.M. Gerlach)
- Bug fixes

## Version 0.2.0 (May 17, 2021)

- Drop support for Python 2 and 3.5
- Improve unused object finder
- Add support for `TypeVar`
- Add support for `Callable`
- Add `pyanalyze.extensions`
- Add `pyanalyze.ast_annotator`
- Numerous other bug fixes and improvements

## Version 0.1.0 (May 29, 2020)

- Initial public release<|MERGE_RESOLUTION|>--- conflicted
+++ resolved
@@ -2,12 +2,9 @@
 
 ## Unreleased
 
-<<<<<<< HEAD
 - Support `__init__` and `__new__` signatures from typeshed (#429)
-=======
 - Treat `NoReturn` like `Any` in `**kwargs` calls (#446)
 - Improve error messages for overloaded calls (#445)
->>>>>>> 2bb79b7e
 - Infer `NoReturn` instead of `Any` for unreachable code (#443)
 - Make `NoReturn` compatible with all other types (#442)
 - Fix treatment of walrus operator in `and`, `or`, and `if/else`
