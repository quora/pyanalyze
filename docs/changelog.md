# Changelog

## Unreleased

<<<<<<< HEAD
- Recognize overloaded functions in stubs (#325)
=======
- Fix handling of classes in stubs that have an incorrect `__qualname__`
  at runtime (#336)
- Fix type compatibility with generic functions (#335)
- Support function calls in annotations (#334)
>>>>>>> c6ffa49a
- Better support for `TypeVar` bounds and constraints in stubs (#333)
- Improve type checking of `dict.update` and `dict.copy` (#328)
- Improve support for complex type aliases in stubs
  (#331)
- Limit special case for `Literal` callables to
  functions, not any callable (#329)
- Support for constants in stubs that do not exist
  at runtime (#330)
- Fix detection of PEP 604 union types in stubs (#327)
- Support literals over negative numbers in stubs
  and stringified annotations (#326)
- Improved overload matching algorithm (#321) (#324)
- Support runtime overloaded functions with `pyanalyze.extensions.overload` (#318)
- Internal support for overloaded functions (#316)
- Support `TypeVar` bounds and constraints (#315)
- Improve error messages involving concrete dictionary and sequence values (#312)
- More precise type inference for dict literals (#312)
- Support `AsynqCallable` with no arguments as an annotation (#314)
- Support iteration over old-style iterables providing only `__getitem__` (#313)
- Add support for runtime Protocols (#311)
- Stop inferring `Any` for non-runtime checkable Protocols on Python 3.6 and 3.7 (#310)
- Fix false positive where `multiprocessing.Pool.map_async`
  was identified as an asynq method (#306)
- Fix handling of nested classes (#305)
- Support Protocols for runtime types that are also defined in stubs (#297) (#307)
- Better detect signatures of methods in stub files (#304)
- Improve handling of positional-only arguments in stub files (#303)
- Fix bug where pyanalyze incorrectly inferred that an attribute always exists (#302)
- Fix compatibility of signatures with extra parameters (#301)
- Enhance `reveal_type()` output for `UnboundMethodValue` (#300)
- Fix handling of `async for` (#298)
- Add support for stub-only Protocols (#295)
- Basic support for stub-only types (#290)
- Require `typing_inspect>=0.7.0` (#290)
- Improve type checking of `raise` statements (#289)
- Support `Final` with arguments and `ClassVar` without arguments (#284)
- Add `pyanalyze.extensions.NoAny` (#283)
- Overhaul documentation (#282)
- Type check calls with `*args` or `**kwargs` (#275)
- Infer more precise types for comprehensions over known iterables (#279)
- Add impl function for `list.__iadd__` (`+=`) (#280)
- Simplify some overly complex types to improve performance (#280)
- Detect usage of implicitly reexported names (#271)
- Improve type inference for iterables (#277)
- Fix bug in type narrowing for `in`/`not in` (#277)
- Changes affecting consumers of `Value` objects:
  - All `Value` objects are now expected to be hashable.
  - `DictIncompleteValue` and `AnnotatedValue` use tuples instead of lists internally.
  - `DictIncompleteValue` now stores a sequence of `KVPair` object instead
    of just key-value pairs, enabling more granular information.

## Version 0.4.0 (November 18, 2021)

- Support and test Python 3.10. Note that new features are not necessarily
  supported.
- Support PEP 655 (`typing_extensions.Required` and `NotRequired`)
- Improve detection of missing return statements
- Improve detection of suspicious boolean conditions
- The return type of calls with `*args` or `**kwargs` is now inferred
  correctly. The arguments are still not typechecked.
- Fix bug affecting type compatibility between literals and generics
- Improve type narrowing on the `in`/`not in` operator
- Improve type checking for format strings
- Add the `pyanalyze.value.AnyValue` class, replacing `pyanalyze.value.UNRESOLVED_VALUE`
- Improve formatting for `Union` types in errors
- Fix bug affecting type compatibility between types and literals
- Support `total=False` in `TypedDict`
- Deal with typeshed changes in `typeshed_client` 1.1.2
- Better type checking for `list` and `tuple.__getitem__`
- Improve type narrowing on the `==`/`!=` operator
- Reduce usage of `VariableNameValue`
- Improve `TypeVar` inference procedure
- Add support for constraints on the type of `self`, including if it has a union type
- Detect undefined `enum.Enum` members
- Improve handling of `Annotated`
- Add `pyanalyze.extensions.CustomCheck`
- Add `pyanalyze.extensions.ExternalType`
- If you have code dealing with `Value` objects, note that there are several changes:
  - The `UnresolvedValue` class was renamed to `AnyValue`. 
  - `value is UNRESOLVED_VALUE` will no longer be reliable. Use `isinstance(value, AnyValue)` instead.
  - `TypedDictValue` now stores whether each key is required or not in its `items` dictionary.
  - `UnboundMethodValue` now stores a `Composite` object instead of a `Value` object, and has a new
    `typevars` field.
  - There is a new `KnownValueWithTypeVars` class, but it should not be relevant to most use cases.

## Version 0.3.1 (August 11, 2021)

- Exit with a non-zero exit code when errors occur
  (contributed by C.A.M. Gerlach)
- Type check the working directory if no command-line arguments
  are given (contributed by C.A.M. Gerlach)

## Version 0.3.0 (August 1, 2021)

- Type check calls on Unions properly
- Add `pyanalyze` executable
- Add `--enable-all` and `--disable-all` flags
  (contributed by C.A.M. Gerlach)
- Bug fixes

## Version 0.2.0 (May 17, 2021)

- Drop support for Python 2 and 3.5
- Improve unused object finder
- Add support for `TypeVar`
- Add support for `Callable`
- Add `pyanalyze.extensions`
- Add `pyanalyze.ast_annotator`
- Numerous other bug fixes and improvements

## Version 0.1.0 (May 29, 2020)

- Initial public release<|MERGE_RESOLUTION|>--- conflicted
+++ resolved
@@ -2,14 +2,11 @@
 
 ## Unreleased
 
-<<<<<<< HEAD
 - Recognize overloaded functions in stubs (#325)
-=======
 - Fix handling of classes in stubs that have an incorrect `__qualname__`
   at runtime (#336)
 - Fix type compatibility with generic functions (#335)
 - Support function calls in annotations (#334)
->>>>>>> c6ffa49a
 - Better support for `TypeVar` bounds and constraints in stubs (#333)
 - Improve type checking of `dict.update` and `dict.copy` (#328)
 - Improve support for complex type aliases in stubs
