# Changelog

## Unreleased

<<<<<<< HEAD
- Infer call signatures for `Type[X]` (#369)
=======
- Support configuration in a `pyproject.toml` file (#368)
>>>>>>> e38b416e
- Require `typeshed_client` 2.0 (#361)
- Add JSON output for integrating pyanalyze's output with other
  tools (#360)
- Add check that suggests parameter and return types for untyped
  functions, using the new `suggested_parameter_type` and
  `suggested_return_type` codes (#358, #359, #364)
- Extract constraints from multi-comparisons (`a < b < c`) (#354)
- Support positional-only arguments with the `__` prefix
  outside of stubs (#353)
- Add basic support for `ParamSpec` (#352)
- Fix error on use of `AbstractAsyncContextManager` (#350)
- Check `with` and `async with` statements (#344)
- Improve type compatibility between generics and literals (#346)
- Infer signatures for method wrapper objects (bound methods
  of builtin types) (#345)
- Allow storing type narrowing constraints in variables (#343)
- The first argument to `__new__` and `__init_subclass__`
  does not need to be `self` (#342)
- Drop dependencies on `attrs` and `mypy_extensions` (#341)
- Correct location of error for incompatible parameter (#339)

## Version 0.5.0 (December 12, 2021)

- Recognize code following an infinite while loop as unreachable (#337)
- Recognize overloaded functions in stubs (#325)
- Fix handling of classes in stubs that have an incorrect `__qualname__`
  at runtime (#336)
- Fix type compatibility with generic functions (#335)
- Support function calls in annotations (#334)
- Better support for `TypeVar` bounds and constraints in stubs (#333)
- Improve type checking of `dict.update` and `dict.copy` (#328)
- Improve support for complex type aliases in stubs
  (#331)
- Limit special case for `Literal` callables to
  functions, not any callable (#329)
- Support for constants in stubs that do not exist
  at runtime (#330)
- Fix detection of PEP 604 union types in stubs (#327)
- Support literals over negative numbers in stubs
  and stringified annotations (#326)
- Improved overload matching algorithm (#321) (#324)
- Support runtime overloaded functions with `pyanalyze.extensions.overload` (#318)
- Internal support for overloaded functions (#316)
- Support `TypeVar` bounds and constraints (#315)
- Improve error messages involving concrete dictionary and sequence values (#312)
- More precise type inference for dict literals (#312)
- Support `AsynqCallable` with no arguments as an annotation (#314)
- Support iteration over old-style iterables providing only `__getitem__` (#313)
- Add support for runtime Protocols (#311)
- Stop inferring `Any` for non-runtime checkable Protocols on Python 3.6 and 3.7 (#310)
- Fix false positive where `multiprocessing.Pool.map_async`
  was identified as an asynq method (#306)
- Fix handling of nested classes (#305)
- Support Protocols for runtime types that are also defined in stubs (#297) (#307)
- Better detect signatures of methods in stub files (#304)
- Improve handling of positional-only arguments in stub files (#303)
- Fix bug where pyanalyze incorrectly inferred that an attribute always exists (#302)
- Fix compatibility of signatures with extra parameters (#301)
- Enhance `reveal_type()` output for `UnboundMethodValue` (#300)
- Fix handling of `async for` (#298)
- Add support for stub-only Protocols (#295)
- Basic support for stub-only types (#290)
- Require `typing_inspect>=0.7.0` (#290)
- Improve type checking of `raise` statements (#289)
- Support `Final` with arguments and `ClassVar` without arguments (#284)
- Add `pyanalyze.extensions.NoAny` (#283)
- Overhaul documentation (#282)
- Type check calls with `*args` or `**kwargs` (#275)
- Infer more precise types for comprehensions over known iterables (#279)
- Add impl function for `list.__iadd__` (`+=`) (#280)
- Simplify some overly complex types to improve performance (#280)
- Detect usage of implicitly reexported names (#271)
- Improve type inference for iterables (#277)
- Fix bug in type narrowing for `in`/`not in` (#277)
- Changes affecting consumers of `Value` objects:
  - All `Value` objects are now expected to be hashable.
  - `DictIncompleteValue` and `AnnotatedValue` use tuples instead of lists internally.
  - `DictIncompleteValue` now stores a sequence of `KVPair` object instead
    of just key-value pairs, enabling more granular information.
  - The type of a `TypedValue` may now be a string

## Version 0.4.0 (November 18, 2021)

- Support and test Python 3.10. Note that new features are not necessarily
  supported.
- Support PEP 655 (`typing_extensions.Required` and `NotRequired`)
- Improve detection of missing return statements
- Improve detection of suspicious boolean conditions
- The return type of calls with `*args` or `**kwargs` is now inferred
  correctly. The arguments are still not typechecked.
- Fix bug affecting type compatibility between literals and generics
- Improve type narrowing on the `in`/`not in` operator
- Improve type checking for format strings
- Add the `pyanalyze.value.AnyValue` class, replacing `pyanalyze.value.UNRESOLVED_VALUE`
- Improve formatting for `Union` types in errors
- Fix bug affecting type compatibility between types and literals
- Support `total=False` in `TypedDict`
- Deal with typeshed changes in `typeshed_client` 1.1.2
- Better type checking for `list` and `tuple.__getitem__`
- Improve type narrowing on the `==`/`!=` operator
- Reduce usage of `VariableNameValue`
- Improve `TypeVar` inference procedure
- Add support for constraints on the type of `self`, including if it has a union type
- Detect undefined `enum.Enum` members
- Improve handling of `Annotated`
- Add `pyanalyze.extensions.CustomCheck`
- Add `pyanalyze.extensions.ExternalType`
- If you have code dealing with `Value` objects, note that there are several changes:
  - The `UnresolvedValue` class was renamed to `AnyValue`. 
  - `value is UNRESOLVED_VALUE` will no longer be reliable. Use `isinstance(value, AnyValue)` instead.
  - `TypedDictValue` now stores whether each key is required or not in its `items` dictionary.
  - `UnboundMethodValue` now stores a `Composite` object instead of a `Value` object, and has a new
    `typevars` field.
  - There is a new `KnownValueWithTypeVars` class, but it should not be relevant to most use cases.

## Version 0.3.1 (August 11, 2021)

- Exit with a non-zero exit code when errors occur
  (contributed by C.A.M. Gerlach)
- Type check the working directory if no command-line arguments
  are given (contributed by C.A.M. Gerlach)

## Version 0.3.0 (August 1, 2021)

- Type check calls on Unions properly
- Add `pyanalyze` executable
- Add `--enable-all` and `--disable-all` flags
  (contributed by C.A.M. Gerlach)
- Bug fixes

## Version 0.2.0 (May 17, 2021)

- Drop support for Python 2 and 3.5
- Improve unused object finder
- Add support for `TypeVar`
- Add support for `Callable`
- Add `pyanalyze.extensions`
- Add `pyanalyze.ast_annotator`
- Numerous other bug fixes and improvements

## Version 0.1.0 (May 29, 2020)

- Initial public release<|MERGE_RESOLUTION|>--- conflicted
+++ resolved
@@ -2,11 +2,8 @@
 
 ## Unreleased
 
-<<<<<<< HEAD
 - Infer call signatures for `Type[X]` (#369)
-=======
 - Support configuration in a `pyproject.toml` file (#368)
->>>>>>> e38b416e
 - Require `typeshed_client` 2.0 (#361)
 - Add JSON output for integrating pyanalyze's output with other
   tools (#360)
