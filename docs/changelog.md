--- conflicted
+++ resolved
@@ -2,13 +2,10 @@
 
 ## Unreleased
 
-<<<<<<< HEAD
 - Fix incorrect inference of `self` argument on
   some nested methods (#382)
-=======
 - Fix compatibility between `Callable` and `Annotated`
   (#381)
->>>>>>> 36d54a18
 - Fix inference for nested `async def` functions (#380)
 - Fix usage of type variables in function parameters
   with defaults (#378)
