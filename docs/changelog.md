--- conflicted
+++ resolved
@@ -2,12 +2,9 @@
 
 ## Unreleased
 
-<<<<<<< HEAD
 - Support `__init__` and `__new__` signatures from typeshed (#429)
-=======
 - Fix application of multiple suggested changes per file
   when an earlier change has added or removed lines (#449)
->>>>>>> b2013281
 - Treat `NoReturn` like `Any` in `**kwargs` calls (#446)
 - Improve error messages for overloaded calls (#445)
 - Infer `NoReturn` instead of `Any` for unreachable code (#443)
