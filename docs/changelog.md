--- conflicted
+++ resolved
@@ -2,11 +2,9 @@
 
 ## Unreleased
 
-<<<<<<< HEAD
 - Change implementation of implicit int/float and float/complex promotion
   in accordance with https://github.com/python/typing/pull/1748. Now,
   annotations of `float` implicitly mean `float | int`. (#778)
-=======
 - Fix crash on some occurrences of `ParamSpec` in stub files (#797)
 - Fix crash when Pydantic 1 is installed (#793)
 - Fix error on use of TypeVar defaults in stubs (PEP 696). The
@@ -14,7 +12,6 @@
   if it has no default. (#791)
 - Add new error code `unsafe_comparison`, which gets triggered
   when two values are compared that can never be equal. (#784)
->>>>>>> 1961de2c
 - Improve representation of known module, function, and type objects
   in error messages (#788)
 - Add a mechanism to allow overriding the global variables in an
