--- conflicted
+++ resolved
@@ -2,11 +2,8 @@
 
 ## Unreleased
 
-<<<<<<< HEAD
 - Add `pyanalyze.extensions.NoReturnGuard` (#370)
-=======
 - Infer call signatures for `Type[X]` (#369)
->>>>>>> e7661c6d
 - Support configuration in a `pyproject.toml` file (#368)
 - Require `typeshed_client` 2.0 (#361)
 - Add JSON output for integrating pyanalyze's output with other
