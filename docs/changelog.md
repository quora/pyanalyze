--- conflicted
+++ resolved
@@ -2,13 +2,10 @@
 
 ## Unreleased
 
-<<<<<<< HEAD
 - Add new error code `unsafe_comparison`, which gets triggered
   when two values are compared that can never be equal. (#784)
-=======
 - Improve representation of known module, function, and type objects
   in error messages (#788)
->>>>>>> 668ee5af
 - Add a mechanism to allow overriding the global variables in an
   analyzed module. Use this mechanism to set the type of
   `qcore.testing.Anything` to `Any`. (#786)
