# Changelog

## Unreleased

<<<<<<< HEAD
- Fix handling of nested classes (#305)
=======
- Support Protocols for runtime types that are also defined in stubs (#297)
- Better detect signatures of methods in stub files (#304)
- Improve handling of positional-only arguments in stub files (#303)
>>>>>>> 5ce7685b
- Fix bug where pyanalyze incorrectly inferred that an attribute always exists (#302)
- Fix compatibility of signatures with extra parameters (#301)
- Enhance `reveal_type()` output for `UnboundMethodValue` (#300)
- Fix handling of `async for` (#298)
- Add support for stub-only Protocols (#295)
- Basic support for stub-only types (#290)
- Require `typing_inspect>=0.7.0` (#290)
- Improve type checking of `raise` statements (#289)
- Support `Final` with arguments and `ClassVar` without arguments (#284)
- Add `pyanalyze.extensions.NoAny` (#283)
- Overhaul documentation (#282)
- Type check calls with `*args` or `**kwargs` (#275)
- Infer more precise types for comprehensions over known iterables (#279)
- Add impl function for `list.__iadd__` (`+=`) (#280)
- Simplify some overly complex types to improve performance (#280)
- Detect usage of implicitly reexported names (#271)
- Improve type inference for iterables (#277)
- Fix bug in type narrowing for `in`/`not in` (#277)
- Changes affecting consumers of `Value` objects:
  - All `Value` objects are now expected to be hashable.
  - `DictIncompleteValue` and `AnnotatedValue` use tuples instead of lists internally.

## Version 0.4.0 (November 18, 2021)

- Support and test Python 3.10. Note that new features are not necessarily
  supported.
- Support PEP 655 (`typing_extensions.Required` and `NotRequired`)
- Improve detection of missing return statements
- Improve detection of suspicious boolean conditions
- The return type of calls with `*args` or `**kwargs` is now inferred
  correctly. The arguments are still not typechecked.
- Fix bug affecting type compatibility between literals and generics
- Improve type narrowing on the `in`/`not in` operator
- Improve type checking for format strings
- Add the `pyanalyze.value.AnyValue` class, replacing `pyanalyze.value.UNRESOLVED_VALUE`
- Improve formatting for `Union` types in errors
- Fix bug affecting type compatibility between types and literals
- Support `total=False` in `TypedDict`
- Deal with typeshed changes in `typeshed_client` 1.1.2
- Better type checking for `list` and `tuple.__getitem__`
- Improve type narrowing on the `==`/`!=` operator
- Reduce usage of `VariableNameValue`
- Improve `TypeVar` inference procedure
- Add support for constraints on the type of `self`, including if it has a union type
- Detect undefined `enum.Enum` members
- Improve handling of `Annotated`
- Add `pyanalyze.extensions.CustomCheck`
- Add `pyanalyze.extensions.ExternalType`
- If you have code dealing with `Value` objects, note that there are several changes:
  - The `UnresolvedValue` class was renamed to `AnyValue`. 
  - `value is UNRESOLVED_VALUE` will no longer be reliable. Use `isinstance(value, AnyValue)` instead.
  - `TypedDictValue` now stores whether each key is required or not in its `items` dictionary.
  - `UnboundMethodValue` now stores a `Composite` object instead of a `Value` object, and has a new
    `typevars` field.
  - There is a new `KnownValueWithTypeVars` class, but it should not be relevant to most use cases.

## Version 0.3.1 (August 11, 2021)

- Exit with a non-zero exit code when errors occur
  (contributed by C.A.M. Gerlach)
- Type check the working directory if no command-line arguments
  are given (contributed by C.A.M. Gerlach)

## Version 0.3.0 (August 1, 2021)

- Type check calls on Unions properly
- Add `pyanalyze` executable
- Add `--enable-all` and `--disable-all` flags
  (contributed by C.A.M. Gerlach)
- Bug fixes

## Version 0.2.0 (May 17, 2021)

- Drop support for Python 2 and 3.5
- Improve unused object finder
- Add support for `TypeVar`
- Add support for `Callable`
- Add `pyanalyze.extensions`
- Add `pyanalyze.ast_annotator`
- Numerous other bug fixes and improvements

## Version 0.1.0 (May 29, 2020)

- Initial public release<|MERGE_RESOLUTION|>--- conflicted
+++ resolved
@@ -2,13 +2,10 @@
 
 ## Unreleased
 
-<<<<<<< HEAD
 - Fix handling of nested classes (#305)
-=======
 - Support Protocols for runtime types that are also defined in stubs (#297)
 - Better detect signatures of methods in stub files (#304)
 - Improve handling of positional-only arguments in stub files (#303)
->>>>>>> 5ce7685b
 - Fix bug where pyanalyze incorrectly inferred that an attribute always exists (#302)
 - Fix compatibility of signatures with extra parameters (#301)
 - Enhance `reveal_type()` output for `UnboundMethodValue` (#300)
