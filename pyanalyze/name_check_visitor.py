--- conflicted
+++ resolved
@@ -100,12 +100,9 @@
     AnnotatedValue,
     CallableValue,
     CanAssignError,
-<<<<<<< HEAD
     ProtocolValue,
-=======
     NewTypeValue,
     boolean_value,
->>>>>>> 102a68fd
     UNINITIALIZED_VALUE,
     UNRESOLVED_VALUE,
     NO_RETURN_VALUE,
