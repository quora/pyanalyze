"""

The core of the pyanalyze type checker.

:class:`NameCheckVisitor` is the AST visitor that powers pyanalyze's
type inference. It is the central object that invokes other parts of
the system.

"""
from abc import abstractmethod
from argparse import ArgumentParser
import ast
import enum
from ast_decompiler import decompile
import asyncio
import builtins
import collections.abc
import contextlib
from dataclasses import dataclass
import inspect
from itertools import chain
import logging
import operator
import os.path
import pickle
import random
import re
import string
import sys
import tempfile
import traceback
import types
import typing
from typing import (
    ClassVar,
    ContextManager,
    Iterator,
    Mapping,
    Iterable,
    Dict,
    Union,
    Any,
    List,
    Optional,
    Set,
    Tuple,
    Sequence,
    Type,
    TypeVar,
    Container,
)
from typing_extensions import Annotated

import asynq
import qcore
from qcore.helpers import safe_str

from . import attributes, format_strings, node_visitor, importer, method_return_type
from .annotations import (
    is_instance_of_typing_name,
    type_from_runtime,
    type_from_value,
    is_typing_name,
)
from .arg_spec import ArgSpecCache, is_dot_asynq_function
from .boolability import Boolability, get_boolability
from .checker import Checker
from .config import Config
from .error_code import ErrorCode, DISABLED_BY_DEFAULT, ERROR_DESCRIPTION
from .extensions import ParameterTypeGuard, overload
from .find_unused import UnusedObjectFinder, used
from .reexport import ErrorContext, ImplicitReexportTracker
from .safe import safe_getattr, is_hashable, safe_in, all_of_type
from .stacked_scopes import (
    AbstractConstraint,
    Composite,
    CompositeIndex,
    FunctionScope,
    Varname,
    Constraint,
    AndConstraint,
    OrConstraint,
    NULL_CONSTRAINT,
    FALSY_CONSTRAINT,
    TRUTHY_CONSTRAINT,
    ConstraintType,
    ScopeType,
    StackedScopes,
    VarnameOrigin,
    VarnameWithOrigin,
    VisitorState,
    PredicateProvider,
    LEAVES_LOOP,
    LEAVES_SCOPE,
    annotate_with_constraint,
    constrain_value,
    SubScope,
    extract_constraints,
)
from .signature import (
    ANY_SIGNATURE,
    BoundMethodSignature,
    ConcreteSignature,
    ImplReturn,
    MaybeSignature,
    OverloadedSignature,
    Signature,
    make_bound_method,
    ARGS,
    KWARGS,
)
from .suggested_type import (
    CallArgs,
    display_suggested_type,
    prepare_type,
    should_suggest_type,
)
from .asynq_checker import AsyncFunctionKind, AsynqChecker, FunctionInfo
from .yield_checker import YieldChecker
from .type_object import TypeObject, get_mro
from .value import (
    AlwaysPresentExtension,
    AnnotatedValue,
    AnySource,
    AnyValue,
    CallableValue,
    CanAssignError,
    ConstraintExtension,
    GenericBases,
    KVPair,
    KnownValueWithTypeVars,
    UNINITIALIZED_VALUE,
    NO_RETURN_VALUE,
    kv_pairs_from_mapping,
    make_weak,
    unannotate_value,
    unite_and_simplify,
    unite_values,
    KnownValue,
    TypedValue,
    MultiValuedValue,
    UnboundMethodValue,
    VariableNameValue,
    ReferencingValue,
    SubclassValue,
    DictIncompleteValue,
    SequenceIncompleteValue,
    AsyncTaskIncompleteValue,
    GenericValue,
    Value,
    TypeVarValue,
    CanAssignContext,
    concrete_values_from_iterable,
    unpack_values,
)

T = TypeVar("T")
AwaitableValue = GenericValue(collections.abc.Awaitable, [TypeVarValue(T)])
KnownNone = KnownValue(None)
ExceptionValue = TypedValue(BaseException) | SubclassValue(TypedValue(BaseException))
ExceptionOrNone = ExceptionValue | KnownNone
FunctionNode = Union[ast.FunctionDef, ast.AsyncFunctionDef, ast.Lambda]

IMPLICIT_CLASSMETHODS = ("__init_subclass__", "__new__")

BINARY_OPERATION_TO_DESCRIPTION_AND_METHOD = {
    ast.Add: ("addition", "__add__", "__iadd__", "__radd__"),
    ast.Sub: ("subtraction", "__sub__", "__isub__", "__rsub__"),
    ast.Mult: ("multiplication", "__mul__", "__imul__", "__rmul__"),
    ast.Div: ("division", "__truediv__", "__itruediv__", "__rtruediv__"),
    ast.Mod: ("modulo", "__mod__", "__imod__", "__rmod__"),
    ast.Pow: ("exponentiation", "__pow__", "__ipow__", "__rpow__"),
    ast.LShift: ("left-shifting", "__lshift__", "__ilshift__", "__rlshift__"),
    ast.RShift: ("right-shifting", "__rshift__", "__irshift__", "__rrshift__"),
    ast.BitOr: ("bitwise OR", "__or__", "__ior__", "__ror__"),
    ast.BitXor: ("bitwise XOR", "__xor__", "__ixor__", "__rxor__"),
    ast.BitAnd: ("bitwise AND", "__and__", "__iand__", "__rand__"),
    ast.FloorDiv: ("floor division", "__floordiv__", "__ifloordiv__", "__rfloordiv__"),
    ast.MatMult: ("matrix multiplication", "__matmul__", "__imatmul__", "__rmatmul__"),
}

UNARY_OPERATION_TO_DESCRIPTION_AND_METHOD = {
    ast.Invert: ("inversion", "__invert__"),
    ast.UAdd: ("unary positive", "__pos__"),
    ast.USub: ("unary negation", "__neg__"),
}


def _in(a: object, b: Container[object]) -> bool:
    return operator.contains(b, a)


def _not_in(a: object, b: Container[object]) -> bool:
    return not operator.contains(b, a)


COMPARATOR_TO_OPERATOR = {
    ast.Eq: (operator.eq, operator.ne),
    ast.NotEq: (operator.ne, operator.eq),
    ast.Lt: (operator.lt, operator.ge),
    ast.LtE: (operator.le, operator.gt),
    ast.Gt: (operator.gt, operator.le),
    ast.GtE: (operator.ge, operator.lt),
    ast.Is: (operator.is_, operator.is_not),
    ast.IsNot: (operator.is_not, operator.is_),
    ast.In: (_in, _not_in),
    ast.NotIn: (_not_in, _in),
}


@dataclass
class _StarredValue(Value):
    """Helper Value to represent the result of "*x".

    Should not escape this file.

    """

    value: Value
    node: ast.AST

    def __init__(self, value: Value, node: ast.AST) -> None:
        self.value = value
        self.node = node


@dataclass
class _AttrContext(attributes.AttrContext):
    visitor: "NameCheckVisitor"
    node: Optional[ast.AST]
    ignore_none: bool = False

    # Needs to be implemented explicitly to work around Cython limitations
    def __init__(
        self,
        root_composite: Composite,
        attr: str,
        node: Optional[ast.AST],
        visitor: "NameCheckVisitor",
        ignore_none: bool,
    ) -> None:
        super().__init__(root_composite, attr)
        self.node = node
        self.visitor = visitor
        self.ignore_none = ignore_none

    def record_usage(self, obj: object, val: Value) -> None:
        self.visitor._maybe_record_usage(obj, self.attr, val)

    def record_attr_read(self, obj: type) -> None:
        if self.node is not None:
            self.visitor._record_type_attr_read(obj, self.attr, self.node)

    def should_ignore_class_attribute(self, obj: object) -> bool:
        return self.visitor.config.should_ignore_class_attribute(obj)

    def get_property_type_from_config(self, obj: object) -> Value:
        try:
            return self.visitor.config.PROPERTIES_OF_KNOWN_TYPE[obj]
        except (KeyError, TypeError):
            return AnyValue(
                AnySource.inference
            )  # can't figure out what this will return

    def get_property_type_from_argspec(self, obj: object) -> Value:
        argspec = self.visitor.arg_spec_cache.get_argspec(obj)
        if argspec is not None:
            if argspec.has_return_value():
                return argspec.return_value
            # If we visited the property and inferred a return value,
            # use it.
            if id(argspec) in self.visitor._argspec_to_retval:
                return self.visitor._argspec_to_retval[id(argspec)]
        return AnyValue(AnySource.inference)

    def get_attribute_from_typeshed(self, typ: type, *, on_class: bool) -> Value:
        typeshed_type = self.visitor.arg_spec_cache.ts_finder.get_attribute(
            typ, self.attr, on_class=on_class
        )
        if (
            typeshed_type is UNINITIALIZED_VALUE
            and attributes.may_have_dynamic_attributes(typ)
        ):
            return AnyValue(AnySource.inference)
        return typeshed_type

    def get_attribute_from_typeshed_recursively(
        self, fq_name: str, *, on_class: bool
    ) -> Tuple[Value, object]:
        return self.visitor.arg_spec_cache.ts_finder.get_attribute_recursively(
            fq_name, self.attr, on_class=on_class
        )

    def should_ignore_none_attributes(self) -> bool:
        return self.ignore_none

    def get_generic_bases(
        self, typ: Union[type, str], generic_args: Sequence[Value]
    ) -> GenericBases:
        return self.visitor.get_generic_bases(typ, generic_args)


# FunctionInfo for a vanilla function (e.g. a lambda)
_DEFAULT_FUNCTION_INFO = FunctionInfo(
    AsyncFunctionKind.normal, False, False, False, False, []
)


class ClassAttributeChecker:
    """Helper class to keep track of attributes that are read and set on instances."""

    def __init__(
        self,
        config: Config,
        enabled: bool = True,
        should_check_unused_attributes: bool = False,
        should_serialize: bool = False,
    ) -> None:
        # we might not have examined all parent classes when looking for attributes set
        # we dump them here. incase the callers want to extend coverage.
        self.unexamined_base_classes = set()
        self.modules_examined = set()
        self.enabled = enabled
        self.should_check_unused_attributes = should_check_unused_attributes
        self.should_serialize = should_serialize
        self.all_failures = []
        self.types_with_dynamic_attrs = set()
        self.config = config
        self.filename_to_visitor = {}
        # Dictionary from type to list of (attr_name, node, filename) tuples
        self.attributes_read = collections.defaultdict(list)
        # Dictionary from type to set of attributes that are set on that class
        self.attributes_set = collections.defaultdict(set)
        # Used for attribute value inference
        self.attribute_values = collections.defaultdict(dict)
        # Classes that we have examined the AST for
        self.classes_examined = {
            self.serialize_type(typ)
            for typ in config.IGNORED_TYPES_FOR_ATTRIBUTE_CHECKING
        }

    def __enter__(self) -> Optional["ClassAttributeChecker"]:
        if self.enabled:
            return self
        else:
            return None

    def __exit__(
        self,
        exc_type: Optional[Type[BaseException]],
        exc_value: Optional[BaseException],
        exc_traceback: Optional[types.TracebackType],
    ) -> None:
        if exc_type is None and self.enabled:
            self.check_attribute_reads()

            if self.should_check_unused_attributes:
                self.check_unused_attributes()

    def record_attribute_read(
        self, typ: type, attr_name: str, node: ast.AST, visitor: "NameCheckVisitor"
    ) -> None:
        """Records that attribute attr_name was accessed on type typ."""
        self.filename_to_visitor[visitor.filename] = visitor
        serialized = self.serialize_type(typ)
        if serialized is not None:
            self.attributes_read[serialized].append((attr_name, node, visitor.filename))

    def record_attribute_set(
        self, typ: type, attr_name: str, node: ast.AST, value: Value
    ) -> None:
        """Records that attribute attr_name was set on type typ."""
        serialized = self.serialize_type(typ)
        if serialized is None:
            return
        self.attributes_set[serialized].add(attr_name)
        self.merge_attribute_value(serialized, attr_name, value)

    def merge_attribute_value(
        self, serialized: object, attr_name: str, value: Value
    ) -> None:
        try:
            pickle.loads(pickle.dumps(value))
        except Exception:
            # If we can't serialize it, don't attempt to store it.
            value = AnyValue(AnySource.inference)
        scope = self.attribute_values[serialized]
        if attr_name not in scope:
            scope[attr_name] = value
        elif scope[attr_name] == value:
            pass
        else:
            scope[attr_name] = unite_values(scope[attr_name], value)

    def record_type_has_dynamic_attrs(self, typ: type) -> None:
        serialized = self.serialize_type(typ)
        if serialized is not None:
            self.types_with_dynamic_attrs.add(serialized)

    def record_class_examined(self, cls: type) -> None:
        """Records that we examined the attributes of class cls."""
        serialized = self.serialize_type(cls)
        if serialized is not None:
            self.classes_examined.add(serialized)

    def record_module_examined(self, module_name: str) -> None:
        self.modules_examined.add(module_name)

    def serialize_type(self, typ: type) -> object:
        """Serialize a type so it is pickleable.

        We do this to make it possible to pass ClassAttributeChecker objects around
        to parallel workers.

        """
        if not self.should_serialize:
            try:
                hash(typ)
            except Exception:
                return None  # ignore non-hashable types
            else:
                return typ
        if isinstance(typ, super):
            typ = typ.__self_class__
        if isinstance(safe_getattr(typ, "__module__", None), str) and isinstance(
            safe_getattr(typ, "__name__", None), str
        ):
            module = typ.__module__
            name = typ.__name__
            if module not in sys.modules:
                return None
            if (
                self.config.unwrap_cls(safe_getattr(sys.modules[module], name, None))
                is typ
            ):
                return (module, name)
        return None

    def unserialize_type(self, serialized: Any) -> Optional[type]:
        if not self.should_serialize:
            return serialized
        module, name = serialized
        if module not in sys.modules:
            __import__(module)
        try:
            return self.config.unwrap_cls(getattr(sys.modules[module], name))
        except AttributeError:
            # We've seen this happen when we import different modules under the same name.
            return None

    def get_attribute_value(self, typ: type, attr_name: str) -> Value:
        """Gets the current recorded value of the attribute."""
        for base_typ in get_mro(typ):
            serialized_base = self.serialize_type(base_typ)
            if serialized_base is None:
                continue
            value = self.attribute_values[serialized_base].get(attr_name)
            if value is not None:
                return value
        return AnyValue(AnySource.inference)

    def check_attribute_reads(self) -> None:
        """Checks that all recorded attribute reads refer to valid attributes.

        This is done by checking for each read whether the class has the attribute or whether any
        code sets the attribute on a class instance, among other conditions.

        """
        for serialized, attrs_read in sorted(
            self.attributes_read.items(), key=self._cls_sort
        ):
            typ = self.unserialize_type(serialized)
            if typ is None:
                continue
            # we setattr on it with an unresolved value, so we don't know what attributes this may
            # have
            if any(
                self.serialize_type(base_cls) in self.types_with_dynamic_attrs
                for base_cls in get_mro(typ)
            ):
                continue

            for attr_name, node, filename in sorted(
                attrs_read, key=lambda data: data[0]
            ):
                self._check_attribute_read(
                    typ, attr_name, node, self.filename_to_visitor[filename]
                )

    def check_unused_attributes(self) -> None:
        """Attempts to find attributes.

        This relies on comparing the set of attributes read on each class with the attributes in the
        class's ``__dict__``. It has many false positives and should be considered experimental.

        Some known causes of false positives:

        - Methods called in base classes of children (mixins)
        - Special methods like ``__eq__``
        - Insufficiently powerful type inference

        """
        all_attrs_read = collections.defaultdict(set)

        def _add_attrs(typ: Any, attr_names_read: Set[str]) -> None:
            if typ is None:
                return
            all_attrs_read[typ] |= attr_names_read
            for base_cls in typ.__bases__:
                all_attrs_read[base_cls] |= attr_names_read
            if isinstance(typ, type):
                for child_cls in qcore.inspection.get_subclass_tree(typ):
                    all_attrs_read[child_cls] |= attr_names_read

        for serialized, attrs_read in self.attributes_read.items():
            attr_names_read = {attr_name for attr_name, _, _ in attrs_read}
            _add_attrs(self.unserialize_type(serialized), attr_names_read)

        for typ, attrs in self.config.IGNORED_UNUSED_ATTRS_BY_CLASS:
            _add_attrs(typ, attrs)

        used_bases = tuple(self.config.USED_BASE_CLASSES)

        for typ, attrs_read in sorted(all_attrs_read.items(), key=self._cls_sort):
            if self.serialize_type(typ) not in self.classes_examined or issubclass(
                typ, used_bases
            ):
                continue
            existing_attrs = set(typ.__dict__.keys())
            for attr in existing_attrs - attrs_read - self.config.IGNORED_UNUSED_ATTRS:
                # server calls will always show up as unused here
                if safe_getattr(safe_getattr(typ, attr, None), "server_call", False):
                    continue
                print("Unused method: %r.%s" % (typ, attr))

    # sort by module + name in order to get errors in a reasonable order
    def _cls_sort(self, pair: Tuple[Any, Any]) -> Tuple[str, ...]:
        typ = pair[0]
        if hasattr(typ, "__name__") and isinstance(typ.__name__, str):
            return (str(typ.__module__), str(typ.__name__))
        else:
            return (str(typ), "")

    def _check_attribute_read(
        self, typ: type, attr_name: str, node: ast.AST, visitor: "NameCheckVisitor"
    ) -> None:
        # class itself has the attribute
        if hasattr(typ, attr_name):
            return
        # the attribute is in __annotations__, e.g. a dataclass
        if _has_annotation_for_attr(typ, attr_name) or attributes.get_attrs_attribute(
            typ, attributes.AttrContext(Composite(TypedValue(typ)), attr_name)
        ):
            return

        # name mangling
        if attr_name.startswith("__") and hasattr(typ, f"_{typ.__name__}{attr_name}"):
            return

        # can't be sure whether it exists if class has __getattr__
        if hasattr(typ, "__getattr__") or (
            typ.__getattribute__ is not object.__getattribute__
        ):
            return

        # instances of old-style classes have __class__ available, even though the class doesn't
        if attr_name == "__class__":
            return

        serialized = self.serialize_type(typ)

        # it was set on an instance of the class
        if attr_name in self.attributes_set[serialized]:
            return

        # web browser test classes
        if attr_name == "browser" and hasattr(typ, "_pre_setup"):
            return

        base_classes_examined = {typ}
        any_base_classes_unexamined = False
        for base_cls in get_mro(typ):
            # the attribute is in __annotations__, e.g. a dataclass
            if _has_annotation_for_attr(base_cls, attr_name):
                return

            if self._should_reject_unexamined(base_cls):
                self.unexamined_base_classes.add(base_cls)
                any_base_classes_unexamined = True
                continue

            # attribute was set on the base class
            if attr_name in self.attributes_set[
                self.serialize_type(base_cls)
            ] or hasattr(base_cls, attr_name):
                return

            base_classes_examined.add(base_cls)

        if any_base_classes_unexamined:
            return

        if not isinstance(typ, type):
            # old-style class; don't want to support
            return

        # if it's on a child class it's also ok
        for child_cls in qcore.inspection.get_subclass_tree(typ):
            # also check the child classes' base classes, because mixins sometimes use attributes
            # defined on other parents of their child classes
            for base_cls in get_mro(child_cls):
                if base_cls in base_classes_examined:
                    continue

                if attr_name in self.attributes_set[
                    self.serialize_type(base_cls)
                ] or hasattr(base_cls, attr_name):
                    return

                if self._should_reject_unexamined(base_cls):
                    visitor.log(
                        logging.INFO,
                        "Rejecting because of unexamined child base class",
                        (typ, base_cls, attr_name),
                    )
                    return

                base_classes_examined.add(base_cls)

        message = visitor.show_error(
            node,
            f"Attribute {attr_name} of type {typ} probably does not exist",
            ErrorCode.attribute_is_never_set,
        )
        # message can be None if the error is intercepted by error code settings or ignore
        # directives
        if message is not None:
            self.all_failures.append(message)

    def _should_reject_unexamined(self, base_cls: type) -> bool:
        """Whether an undefined attribute should be ignored because base_cls was not examined.

        This is to keep the script from concluding that an attribute does not exist because it was
        defined on a base class whose AST was not examined.

        In two cases we still want to throw an error for undefined components even if a base class
        was not examined:
        - If the base class's module was examined, it is probably a wrapper class created by a
          decorator that does not set additional attributes.
        - If the base class is a Cython class, it should not set any attributes that are not defined
          on the class.

        """
        result = (
            self.serialize_type(base_cls) not in self.classes_examined
            and base_cls.__module__ not in self.modules_examined
            and not qcore.inspection.is_cython_class(base_cls)
        )
        if not result:
            self.unexamined_base_classes.add(base_cls)
        return result


_AstType = Union[Type[ast.AST], Tuple[Type[ast.AST], ...]]


class StackedContexts(object):
    """Object to keep track of a stack of states.

    This is used to indicate all the AST node types that are parents of the node being examined.

    """

    contexts: List[ast.AST]

    def __init__(self) -> None:
        self.contexts = []

    def includes(self, typ: _AstType) -> bool:
        return any(isinstance(val, typ) for val in self.contexts)

    def nth_parent(self, n: int) -> Optional[ast.AST]:
        return self.contexts[-n] if len(self.contexts) >= n else None

    def nearest_enclosing(self, typ: _AstType) -> Optional[ast.AST]:
        for node in reversed(self.contexts):
            if isinstance(node, typ):
                return node
        return None

    @contextlib.contextmanager
    def add(self, value: ast.AST) -> Iterator[None]:
        """Context manager to add a context to the stack."""
        self.contexts.append(value)
        try:
            yield
        finally:
            self.contexts.pop()


@used  # exposed as an API
class CallSiteCollector:
    """Class to record function calls with their origin."""

    def __init__(self) -> None:
        self.map = collections.defaultdict(list)

    def record_call(self, caller: object, callee: object) -> None:
        try:
            self.map[callee].append(caller)
        except TypeError:
            # Unhashable callee. This is mostly calls to bound versions of list.append. We could get
            # the unbound method, but that doesn't seem very useful, so we just ignore it.
            pass


class NameCheckVisitor(
    node_visitor.ReplacingNodeVisitor, CanAssignContext, ErrorContext
):
    """Visitor class that infers the type and value of Python objects and detects errors."""

    error_code_enum = ErrorCode
    config: ClassVar[
        Config
    ] = Config()  # subclasses may override this with a more specific config

    checker: Checker
    arg_spec_cache: ArgSpecCache
    reexport_tracker: ImplicitReexportTracker
    being_assigned: Value
    current_class: Optional[type]
    current_function_name: Optional[str]
    current_enum_members: Optional[Dict[object, str]]
    _name_node_to_statement: Optional[Dict[ast.AST, Optional[ast.AST]]]
    import_name_to_node: Dict[str, Union[ast.Import, ast.ImportFrom]]

    def __init__(
        self,
        filename: str,
        contents: str,
        tree: ast.Module,
        *,
        settings: Optional[Mapping[ErrorCode, bool]] = None,
        fail_after_first: bool = False,
        verbosity: int = logging.CRITICAL,
        unused_finder: Optional[UnusedObjectFinder] = None,
        module: Optional[types.ModuleType] = None,
        attribute_checker: Optional[ClassAttributeChecker] = None,
        collector: Optional[CallSiteCollector] = None,
        annotate: bool = False,
        add_ignores: bool = False,
        checker: Checker,
    ) -> None:
        super().__init__(
            filename,
            contents,
            tree,
            settings,
            fail_after_first=fail_after_first,
            verbosity=verbosity,
            add_ignores=add_ignores,
        )
        self.checker = checker

        # State (to use in with qcore.override)
        self.state = VisitorState.collect_names
        # value currently being assigned
        self.being_assigned = AnyValue(AnySource.inference)
        # current class (for inferring the type of cls and self arguments)
        self.current_class = None
        self.current_function_name = None

        # async
        self.async_kind = AsyncFunctionKind.non_async
        self.is_generator = False  # set to True if this function is a generator
        # if true, we annotate each node we visit with its inferred value
        self.annotate = annotate
        # true if we're in the body of a comprehension's loop
        self.in_comprehension_body = False

        if module is not None:
            self.module = module
            self.is_compiled = False
        else:
            self.module, self.is_compiled = self._load_module()

        # Data storage objects
        self.unused_finder = unused_finder
        self.attribute_checker = attribute_checker
        self.arg_spec_cache = checker.arg_spec_cache
        self.reexport_tracker = checker.reexport_tracker
        if (
            self.attribute_checker is not None
            and self.module is not None
            and not self.is_compiled
        ):
            self.attribute_checker.record_module_examined(self.module.__name__)

        self.scopes = build_stacked_scopes(
            self.module, simplification_limit=self.config.UNION_SIMPLIFICATION_LIMIT
        )
        self.node_context = StackedContexts()
        self.asynq_checker = AsynqChecker(
            self.config,
            self.module,
            self._lines,
            self.show_error,
            self.log,
            self.replace_node,
        )
        self.yield_checker = YieldChecker(self)
        self.current_function = None
        self.expected_return_value = None
        self.current_enum_members = None
        self.is_async_def = False
        self.in_annotation = False
        self.in_union_decomposition = False
        self.collector = collector
        self.import_name_to_node = {}
        self.imports_added = set()
        self.future_imports = set()  # active future imports in this file
        self.return_values = []

        self._name_node_to_statement = None
        # Cache the return values of functions within this file, so that we can use them to
        # infer types. Previously, we cached this globally, but that makes things non-
        # deterministic because we'll start depending on the order modules are checked.
        self._argspec_to_retval = {}
        self._method_cache = {}
        self._statement_types = set()
        self._has_used_any_match = False
        self._fill_method_cache()

    def make_type_object(self, typ: Union[type, super]) -> TypeObject:
        return self.checker.make_type_object(typ)

    def can_assume_compatibility(self, left: TypeObject, right: TypeObject) -> bool:
        return self.checker.can_assume_compatibility(left, right)

    def assume_compatibility(
        self, left: TypeObject, right: TypeObject
    ) -> ContextManager[None]:
        return self.checker.assume_compatibility(left, right)

    def has_used_any_match(self) -> bool:
        """Whether Any was used to secure a match."""
        return self._has_used_any_match

    def record_any_used(self) -> None:
        """Record that Any was used to secure a match."""
        self._has_used_any_match = True

    def reset_any_used(self) -> ContextManager[None]:
        """Context that resets the value used by :meth:`has_used_any_match` and
        :meth:`record_any_match`."""
        return qcore.override(self, "_has_used_any_match", False)

    # The type for typ should be type, but that leads Cython to reject calls that pass
    # an instance of ABCMeta.
    def get_generic_bases(
        self, typ: Union[type, str], generic_args: Sequence[Value] = ()
    ) -> GenericBases:
        return self.arg_spec_cache.get_generic_bases(typ, generic_args)

    def get_signature(
        self, obj: object, is_asynq: bool = False
    ) -> Optional[ConcreteSignature]:
        sig = self.arg_spec_cache.get_argspec(obj, is_asynq=is_asynq)
        if isinstance(sig, Signature):
            return sig
        elif isinstance(sig, BoundMethodSignature):
            return sig.get_signature()
        elif isinstance(sig, OverloadedSignature):
            return sig
        return None

    def __reduce_ex__(self, proto: object) -> object:
        # Only pickle the attributes needed to get error reporting working
        return self.__class__, (self.filename, self.contents, self.tree, self.settings)

    def _load_module(self) -> Tuple[Optional[types.ModuleType], bool]:
        """Sets the module_path and module for this file."""
        self.log(logging.INFO, "Checking file", (self.filename, os.getpid()))

        try:
            return self.load_module(self.filename)
        except KeyboardInterrupt:
            raise
        except BaseException as e:
            # don't re-raise the error, just proceed without a module object
            # this can happen with scripts that aren't intended to be imported
            if not self.has_file_level_ignore():
                if self.tree is not None and self.tree.body:
                    node = self.tree.body[0]
                else:
                    node = None
                failure = self.show_error(
                    node,
                    f"Failed to import {self.filename} due to {e!r}",
                    error_code=ErrorCode.import_failed,
                )
                if failure is not None:
                    # Don't print a traceback if the error was suppressed.
                    traceback.print_exc()
            return None, False

    def load_module(self, filename: str) -> Tuple[Optional[types.ModuleType], bool]:
        return importer.load_module_from_file(filename)

    def check(self, ignore_missing_module: bool = False) -> List[node_visitor.Failure]:
        """Run the visitor on this module."""
        start_time = qcore.utime()
        try:
            if self.is_compiled:
                # skip compiled (Cythonized) files because pyanalyze will misinterpret the
                # AST in some cases (for example, if a function was cdefed)
                return []
            if self.tree is None:
                return self.all_failures
            if self.module is None and not ignore_missing_module:
                # If we could not import the module, other checks frequently fail.
                return self.all_failures
            with qcore.override(self, "state", VisitorState.collect_names):
                self.visit(self.tree)
            with qcore.override(self, "state", VisitorState.check_names):
                self.visit(self.tree)
            # This doesn't deal correctly with errors from the attribute checker. Therefore,
            # leaving this check disabled by default for now.
            self.show_errors_for_unused_ignores(ErrorCode.unused_ignore)
            self.show_errors_for_bare_ignores(ErrorCode.bare_ignore)
            if (
                self.module is not None
                and self.unused_finder is not None
                and not self.has_file_level_ignore()
            ):
                self.unused_finder.record_module_visited(self.module)
            if self.module is not None and self.module.__name__ is not None:
                self.reexport_tracker.record_module_completed(self.module.__name__)
        except node_visitor.VisitorError:
            raise
        except Exception as e:
            self.show_error(
                None,
                "%s\nInternal error: %r" % (traceback.format_exc(), e),
                error_code=ErrorCode.internal_error,
            )
        # Recover memory used for the AST. We keep the visitor object around later in order
        # to show ClassAttributeChecker errors, but those don't need the full AST.
        self.tree = None
        self._lines.__cached_per_instance_cache__.clear()
        self._argspec_to_retval.clear()
        end_time = qcore.utime()
        message = f"{self.filename} took {(end_time - start_time) / qcore.SECOND:.2f} s"
        self.logger.log(logging.INFO, message)
        return self.all_failures

    def visit(self, node: ast.AST) -> Value:
        """Visit a node and return the :class:`pyanalyze.value.Value` corresponding
        to the node."""
        # inline self.node_context.add and the superclass's visit() for performance
        node_type = type(node)
        method = self._method_cache[node_type]
        self.node_context.contexts.append(node)
        try:
            # This part inlines ReplacingNodeVisitor.visit
            if node_type in self._statement_types:
                # inline qcore.override here
                old_statement = self.current_statement
                try:
                    self.current_statement = node
                    ret = method(node)
                finally:
                    self.current_statement = old_statement
            else:
                ret = method(node)
        except node_visitor.VisitorError:
            raise
        except Exception as e:
            self.show_error(
                node,
                "%s\nInternal error: %r" % (traceback.format_exc(), e),
                error_code=ErrorCode.internal_error,
            )
            ret = AnyValue(AnySource.error)
        finally:
            self.node_context.contexts.pop()
        if ret is None:
            ret = AnyValue(AnySource.inference)
        if self.annotate:
            node.inferred_value = ret
        return ret

    def generic_visit(self, node: ast.AST) -> None:
        # Inlined version of ast.Visitor.generic_visit for performance.
        for field in node._fields:
            try:
                value = getattr(node, field)
            except AttributeError:
                continue
            if isinstance(value, list):
                for item in value:
                    if isinstance(item, ast.AST):
                        self.visit(item)
            elif isinstance(value, ast.AST):
                self.visit(value)

    def _fill_method_cache(self) -> None:
        for typ in qcore.inspection.get_subclass_tree(ast.AST):
            method = "visit_" + typ.__name__
            visitor = getattr(self, method, self.generic_visit)
            self._method_cache[typ] = visitor
            if issubclass(typ, ast.stmt):
                self._statement_types.add(typ)

    def _is_collecting(self) -> bool:
        return self.state == VisitorState.collect_names

    def _is_checking(self) -> bool:
        return self.state == VisitorState.check_names

    def _show_error_if_checking(
        self,
        node: ast.AST,
        msg: Optional[str] = None,
        error_code: Optional[ErrorCode] = None,
        *,
        replacement: Optional[node_visitor.Replacement] = None,
        detail: Optional[str] = None,
        extra_metadata: Optional[Dict[str, Any]] = None,
    ) -> None:
        """We usually should show errors only in the check_names state to avoid duplicate errors."""
        if self._is_checking():
            self.show_error(
                node,
                msg,
                error_code=error_code,
                replacement=replacement,
                detail=detail,
                extra_metadata=extra_metadata,
            )

    def _set_name_in_scope(
        self,
        varname: str,
        node: object,
        value: Value = AnyValue(AnySource.inference),
        *,
        private: bool = False,
    ) -> Value:
        current_scope = self.scopes.current_scope()
        scope_type = current_scope.scope_type
        if self.module is not None and scope_type == ScopeType.module_scope:
            if self.module.__name__ is not None and not private:
                self.reexport_tracker.record_exported_attribute(
                    self.module.__name__, varname
                )
            if varname in current_scope:
                value, _ = current_scope.get_local(varname, node, self.state)
                return value
        if scope_type == ScopeType.class_scope and isinstance(node, ast.AST):
            self._check_for_class_variable_redefinition(varname, node)
        current_scope.set(varname, value, node, self.state)
        return value

    def _check_for_class_variable_redefinition(
        self, varname: str, node: ast.AST
    ) -> None:
        if varname not in self.scopes.current_scope():
            return

        # exclude cases where we do @<property>.setter
        # use __dict__ rather than getattr because properties override __get__
        if self.current_class is not None and isinstance(
            self.current_class.__dict__.get(varname), property
        ):
            return

        # allow augmenting an attribute
        if isinstance(self.current_statement, ast.AugAssign):
            return

        self.show_error(
            node,
            "Name {} is already defined".format(varname),
            error_code=ErrorCode.class_variable_redefinition,
        )

    def resolve_name(
        self,
        node: ast.Name,
        error_node: Optional[ast.AST] = None,
        suppress_errors: bool = False,
    ) -> Tuple[Value, VarnameOrigin]:
        """Resolves a Name node to a value.

        :param node: Node to resolve the name from
        :type node: ast.AST

        :param error_node: If given, this AST node is used instead of `node`
                           for displaying errors.
        :type error_node: Optional[ast.AST]

        :param suppress_errors: If True, do not produce errors if the name is
                                undefined.
        :type suppress_errors: bool

        """
        if error_node is None:
            error_node = node
        value, defining_scope, origin = self.scopes.get_with_scope(
            node.id, node, self.state
        )
        if defining_scope is not None:
            if defining_scope.scope_type in (
                ScopeType.module_scope,
                ScopeType.class_scope,
            ):
                if defining_scope.scope_object is not None:
                    self._maybe_record_usage(
                        defining_scope.scope_object, node.id, value
                    )
        if value is UNINITIALIZED_VALUE:
            if suppress_errors or node.id in self.config.IGNORED_VARIABLES:
                self.log(logging.INFO, "ignoring undefined name", node.id)
            else:
                self._maybe_show_missing_import_error(node)
                self._show_error_if_checking(
                    error_node, f"Undefined name: {node.id}", ErrorCode.undefined_name
                )
            return AnyValue(AnySource.error), origin
        if isinstance(value, MultiValuedValue):
            subvals = value.vals
        elif isinstance(value, AnnotatedValue) and isinstance(
            (value.value), MultiValuedValue
        ):
            subvals = value.value.vals
        else:
            subvals = None

        if subvals is not None:
            if any(subval is UNINITIALIZED_VALUE for subval in subvals):
                self._show_error_if_checking(
                    error_node,
                    f"{node.id} may be used uninitialized",
                    ErrorCode.possibly_undefined_name,
                )
                new_mvv = MultiValuedValue(
                    [
                        AnyValue(AnySource.error)
                        if subval is UNINITIALIZED_VALUE
                        else subval
                        for subval in subvals
                    ]
                )
                if isinstance(value, AnnotatedValue):
                    return AnnotatedValue(new_mvv, value.metadata), origin
                else:
                    return new_mvv, origin
        return value, origin

    def _maybe_show_missing_import_error(self, node: ast.Name) -> None:
        """Shows errors that suggest adding an import statement in the semi-right place.

        This mostly exists to make refactorings that add imported names easier. A couple of
        potential improvements:
        - Currently it just adds new imports before the first existing one. It could be made
          smarter.
        - It doesn't know what to do if the file doesn't have any imports.
        - The code adding more entries to a from ... import will fail if the existing node spans
          multiple lines.

        """
        if not self._is_checking():
            return
        if node.id not in self.config.NAMES_TO_IMPORTS:
            return
        if node.id in self.imports_added:
            return
        self.imports_added.add(node.id)
        target = self.config.NAMES_TO_IMPORTS[node.id]
        if target is None or target not in self.import_name_to_node:
            # add the import
            try:
                target_node = self._get_first_import_node()
            except ValueError:
                return  # no import nodes, you're on your own
            lineno = target_node.lineno
            if target is None:
                new_line = f"import {node.id}\n"
            else:
                new_line = f"from {target} import {node.id}\n"
            new_lines = [new_line, self._lines()[lineno - 1]]
            self._show_error_if_checking(
                target_node,
                f"add an import for {node.id}",
                error_code=ErrorCode.add_import,
                replacement=node_visitor.Replacement([lineno], new_lines),
            )
        else:
            existing = self.import_name_to_node[target]
            if not isinstance(existing, ast.ImportFrom):
                return
            names = existing.names + [ast.alias(name=node.id, asname=None)]
            names = sorted(names, key=lambda alias: alias.name)
            existing.names = (
                names  # so that when we add more names this one is maintained
            )
            new_node = ast.ImportFrom(
                module=existing.module, names=names, level=existing.level
            )
            new_code = decompile(new_node)
            self._show_error_if_checking(
                existing,
                f"add an import for {node.id}",
                error_code=ErrorCode.add_import,
                replacement=node_visitor.Replacement([existing.lineno], [new_code]),
            )

    def _get_first_import_node(self) -> ast.stmt:
        return min(self.import_name_to_node.values(), key=lambda node: node.lineno)

    def _generic_visit_list(self, lst: Iterable[ast.AST]) -> List[Value]:
        return [self.visit(node) for node in lst]

    def _is_write_ctx(self, ctx: ast.AST) -> bool:
        return isinstance(ctx, (ast.Store, ast.Param))

    def _is_read_ctx(self, ctx: ast.AST) -> bool:
        return isinstance(ctx, (ast.Load, ast.Del))

    @contextlib.contextmanager
    def _set_current_class(self, current_class: type) -> Iterator[None]:
        if isinstance(
            current_class, type
        ) and self.config.should_check_class_for_duplicate_values(current_class):
            current_enum_members = {}
        else:
            current_enum_members = None
        with qcore.override(self, "current_class", current_class), qcore.override(
            self.asynq_checker, "current_class", current_class
        ), qcore.override(self, "current_enum_members", current_enum_members):
            yield

    def visit_ClassDef(self, node: ast.ClassDef) -> Value:
        self._generic_visit_list(node.decorator_list)
        self._generic_visit_list(node.bases)
        self._generic_visit_list(node.keywords)
        value = self._visit_class_and_get_value(node)
        return self._set_name_in_scope(node.name, node, value)

    def _get_class_object(self, node: ast.ClassDef) -> Value:
        if self.scopes.scope_type() == ScopeType.module_scope:
            return self.scopes.get(node.name, node, self.state)
        elif (
            self.scopes.scope_type() == ScopeType.class_scope
            and self.current_class is not None
            and hasattr(self.current_class, "__dict__")
        ):
            runtime_obj = self.current_class.__dict__.get(node.name)
            if isinstance(runtime_obj, type):
                return KnownValue(runtime_obj)
        return AnyValue(AnySource.inference)

    def _visit_class_and_get_value(self, node: ast.ClassDef) -> Value:
        if self._is_checking():
            cls_obj = self._get_class_object(node)

            if isinstance(cls_obj, MultiValuedValue) and self.module is not None:
                # if there are multiple, see if there is only one that matches this module
                possible_values = [
                    val
                    for val in cls_obj.vals
                    if isinstance(val, KnownValue)
                    and isinstance(val.val, type)
                    and safe_getattr(val.val, "__module__", None)
                    == self.module.__name__
                ]
                if len(possible_values) == 1:
                    cls_obj = possible_values[0]

            if isinstance(cls_obj, KnownValue):
                cls_obj = KnownValue(self.config.unwrap_cls(cls_obj.val))
                current_class = cls_obj.val
                if isinstance(current_class, type):
                    self._record_class_examined(current_class)
                else:
                    current_class = None
            else:
                current_class = None

            with self.scopes.add_scope(
                ScopeType.class_scope, scope_node=None, scope_object=current_class
            ), self._set_current_class(current_class):
                self._generic_visit_list(node.body)

            if isinstance(cls_obj, KnownValue):
                return cls_obj

        return AnyValue(AnySource.inference)

    def visit_AsyncFunctionDef(self, node: ast.AsyncFunctionDef) -> Value:
        return self.visit_FunctionDef(node, is_coroutine=True)

    def visit_FunctionDef(
        self,
        node: Union[ast.FunctionDef, ast.AsyncFunctionDef],
        is_coroutine: bool = False,
    ) -> Value:
        with qcore.override(self, "current_class", None):
            info = self._visit_decorators_and_check_asynq(node.decorator_list)
        defaults, kw_defaults = self._visit_defaults(node)

        scope_type = self.scopes.scope_type()
        if scope_type == ScopeType.module_scope and self.module is not None:
            potential_function = safe_getattr(self.module, node.name, None)
        elif scope_type == ScopeType.class_scope and self.current_class is not None:
            potential_function = safe_getattr(self.current_class, node.name, None)
        else:
            potential_function = None

        if (
            potential_function is not None
            and self.settings
            and self.settings[ErrorCode.suggested_parameter_type]
        ):
            sig = self.signature_from_value(KnownValue(potential_function))
            if isinstance(sig, Signature):
                self.checker.callable_tracker.record_callable(
                    node, potential_function, sig, self
                )

        self.yield_checker.reset_yield_checks()

        # This code handles nested functions
        evaled_function = None
        if potential_function is None:
            if scope_type != ScopeType.function_scope:
                self.log(
                    logging.INFO, "Failed to find function", (node.name, scope_type)
                )
            evaled_function = self._get_evaled_function(node, info.decorators)
            # evaled_function should be a KnownValue of a function unless a decorator messed it up.
            if isinstance(evaled_function, KnownValue):
                potential_function = evaled_function.val

        if node.returns is not None:
            return_annotation = self._visit_annotation(node.returns)
            expected_return_value = self._value_of_annotation_type(
                return_annotation, node.returns
            )
        else:
            self._show_error_if_checking(
                node, error_code=ErrorCode.missing_return_annotation
            )
            expected_return_value = None

        if not info.is_overload:
            if evaled_function is not None:
                self._set_name_in_scope(node.name, node, evaled_function)
            else:
                self._set_name_in_scope(node.name, node, KnownValue(potential_function))

        with self.asynq_checker.set_func_name(
            node.name, async_kind=info.async_kind, is_classmethod=info.is_classmethod
        ), qcore.override(self, "yield_checker", YieldChecker(self)), qcore.override(
            self, "is_async_def", is_coroutine
        ), qcore.override(
            self, "current_function_name", node.name
        ), qcore.override(
            self, "current_function", potential_function
        ), qcore.override(
            self, "expected_return_value", expected_return_value
        ):
            return_value, has_return, is_generator = self._visit_function_body(
                node,
                function_info=info,
                name=node.name,
                defaults=defaults,
                kw_defaults=kw_defaults,
            )

        if (
            not has_return
            and not info.is_overload
            and expected_return_value is not None
            and expected_return_value != KnownNone
            and not any(
                decorator == KnownValue(abstractmethod)
                for _, decorator in info.decorators
            )
        ):
            if expected_return_value is NO_RETURN_VALUE:
                self._show_error_if_checking(
                    node, error_code=ErrorCode.no_return_may_return
                )
            else:
                self._show_error_if_checking(node, error_code=ErrorCode.missing_return)

        if (
            has_return
            and expected_return_value is None
            and not info.is_overload
            and not any(
                decorator == KnownValue(abstractmethod)
                for _, decorator in info.decorators
            )
        ):
<<<<<<< HEAD
            detail, metadata = display_suggested_type(return_value)
            self._show_error_if_checking(
                node,
                error_code=ErrorCode.suggested_return_type,
                detail=detail,
                extra_metadata=metadata,
            )
=======
            prepared = prepare_type(return_value)
            if should_suggest_type(prepared):
                self._show_error_if_checking(
                    node,
                    error_code=ErrorCode.suggested_return_type,
                    detail=display_suggested_type(prepared),
                )
>>>>>>> 58dab61f

        if evaled_function:
            return evaled_function

        if info.async_kind == AsyncFunctionKind.normal and _is_asynq_future(
            return_value
        ):
            self._show_error_if_checking(node, error_code=ErrorCode.task_needs_yield)

        # If there was an annotation, use it as the return value in the
        # _argspec_to_retval cache, even if we inferred something else while visiting
        # the function.
        if not is_generator and expected_return_value is not None:
            return_value = expected_return_value

        if is_generator and return_value == KnownNone:
            return_value = AnyValue(AnySource.inference)

        # pure async functions are otherwise incorrectly inferred as returning whatever the
        # underlying function returns
        if info.async_kind == AsyncFunctionKind.pure:
            return_value = AsyncTaskIncompleteValue(
                _get_task_cls(potential_function), return_value
            )

        # If a decorator turned the function async, believe it. This fixes one
        # instance of the general problem where a decorator can change the return
        # type, but we still look at the original function's annotation. A more
        # principled fix for such issues will have to wait for better support for
        # callable types.
        if potential_function is not None and not is_coroutine:
            is_coroutine = _is_coroutine_function(potential_function)

        if is_coroutine or info.is_decorated_coroutine:
            return_value = GenericValue(collections.abc.Awaitable, [return_value])

        try:
            argspec = self.arg_spec_cache.get_argspec(potential_function)
        except TypeError:
            return KnownValue(potential_function)
        if argspec is not None:
            if (
                info.async_kind != AsyncFunctionKind.async_proxy
                and node.returns is None
            ):
                # Don't attempt to infer the return value of async_proxy functions, since it will be
                # set within the Future returned. Without this, we'll incorrectly infer the return
                # value to be the Future instead of the Future's value.
                # Similarly, we don't infer the return value if there is an annotation, because
                # we should be able to get it from __annotations__ instead.
                self._argspec_to_retval[id(argspec)] = return_value
        else:
            self.log(logging.DEBUG, "No argspec", (potential_function, node))
        return KnownValue(potential_function)

    def record_call(self, callable: object, arguments: CallArgs) -> None:
        if self.settings and self.settings[ErrorCode.suggested_parameter_type]:
            self.checker.callable_tracker.record_call(callable, arguments)

    def _visit_defaults(
        self, node: FunctionNode
    ) -> Tuple[List[Value], List[Optional[Value]]]:
        with qcore.override(self, "current_class", None):
            defaults = self._generic_visit_list(node.args.defaults)
            kw_defaults = [
                None if kw_default is None else self.visit(kw_default)
                for kw_default in node.args.kw_defaults
            ]
            return defaults, kw_defaults

    def _get_evaled_function(
        self,
        node: Union[ast.FunctionDef, ast.AsyncFunctionDef],
        decorators: Sequence[Tuple[Value, Value]],
    ) -> Value:
        to_apply = []
        for decorator, applied_decorator in decorators:
            if (
                not isinstance(decorator, KnownValue)
                or not isinstance(applied_decorator, KnownValue)
                or decorator.val not in self.config.SAFE_DECORATORS_FOR_NESTED_FUNCTIONS
            ):
                self.log(
                    logging.DEBUG,
                    "Reject nested function because of decorator",
                    (node, decorator),
                )
                return TypedValue(types.FunctionType)
            else:
                to_apply.append(applied_decorator.val)
        scope = {}
        new_args = ast.arguments(
            args=[self._strip_annotation(arg) for arg in node.args.args],
            vararg=self._strip_annotation(node.args.vararg),
            kwarg=self._strip_annotation(node.args.kwarg),
            defaults=[ast.Name(id="None") for _ in node.args.defaults],
            kwonlyargs=[self._strip_annotation(arg) for arg in node.args.kwonlyargs],
            kw_defaults=[ast.Name(id="None") for _ in node.args.kw_defaults],
        )
        new_node = ast.FunctionDef(
            name=node.name, args=new_args, body=[ast.Pass()], decorator_list=[]
        )
        code = decompile(new_node)
        exec(code, scope, scope)
        fn = scope[node.name]
        for decorator in reversed(to_apply):
            fn = decorator(fn)
        try:
            fn._pyanalyze_is_nested_function = True
            fn._pyanalyze_parent_function = self.current_function
        except AttributeError:
            # could happen if decorator wrapped it in an object that doesn't allow attribute
            # assignment
            pass
        return KnownValue(fn)

    def _strip_annotation(self, node: Optional[ast.arg]) -> Optional[ast.arg]:
        if node is None:
            return None
        return ast.arg(arg=node.arg, annotation=None)

    def visit_Lambda(self, node: ast.Lambda) -> Value:
        defaults, kw_defaults = self._visit_defaults(node)

        with self.asynq_checker.set_func_name("<lambda>"):
            self._visit_function_body(node, defaults=defaults, kw_defaults=kw_defaults)
            return AnyValue(AnySource.inference)

    def _visit_decorators_and_check_asynq(
        self, decorator_list: List[ast.expr]
    ) -> FunctionInfo:
        """Visits a function's decorator list."""
        async_kind = AsyncFunctionKind.non_async
        is_classmethod = False
        is_decorated_coroutine = False
        is_staticmethod = False
        is_overload = False
        decorators = []
        for decorator in decorator_list:
            # We have to descend into the Call node because the result of
            # asynq.asynq() is a one-off function that we can't test against.
            # This means that the decorator will be visited more than once, which seems OK.
            if isinstance(decorator, ast.Call):
                decorator_value = self.visit(decorator)
                callee = self.visit(decorator.func)
                if isinstance(callee, KnownValue):
                    if safe_in(callee.val, self.config.ASYNQ_DECORATORS):
                        if any(kw.arg == "pure" for kw in decorator.keywords):
                            async_kind = AsyncFunctionKind.pure
                        else:
                            async_kind = AsyncFunctionKind.normal
                    elif safe_in(callee.val, self.config.ASYNC_PROXY_DECORATORS):
                        # @async_proxy(pure=True) is a noop, so don't treat it specially
                        if not any(kw.arg == "pure" for kw in decorator.keywords):
                            async_kind = AsyncFunctionKind.async_proxy
                decorators.append((callee, decorator_value))
            else:
                decorator_value = self.visit(decorator)
                if decorator_value == KnownValue(classmethod):
                    is_classmethod = True
                elif decorator_value == KnownValue(staticmethod):
                    is_staticmethod = True
                elif decorator_value == KnownValue(asyncio.coroutine):
                    is_decorated_coroutine = True
                elif decorator_value == KnownValue(
                    typing.overload
                ) or decorator_value == KnownValue(overload):
                    is_overload = True
                decorators.append((decorator_value, decorator_value))
        return FunctionInfo(
            async_kind=async_kind,
            is_decorated_coroutine=is_decorated_coroutine,
            is_classmethod=is_classmethod,
            is_staticmethod=is_staticmethod,
            is_overload=is_overload,
            decorators=decorators,
        )

    def _visit_function_body(
        self,
        node: FunctionNode,
        *,
        function_info: FunctionInfo = _DEFAULT_FUNCTION_INFO,
        name: Optional[str] = None,
        defaults: Sequence[Optional[Value]],
        kw_defaults: Sequence[Optional[Value]],
    ) -> Tuple[Value, bool, bool]:
        is_collecting = self._is_collecting()
        if is_collecting and not self.scopes.contains_scope_of_type(
            ScopeType.function_scope
        ):
            return AnyValue(AnySource.inference), False, False

        # We pass in the node to add_scope() and visit the body once in collecting
        # mode if in a nested function, so that constraints on nonlocals in the outer
        # scope propagate into this scope. This means that we'll use the constraints
        # of the place where the function is defined, not those of where the function
        # is called, which is strictly speaking wrong but should be fine in practice.
        with self.scopes.add_scope(
            ScopeType.function_scope, scope_node=node
        ), qcore.override(self, "is_generator", False), qcore.override(
            self, "async_kind", function_info.async_kind
        ), qcore.override(
            self, "_name_node_to_statement", {}
        ):
            scope = self.scopes.current_scope()
            assert isinstance(scope, FunctionScope)

            if isinstance(node.body, list):
                body = node.body
            else:
                # hack for lambdas
                body = [node.body]

            class_ctx = (
                qcore.empty_context
                if not self.scopes.is_nested_function()
                else qcore.override(self, "current_class", None)
            )
            with class_ctx:
                self._visit_function_args(node, function_info, defaults, kw_defaults)

            with qcore.override(
                self, "state", VisitorState.collect_names
            ), qcore.override(self, "return_values", []):
                self._generic_visit_list(body)
                scope.get_local(LEAVES_SCOPE, node, self.state)
            if is_collecting:
                return AnyValue(AnySource.inference), False, self.is_generator

            # otherwise we may end up using results from the last yield (generated during the
            # collect state) to evaluate the first one visited during the check state
            self.yield_checker.reset_yield_checks()

            with qcore.override(self, "current_class", None), qcore.override(
                self, "state", VisitorState.check_names
            ), qcore.override(self, "return_values", []):
                self._generic_visit_list(body)
                return_values = self.return_values
                return_set, _ = scope.get_local(LEAVES_SCOPE, node, self.state)

            self._check_function_unused_vars(scope)
            return self._compute_return_type(
                node, name, return_values, return_set, function_info
            )

    def _compute_return_type(
        self,
        node: ast.AST,
        name: Optional[str],
        return_values: Sequence[Optional[Value]],
        return_set: Value,
        info: FunctionInfo,
    ) -> Tuple[Value, bool, bool]:
        # Ignore generators for now.
        if isinstance(return_set, AnyValue) or (
            self.is_generator and info.async_kind is not AsyncFunctionKind.normal
        ):
            has_return = True
        elif return_set is UNINITIALIZED_VALUE:
            has_return = False
        else:
            assert False, return_set
        # if the return value was never set, the function returns None
        if not return_values:
            if name is not None:
                method_return_type.check_no_return(node, self, name)
            return KnownNone, has_return, self.is_generator
        # None is added to return_values if the function raises an error.
        return_values = [val for val in return_values if val is not None]
        # If it only ever raises an error, we don't know what it returns. Strictly
        # this should perhaps be NoReturnValue, but that leads to issues because
        # in practice this condition often occurs in abstract methods that just
        # raise NotImplementedError.
        if not return_values:
            return AnyValue(AnySource.inference), has_return, self.is_generator
        else:
            return unite_values(*return_values), has_return, self.is_generator

    def _check_function_unused_vars(
        self, scope: FunctionScope, enclosing_statement: Optional[ast.stmt] = None
    ) -> None:
        """Shows errors for any unused variables in the function."""
        all_def_nodes = set(
            chain.from_iterable(scope.name_to_all_definition_nodes.values())
        )
        all_used_def_nodes = set(
            chain.from_iterable(scope.usage_to_definition_nodes.values())
        )
        all_unused_nodes = all_def_nodes - all_used_def_nodes
        for unused in all_unused_nodes:
            # Ignore names not defined through a Name node (e.g., function arguments)
            if not isinstance(unused, ast.Name) or not self._is_write_ctx(unused.ctx):
                continue
            # Ignore names that are meant to be ignored
            if unused.id.startswith("_"):
                continue
            # Ignore names involved in global and similar declarations
            if unused.id in scope.accessed_from_special_nodes:
                continue
            replacement = None
            if self._name_node_to_statement is not None:
                # Ignore some names defined in unpacking assignments. This should behave as follows:
                #   a, b = c()  # error only if a and b are both unused
                #   a, b = yield c.asynq()  # same
                #   a, b = yield (func1.asynq(), func2.asynq())  # error if either a or b is unused
                #   [None for i in range(3)]  # error
                #   [a for a, b in pairs]  # no error
                #   [None for a, b in pairs]  # error
                statement = self._name_node_to_statement[unused]
                if isinstance(statement, ast.Assign):
                    # it's an assignment
                    if not (
                        isinstance(statement.value, ast.Yield)
                        and isinstance(statement.value.value, ast.Tuple)
                    ):
                        # but not an assignment originating from yielding a tuple (which is
                        # probably an async yield)

                        # We need to loop over the targets to handle code like "a, b = c = func()".
                        # If the target containing our unused variable is a tuple and some of its
                        # members are not unused, ignore it.
                        partly_used_target = False
                        for target in statement.targets:
                            if (
                                isinstance(target, (ast.List, ast.Tuple))
                                and _contains_node(target.elts, unused)
                                and not _all_names_unused(target.elts, all_unused_nodes)
                            ):
                                partly_used_target = True
                                break
                        if partly_used_target:
                            continue
                    if len(statement.targets) == 1 and not isinstance(
                        statement.targets[0], (ast.List, ast.Tuple)
                    ):
                        replacement = self.remove_node(unused, statement)
                elif isinstance(statement, ast.comprehension):
                    if isinstance(statement.target, ast.Tuple):
                        if not _all_names_unused(
                            statement.target.elts, all_unused_nodes
                        ):
                            continue
                    else:
                        replacement = self.replace_node(
                            unused,
                            ast.Name(id="_", ctx=ast.Store()),
                            enclosing_statement,
                        )
                elif isinstance(statement, ast.AnnAssign):
                    # ignore assignments in AnnAssign nodes, which don't actually
                    # bind the name
                    continue
            self._show_error_if_checking(
                unused,
                "Variable {} is not read after being written to".format(unused.id),
                error_code=ErrorCode.unused_variable,
                replacement=replacement,
            )

    def _visit_function_args(
        self,
        node: FunctionNode,
        function_info: FunctionInfo,
        defaults: Sequence[Optional[Value]],
        kw_defaults: Sequence[Optional[Value]],
    ) -> None:
        """Visits and checks the arguments to a function. Returns the list of argument names."""
        self._check_method_first_arg(node, function_info=function_info)

        num_without_defaults = len(node.args.args) - len(defaults)
        defaults = [*[None] * num_without_defaults, *defaults, *kw_defaults]
        args = node.args.args + node.args.kwonlyargs

        with qcore.override(self, "state", VisitorState.check_names):
            for idx, (arg, default) in enumerate(zip(args, defaults)):
                is_self = (
                    idx == 0
                    and self.current_class is not None
                    and not function_info.is_staticmethod
                    and not isinstance(node, ast.Lambda)
                )
                if arg.annotation is not None:
                    value = self._value_of_annotated_arg(arg)
                    if default is not None:
                        tv_map = value.can_assign(default, self)
                        if isinstance(tv_map, CanAssignError):
                            self._show_error_if_checking(
                                arg,
                                f"Default value for argument {arg.arg} incompatible"
                                f" with declared type {value}",
                                error_code=ErrorCode.incompatible_default,
                                detail=tv_map.display(),
                            )
                elif is_self:
                    assert self.current_class is not None
                    if (
                        function_info.is_classmethod
                        or getattr(node, "name", None) in IMPLICIT_CLASSMETHODS
                    ):
                        value = SubclassValue(TypedValue(self.current_class))
                    else:
                        # normal method
                        value = TypedValue(self.current_class)
                else:
                    # This is meant to exclude methods in nested classes. It's a bit too
                    # conservative for cases such as a function nested in a method nested in a
                    # class nested in a function.
                    if not isinstance(node, ast.Lambda) and not (
                        idx == 0
                        and not function_info.is_staticmethod
                        and self.node_context.includes(ast.ClassDef)
                    ):
                        self._show_error_if_checking(
                            node,
                            f"Missing type annotation for parameter {arg.arg}",
                            error_code=ErrorCode.missing_parameter_annotation,
                        )
                    if default is not None:
                        value = unite_values(AnyValue(AnySource.unannotated), default)
                    else:
                        value = AnyValue(AnySource.unannotated)

                if is_self:
                    # we need this for the implementation of super()
                    self.scopes.set("%first_arg", value, "%first_arg", self.state)

                with qcore.override(self, "being_assigned", value):
                    self.visit(arg)

            if node.args.vararg is not None:
                # the vararg is wrapped in an arg object
                vararg = node.args.vararg.arg
                arg_value = self._value_of_annotated_arg(node.args.vararg)
                if isinstance(arg_value, AnyValue):
                    value = TypedValue(tuple)
                else:
                    value = GenericValue(tuple, [arg_value])
                self.scopes.set(vararg, value, vararg, self.state)
            if node.args.kwarg is not None:
                kwarg = node.args.kwarg.arg
                arg_value = self._value_of_annotated_arg(node.args.kwarg)
                value = GenericValue(dict, [TypedValue(str), arg_value])
                self.scopes.set(kwarg, value, kwarg, self.state)

    def _value_of_annotated_arg(self, arg: ast.arg) -> Value:
        if arg.annotation is None:
            return AnyValue(AnySource.unannotated)
        # Evaluate annotations in the surrounding scope,
        # not the function's scope.
        with self.scopes.ignore_topmost_scope(), qcore.override(
            self, "state", VisitorState.collect_names
        ):
            annotated_type = self._visit_annotation(arg.annotation)
        return self._value_of_annotation_type(annotated_type, arg.annotation)

    def _visit_annotation(self, node: ast.AST) -> Value:
        with qcore.override(self, "in_annotation", True):
            return self.visit(node)

    def _value_of_annotation_type(
        self, val: Value, node: ast.AST, is_typeddict: bool = False
    ) -> Value:
        """Given a value encountered in a type annotation, return a type."""
        return type_from_value(val, visitor=self, node=node, is_typeddict=is_typeddict)

    def _check_method_first_arg(
        self, node: FunctionNode, function_info: FunctionInfo = _DEFAULT_FUNCTION_INFO
    ) -> None:
        """Makes sure the first argument to a method is self or cls."""
        if self.current_class is None:
            return
        # staticmethods have no restrictions
        if function_info.is_staticmethod:
            return
        # try to confirm that it's actually a method
        if not hasattr(node, "name") or not hasattr(self.current_class, node.name):
            return
        if node.name in IMPLICIT_CLASSMETHODS:
            return
        first_must_be = "cls" if function_info.is_classmethod else "self"

        if len(node.args.args) < 1 or len(node.args.defaults) == len(node.args.args):
            self.show_error(
                node,
                "Method must have at least one non-keyword argument",
                ErrorCode.method_first_arg,
            )
        elif node.args.args[0].arg != first_must_be:
            self.show_error(
                node,
                f"First argument to method should be {first_must_be}",
                ErrorCode.method_first_arg,
            )

    def visit_Global(self, node: ast.Global) -> None:
        if self.scopes.scope_type() != ScopeType.function_scope:
            self._show_error_if_checking(node, error_code=ErrorCode.bad_global)
            return

        module_scope = self.scopes.module_scope()
        for name in node.names:
            if self.unused_finder is not None and module_scope.scope_object is not None:
                assert isinstance(module_scope.scope_object, types.ModuleType)
                self.unused_finder.record(
                    module_scope.scope_object, name, module_scope.scope_object.__name__
                )
            self._set_name_in_scope(name, node, ReferencingValue(module_scope, name))

    def visit_Nonlocal(self, node: ast.Nonlocal) -> None:
        if self.scopes.scope_type() != ScopeType.function_scope:
            self._show_error_if_checking(node, error_code=ErrorCode.bad_nonlocal)
            return

        for name in node.names:
            defining_scope = self.scopes.get_nonlocal_scope(
                name, self.scopes.current_scope()
            )
            if defining_scope is None:
                # this is a SyntaxError, so it might be impossible to reach this branch
                self._show_error_if_checking(
                    node,
                    "nonlocal name {} does not exist in any enclosing scope".format(
                        name
                    ),
                    error_code=ErrorCode.bad_nonlocal,
                )
                defining_scope = self.scopes.module_scope()
            self._set_name_in_scope(name, node, ReferencingValue(defining_scope, name))

    # Imports

    def visit_Import(self, node: ast.Import) -> None:
        self.generic_visit(node)
        if self.scopes.scope_type() == ScopeType.module_scope:
            self._handle_imports(node.names)

            for name in node.names:
                self.import_name_to_node[name.name] = node
        else:
            self._simulate_import(node)

    def visit_ImportFrom(self, node: ast.ImportFrom) -> None:
        self.generic_visit(node)
        # this is used to decide where to add additional imports (after the first import), so
        # exclude __future__ imports
        if (
            self.scopes.scope_type() == ScopeType.module_scope
            and node.module
            and node.module != "__future__"
        ):
            self.import_name_to_node[node.module] = node
        if node.module == "__future__":
            for name in node.names:
                self.future_imports.add(name.name)

        self._maybe_record_usages_from_import(node)

        is_star_import = len(node.names) == 1 and node.names[0].name == "*"
        force_public = self.filename.endswith("/__init__.py") and node.level == 1
        if force_public and node.module is not None:
            # from .a import b implicitly sets a in the parent module's namespace.
            # We allow relying on this behavior.
            self._set_name_in_scope(node.module, node)
        if self.scopes.scope_type() == ScopeType.module_scope and not is_star_import:
            self._handle_imports(node.names, force_public=force_public)
        else:
            # For now we always treat star imports as public. We might revisit this later.
            self._simulate_import(node, force_public=True)

    def _maybe_record_usages_from_import(self, node: ast.ImportFrom) -> None:
        if self.unused_finder is None or self.module is None:
            return
        if self._is_unimportable_module(node):
            return
        if node.level == 0:
            module_name = node.module
        else:
            if self.filename.endswith("/__init__.py"):
                this_module_name = self.module.__name__ + ".__init__"
            else:
                this_module_name = self.module.__name__
            parent_module_name = this_module_name.rsplit(".", maxsplit=node.level)[0]
            if node.module is not None:
                module_name = parent_module_name + "." + node.module
            else:
                module_name = parent_module_name
        module = sys.modules.get(module_name)
        if module is None:
            if module_name is None:
                return
            try:
                module = __import__(module_name)
            except Exception:
                return
        for alias in node.names:
            if alias.name == "*":
                self.unused_finder.record_import_star(module, self.module)
            else:
                self.unused_finder.record(module, alias.name, self.module.__name__)

    def _is_unimportable_module(self, node: Union[ast.Import, ast.ImportFrom]) -> bool:
        if isinstance(node, ast.ImportFrom):
            # the split is needed for cases like "from foo.bar import baz" if foo is unimportable
            return (
                node.module is not None
                and node.module.split(".")[0] in self.config.UNIMPORTABLE_MODULES
            )
        else:
            # need the split if the code is "import foo.bar as bar" if foo is unimportable
            return any(
                name.name.split(".")[0] in self.config.UNIMPORTABLE_MODULES
                for name in node.names
            )

    def _simulate_import(
        self, node: Union[ast.ImportFrom, ast.Import], *, force_public: bool = False
    ) -> None:
        """Set the names retrieved from an import node in nontrivial situations.

        For simple imports (module-global imports that are not "from ... import *"), we can just
        retrieve the imported names from the module dictionary, but this is not possible with
        import * or when the import is within a function.

        To figure out what names would be imported in these cases, we create a fake module
        consisting of just the import statement, eval it, and set all the names in its __dict__
        in the current module scope.

        TODO: Replace this with code that just evaluates the import without going
        through this exec shenanigans.

        """
        if self.module is None:
            self._handle_imports(node.names, force_public=force_public)
            return

        source_code = decompile(node)

        if self._is_unimportable_module(node):
            self._handle_imports(node.names, force_public=force_public)
            self.log(logging.INFO, "Ignoring import node", source_code)
            return

        # create a pseudo-module and examine its dictionary to figure out what this imports
        # default to the current __file__ if necessary
        module_file = safe_getattr(self.module, "__file__", __file__)
        random_suffix = "".join(
            random.choice(string.ascii_lowercase) for _ in range(10)
        )
        pseudo_module_file = re.sub(r"\.pyc?$", random_suffix + ".py", module_file)
        is_init = os.path.basename(module_file) in ("__init__.py", "__init__.pyc")
        if is_init:
            pseudo_module_name = self.module.__name__ + "." + random_suffix
        else:
            pseudo_module_name = self.module.__name__ + random_suffix

        # Apparently doing 'from file_in_package import *' in an __init__.py also adds
        # file_in_package to the module's scope.
        if (
            isinstance(node, ast.ImportFrom)
            and is_init
            and node.module is not None
            and "." not in node.module
        ):  # not in the package
            if node.level == 1 or (node.level == 0 and node.module not in sys.modules):
                self._set_name_in_scope(
                    node.module,
                    node,
                    TypedValue(types.ModuleType),
                    private=not force_public,
                )

        with tempfile.NamedTemporaryFile(suffix=".py") as f:
            f.write(source_code.encode("utf-8"))
            f.flush()
            f.seek(0)
            try:
                pseudo_module = importer.import_module(pseudo_module_name, f.name)
            except Exception:
                # sets the name of the imported module to Any so we don't get further
                # errors
                self._handle_imports(node.names, force_public=force_public)
                return
            finally:
                # clean up pyc file
                try:
                    os.unlink(pseudo_module_file + "c")
                except OSError:
                    pass
                if pseudo_module_name in sys.modules:
                    del sys.modules[pseudo_module_name]

        for name, value in pseudo_module.__dict__.items():
            if name.startswith("__") or (
                hasattr(builtins, name) and value == getattr(builtins, name)
            ):
                continue
            self._set_name_in_scope(
                name, (node, name), KnownValue(value), private=not force_public
            )

    def _handle_imports(
        self, names: Iterable[ast.alias], *, force_public: bool = False
    ) -> None:
        for node in names:
            if node.asname is not None:
                self._set_name_in_scope(node.asname, node)
            else:
                varname = node.name.split(".")[0]
                self._set_name_in_scope(varname, node, private=not force_public)

    # Comprehensions

    def visit_DictComp(self, node: ast.DictComp) -> Value:
        return self._visit_sequence_comp(node, dict)

    def visit_ListComp(self, node: ast.ListComp) -> Value:
        return self._visit_sequence_comp(node, list)

    def visit_SetComp(self, node: ast.SetComp) -> Value:
        return self._visit_sequence_comp(node, set)

    def visit_GeneratorExp(self, node: ast.GeneratorExp) -> Value:
        return self._visit_sequence_comp(node, types.GeneratorType)

    def visit_comprehension(
        self, node: ast.comprehension, iterable_type: Optional[Value] = None
    ) -> None:
        if iterable_type is None:
            is_async = bool(node.is_async)
            iterable_type = self._member_value_of_iterator(node.iter, is_async)
            if not isinstance(iterable_type, Value):
                iterable_type = unite_and_simplify(
                    *iterable_type, limit=self.config.UNION_SIMPLIFICATION_LIMIT
                )
        with qcore.override(self, "in_comprehension_body", True):
            with qcore.override(self, "being_assigned", iterable_type):
                self.visit(node.target)
            for cond in node.ifs:
                _, constraint = self.constraint_from_condition(cond)
                self.add_constraint(cond, constraint)

    def _visit_sequence_comp(
        self,
        node: Union[ast.ListComp, ast.SetComp, ast.GeneratorExp, ast.DictComp],
        typ: type,
    ) -> Value:
        # the iteree of the first generator is executed in the enclosing scope
        is_async = bool(node.generators[0].is_async)
        iterable_type = self._member_value_of_iterator(
            node.generators[0].iter, is_async
        )
        if self.state == VisitorState.collect_names:
            # Visit it once to get usage nodes for usage of nested variables. This enables
            # us to inherit constraints on nested variables.
            # Strictly speaking this is unsafe to do for generator expressions, which may
            # be evaluated at a different place in the function than where they are defined,
            # but that is unlikely to be an issue in practice.
            with self.scopes.add_scope(
                ScopeType.function_scope, scope_node=node
            ), qcore.override(self, "_name_node_to_statement", {}):
                return self._visit_comprehension_inner(node, typ, iterable_type)

        with self.scopes.add_scope(
            ScopeType.function_scope, scope_node=node
        ), qcore.override(self, "_name_node_to_statement", {}):
            scope = self.scopes.current_scope()
            assert isinstance(scope, FunctionScope)
            for state in (VisitorState.collect_names, VisitorState.check_names):
                with qcore.override(self, "state", state):
                    ret = self._visit_comprehension_inner(node, typ, iterable_type)
            stmt = self.node_context.nearest_enclosing(ast.stmt)
            assert isinstance(stmt, ast.stmt)
            self._check_function_unused_vars(scope, enclosing_statement=stmt)
        return ret

    def _visit_comprehension_inner(
        self,
        node: Union[ast.ListComp, ast.SetComp, ast.GeneratorExp, ast.DictComp],
        typ: type,
        iterable_type: Union[Value, Sequence[Value]],
    ) -> Value:
        if not isinstance(iterable_type, Value):
            # If it is a simple comprehension (only one generator, no ifs) and we know
            # the exact iterated values, we try to infer an IncompleteValue instead.
            if (
                len(node.generators) == 1
                and not node.generators[0].ifs
                and 0
                < len(iterable_type)
                <= self.config.COMPREHENSION_LENGTH_INFERENCE_LIMIT
            ):
                generator = node.generators[0]
                if isinstance(node, ast.DictComp):
                    items = []
                    self.node_context.contexts.append(generator)
                    try:
                        for val in iterable_type:
                            self.visit_comprehension(generator, iterable_type=val)
                            with qcore.override(self, "in_comprehension_body", True):
                                items.append(
                                    KVPair(self.visit(node.key), self.visit(node.value))
                                )
                    finally:
                        self.node_context.contexts.pop()
                    return DictIncompleteValue(typ, items)
                elif isinstance(node, (ast.ListComp, ast.SetComp)):
                    elts = []
                    self.node_context.contexts.append(generator)
                    try:
                        for val in iterable_type:
                            self.visit_comprehension(generator, iterable_type=val)
                            with qcore.override(self, "in_comprehension_body", True):
                                elts.append(self.visit(node.elt))
                    finally:
                        self.node_context.contexts.pop()
                    return SequenceIncompleteValue(typ, elts)

            iterable_type = unite_and_simplify(
                *iterable_type, limit=self.config.UNION_SIMPLIFICATION_LIMIT
            )
        # need to visit the generator expression first so that we know of variables
        # created in them
        for i, generator in enumerate(node.generators):
            # for generators after the first one, compute the iterable_type inside
            # the comprehension's scope
            self.node_context.contexts.append(generator)
            try:
                self.visit_comprehension(
                    generator, iterable_type=iterable_type if i == 0 else None
                )
            finally:
                self.node_context.contexts.pop()

        if isinstance(node, ast.DictComp):
            with qcore.override(self, "in_comprehension_body", True):
                key_value = self.visit(node.key)
                value_value = self.visit(node.value)
            if isinstance(key_value, AnyValue) and isinstance(value_value, AnyValue):
                return TypedValue(dict)
            else:
                return make_weak(GenericValue(dict, [key_value, value_value]))

        with qcore.override(self, "in_comprehension_body", True):
            member_value = self.visit(node.elt)
        if isinstance(member_value, AnyValue):
            return TypedValue(typ)
        else:
            if typ is types.GeneratorType:
                return GenericValue(
                    typ, [member_value, KnownValue(None), KnownValue(None)]
                )
            return make_weak(GenericValue(typ, [member_value]))

    # Literals and displays

    def visit_JoinedStr(self, node: ast.JoinedStr) -> Value:
        # JoinedStr is the node type for f-strings.
        # Not too much to check here. Perhaps we can add checks that format specifiers
        # are valid.
        self._generic_visit_list(node.values)
        return TypedValue(str)

    def visit_Constant(self, node: ast.Constant) -> Value:
        # replaces Num, Str, etc. in 3.8+
        if isinstance(node.value, str):
            self._maybe_show_missing_f_error(node, node.value)
        return KnownValue(node.value)

    def visit_Num(self, node: ast.Num) -> Value:
        return KnownValue(node.n)

    def visit_Str(self, node: ast.Str) -> Value:
        self._maybe_show_missing_f_error(node, node.s)
        return KnownValue(node.s)

    def _maybe_show_missing_f_error(self, node: ast.AST, s: Union[str, bytes]) -> None:
        """Show an error if this string was probably meant to be an f-string."""
        if sys.version_info < (3, 6) or isinstance(s, bytes):
            return
        if "{" not in s:
            return
        f_str = "f" + repr(s)
        try:
            f_str_ast = ast.parse(f_str)
        except SyntaxError:
            return
        names = {
            subnode.id
            for subnode in ast.walk(f_str_ast)
            if isinstance(subnode, ast.Name)
        }
        # TODO:
        # - use nearest_enclosing() to find the Call node
        # - don't suggest this if there's (a lot of?) stuff after :
        # - some false positives with SQL queries
        # - if there are implicitly concatenated strings, the errors are correct, but
        #   we point to the wrong line and give wrong suggested fixes because the AST is weird
        if names and all(self._name_exists(name) for name in names):
            parent = self.node_context.nth_parent(2)
            if parent is not None:
                # the string is immediately .format()ed, probably doesn't need to be an f-string
                if isinstance(parent, ast.Attribute) and parent.attr == "format":
                    return
                # probably a docstring
                elif isinstance(parent, ast.Expr):
                    return
                # Probably a function that does template-like interpolation itself. In practice
                # this covers our translation API (translate("hello {user}", user=...)).
                elif isinstance(parent, ast.Call):
                    keywords = {kw.arg for kw in parent.keywords if kw.arg is not None}
                    if names <= keywords:
                        return
            stmt = f_str_ast.body[0]
            assert isinstance(stmt, ast.Expr), f"unexpected ast {ast.dump(f_str_ast)}"
            self._show_error_if_checking(
                node,
                error_code=ErrorCode.missing_f,
                replacement=self.replace_node(node, stmt.value),
            )

    def _name_exists(self, name: str) -> bool:
        try:
            val = self.scopes.get(name, None, VisitorState.check_names)
        except KeyError:
            return False
        else:
            return val is not UNINITIALIZED_VALUE

    def visit_Bytes(self, node: ast.Bytes) -> Value:
        return KnownValue(node.s)

    def visit_NameConstant(self, node: ast.NameConstant) -> Value:
        # True, False, None in py3
        return KnownValue(node.value)

    def visit_Dict(self, node: ast.Dict) -> Value:
        ret = {}
        all_pairs: List[KVPair] = []
        has_non_literal = False
        for key_node, value_node in zip(node.keys, node.values):
            value_val = self.visit(value_node)
            # ** unpacking
            if key_node is None:
                has_non_literal = True
                new_pairs = kv_pairs_from_mapping(value_val, self)
                if isinstance(new_pairs, CanAssignError):
                    self._show_error_if_checking(
                        value_node,
                        f"{value_val} is not a mapping",
                        ErrorCode.unsupported_operation,
                        detail=str(new_pairs),
                    )
                    return TypedValue(dict)
                all_pairs += new_pairs
                continue
            key_val = self.visit(key_node)
            all_pairs.append(KVPair(key_val, value_val))
            if not isinstance(key_val, KnownValue) or not isinstance(
                value_val, KnownValue
            ):
                has_non_literal = True
            value = value_val.val if isinstance(value_val, KnownValue) else None

            if not isinstance(key_val, KnownValue):
                continue

            key = key_val.val

            try:
                already_exists = key in ret
            except TypeError as e:
                self._show_error_if_checking(
                    key_node, repr(e), ErrorCode.unhashable_key
                )
                continue

            if (
                already_exists
                and os.path.basename(self.filename)
                not in self.config.IGNORED_FILES_FOR_DUPLICATE_DICT_KEYS
            ):
                self._show_error_if_checking(
                    key_node,
                    "Duplicate dictionary key %r" % (key,),
                    ErrorCode.duplicate_dict_key,
                )
            ret[key] = value

        if has_non_literal:
            return DictIncompleteValue(dict, all_pairs)
        else:
            return KnownValue(ret)

    def visit_Set(self, node: ast.Set) -> Value:
        return self._visit_display_read(node, set)

    def visit_List(self, node: ast.List) -> Optional[Value]:
        return self._visit_display(node, list)

    def visit_Tuple(self, node: ast.Tuple) -> Optional[Value]:
        return self._visit_display(node, tuple)

    def _visit_display(
        self, node: Union[ast.List, ast.Tuple], typ: type
    ) -> Optional[Value]:
        if self._is_write_ctx(node.ctx):
            target_length = 0
            post_starred_length = None
            for target in node.elts:
                if isinstance(target, ast.Starred):
                    if post_starred_length is not None:
                        # This is a SyntaxError at runtime so it should never happen
                        self.show_error(
                            node,
                            "Two starred expressions in assignment",
                            error_code=ErrorCode.unexpected_node,
                        )
                        with qcore.override(
                            self, "being_assigned", AnyValue(AnySource.error)
                        ):
                            return self.generic_visit(node)
                    else:
                        post_starred_length = 0
                elif post_starred_length is not None:
                    post_starred_length += 1
                else:
                    target_length += 1

            being_assigned = unpack_values(
                self.being_assigned, self, target_length, post_starred_length
            )
            if isinstance(being_assigned, CanAssignError):
                self.show_error(
                    node,
                    f"Cannot unpack {self.being_assigned}",
                    ErrorCode.bad_unpack,
                    detail=str(being_assigned),
                )
                with qcore.override(self, "being_assigned", AnyValue(AnySource.error)):
                    return self.generic_visit(node)

            for target, value in zip(node.elts, being_assigned):
                with qcore.override(self, "being_assigned", value):
                    self.visit(target)
            return None
        else:
            return self._visit_display_read(node, typ)

    def _visit_display_read(
        self, node: Union[ast.Set, ast.List, ast.Tuple], typ: type
    ) -> Value:
        elts = [self.visit(elt) for elt in node.elts]
        return self._maybe_make_sequence(typ, elts, node)

    def _maybe_make_sequence(
        self, typ: type, elts: Sequence[Value], node: ast.AST
    ) -> Value:
        if all_of_type(elts, KnownValue):
            vals = [elt.val for elt in elts]
            try:
                obj = typ(vals)
            except TypeError as e:
                # probably an unhashable type being included in a set
                self._show_error_if_checking(node, repr(e), ErrorCode.unhashable_key)
                return TypedValue(typ)
            return KnownValue(obj)
        else:
            values = []
            has_unknown_value = False
            for elt in elts:
                if isinstance(elt, _StarredValue):
                    vals = concrete_values_from_iterable(elt.value, self)
                    if isinstance(vals, CanAssignError):
                        self.show_error(
                            elt.node,
                            f"{elt.value} is not iterable",
                            ErrorCode.unsupported_operation,
                            detail=str(vals),
                        )
                        values.append(AnyValue(AnySource.error))
                        has_unknown_value = True
                    elif isinstance(vals, Value):
                        # single value
                        has_unknown_value = True
                        values.append(vals)
                    else:
                        values += vals
                else:
                    values.append(elt)
            if has_unknown_value:
                arg = unite_and_simplify(
                    *values, limit=self.config.UNION_SIMPLIFICATION_LIMIT
                )
                return make_weak(GenericValue(typ, [arg]))
            else:
                return SequenceIncompleteValue(typ, values)

    # Operations

    def visit_BoolOp(self, node: ast.BoolOp) -> Value:
        # Visit an AND or OR expression.

        # We want to show an error if the left operand in a BoolOp is always true,
        # so we use constraint_from_condition.

        # Within the BoolOp itself we set additional constraints: for an AND
        # clause we know that if it is executed, all constraints to its left must
        # be true, so we set a positive constraint; for OR it is the opposite, so
        # we set a negative constraint.

        is_and = isinstance(node.op, ast.And)
        out_constraints = []
        with self.scopes.subscope():
            values = []
            left = node.values[:-1]
            for condition in left:
                new_value, constraint = self.constraint_from_condition(condition)
                out_constraints.append(constraint)
                if is_and:
                    self.add_constraint(condition, constraint)
                    values.append(constrain_value(new_value, FALSY_CONSTRAINT))
                else:
                    self.add_constraint(condition, constraint.invert())
                    values.append(constrain_value(new_value, TRUTHY_CONSTRAINT))
            right_value = self._visit_possible_constraint(node.values[-1])
            values.append(right_value)
            out_constraints.append(extract_constraints(right_value))
        constraint_cls = AndConstraint if is_and else OrConstraint
        constraint = constraint_cls.make(reversed(out_constraints))
        return annotate_with_constraint(unite_values(*values), constraint)

    def visit_Compare(self, node: ast.Compare) -> Value:
        nodes = [node.left, *node.comparators]
        vals = [self._visit_possible_constraint(node) for node in nodes]
        results = []
        constraints = []
        for i, (rhs_node, rhs) in enumerate(zip(nodes, vals)):
            if i == 0:
                continue
            op = node.ops[i - 1]
            lhs_node = nodes[i - 1]
            lhs = vals[i - 1]
            result = self._visit_single_compare(lhs_node, lhs, op, rhs_node, rhs)
            constraints.append(extract_constraints(result))
            result, _ = unannotate_value(result, ConstraintExtension)
            results.append(result)
        return annotate_with_constraint(
            unite_values(*results), AndConstraint.make(constraints)
        )

    def _visit_single_compare(
        self, lhs_node: ast.AST, lhs: Value, op: ast.AST, rhs_node: ast.AST, rhs: Value
    ) -> Value:
        lhs_constraint = extract_constraints(lhs)
        rhs_constraint = extract_constraints(rhs)
        if isinstance(lhs, AnnotatedValue):
            lhs = lhs.value
        if isinstance(rhs, AnnotatedValue):
            rhs = rhs.value
        if isinstance(lhs_constraint, PredicateProvider) and isinstance(
            rhs, KnownValue
        ):
            return self._value_from_predicate_provider(lhs_constraint, rhs.val, op)
        elif isinstance(rhs_constraint, PredicateProvider) and isinstance(
            lhs, KnownValue
        ):
            return self._value_from_predicate_provider(rhs_constraint, lhs.val, op)
        elif isinstance(rhs, KnownValue):
            constraint = self._constraint_from_compare_op(
                lhs_node, rhs.val, op, is_right=True
            )
        elif isinstance(lhs, KnownValue):
            constraint = self._constraint_from_compare_op(
                rhs_node, lhs.val, op, is_right=False
            )
        else:
            constraint = NULL_CONSTRAINT
        if isinstance(op, (ast.Is, ast.IsNot)):
            val = TypedValue(bool)
        else:
            val = AnyValue(AnySource.inference)
        return annotate_with_constraint(val, constraint)

    def _constraint_from_compare_op(
        self, constrained_node: ast.AST, other_val: Any, op: ast.AST, *, is_right: bool
    ) -> AbstractConstraint:
        varname = self.composite_from_node(constrained_node).varname
        if varname is None:
            return NULL_CONSTRAINT
        if isinstance(op, (ast.Is, ast.IsNot)):
            positive = isinstance(op, ast.Is)
            return Constraint(varname, ConstraintType.is_value, positive, other_val)
        elif isinstance(op, (ast.Eq, ast.NotEq)):

            def predicate_func(value: Value, positive: bool) -> Optional[Value]:
                op = operator.eq if positive else operator.ne
                if isinstance(value, KnownValue):
                    try:
                        result = op(value.val, other_val)
                    except Exception:
                        pass
                    else:
                        if not result:
                            return None
                elif positive:
                    known_other = KnownValue(other_val)
                    if value.is_assignable(known_other, self):
                        return known_other
                    else:
                        return None
                return value

            positive = isinstance(op, ast.Eq)
            return Constraint(
                varname, ConstraintType.predicate, positive, predicate_func
            )
        elif isinstance(op, (ast.In, ast.NotIn)) and is_right:

            def predicate_func(value: Value, positive: bool) -> Optional[Value]:
                op = _in if positive else _not_in
                if isinstance(value, KnownValue):
                    try:
                        result = op(value.val, other_val)
                    except Exception:
                        pass
                    else:
                        if not result:
                            return None
                elif positive:
                    known_other = KnownValue(other_val)
                    member_values = concrete_values_from_iterable(known_other, self)
                    if isinstance(member_values, CanAssignError):
                        return value
                    elif isinstance(member_values, Value):
                        if value.is_assignable(member_values, self):
                            return member_values
                        return None
                    else:
                        possible_values = [
                            val
                            for val in member_values
                            if value.is_assignable(val, self)
                        ]
                        return unite_values(*possible_values)
                return value

            positive = isinstance(op, ast.In)
            return Constraint(
                varname, ConstraintType.predicate, positive, predicate_func
            )
        else:
            positive_operator, negative_operator = COMPARATOR_TO_OPERATOR[type(op)]

            def predicate_func(value: Value, positive: bool) -> Optional[Value]:
                op = positive_operator if positive else negative_operator
                if isinstance(value, KnownValue):
                    try:
                        if is_right:
                            result = op(value.val, other_val)
                        else:
                            result = op(other_val, value.val)
                    except Exception:
                        pass
                    else:
                        if not result:
                            return None
                return value

            return Constraint(varname, ConstraintType.predicate, True, predicate_func)

    def _value_from_predicate_provider(
        self, pred: PredicateProvider, other_val: Any, op: ast.AST
    ) -> Value:
        positive_operator, negative_operator = COMPARATOR_TO_OPERATOR[type(op)]

        def predicate_func(value: Value, positive: bool) -> Optional[Value]:
            predicate_value = pred.provider(value)
            if isinstance(predicate_value, KnownValue):
                op = positive_operator if positive else negative_operator
                try:
                    result = op(predicate_value.val, other_val)
                except Exception:
                    pass
                else:
                    if not result:
                        return None
            return value

        constraint = Constraint(
            pred.varname, ConstraintType.predicate, True, predicate_func
        )
        return annotate_with_constraint(AnyValue(AnySource.inference), constraint)

    def visit_UnaryOp(self, node: ast.UnaryOp) -> Value:
        if isinstance(node.op, ast.Not):
            # not doesn't have its own special method
            val, constraint = self.constraint_from_condition(node.operand)
            boolability = get_boolability(val)
            if boolability.is_safely_true():
                val = KnownValue(False)
            elif boolability.is_safely_false():
                val = KnownValue(True)
            else:
                val = TypedValue(bool)
            return annotate_with_constraint(val, constraint.invert())
        else:
            operand = self.composite_from_node(node.operand)
            _, method = UNARY_OPERATION_TO_DESCRIPTION_AND_METHOD[type(node.op)]
            val = self._check_dunder_call(node, operand, method, [], allow_call=True)
            return val

    def visit_BinOp(self, node: ast.BinOp) -> Value:
        left = self.composite_from_node(node.left)
        right = self.composite_from_node(node.right)
        return self._visit_binop_internal(
            node.left, left, node.op, node.right, right, node
        )

    def _visit_binop_internal(
        self,
        left_node: ast.AST,
        left_composite: Composite,
        op: ast.AST,
        right_node: ast.AST,
        right_composite: Composite,
        source_node: ast.AST,
        is_inplace: bool = False,
    ) -> Value:
        left = left_composite.value
        right = right_composite.value
        if self.in_annotation and isinstance(op, ast.BitOr):
            # Accept PEP 604 (int | None) in annotations
            if isinstance(left, KnownValue) and isinstance(right, KnownValue):
                return KnownValue(Union[left.val, right.val])
            else:
                self._show_error_if_checking(
                    source_node,
                    f"Unsupported operands for | in annotation: {left} and {right}",
                    error_code=ErrorCode.unsupported_operation,
                )
                return AnyValue(AnySource.error)

        if (
            isinstance(op, ast.Mod)
            and isinstance(left, KnownValue)
            and isinstance(left.val, (bytes, str))
        ):
            value, replacement_node = format_strings.check_string_format(
                left_node,
                left.val,
                right_node,
                right,
                self._show_error_if_checking,
                self,
            )
            if replacement_node is not None and isinstance(source_node, ast.BinOp):
                replacement = self.replace_node(source_node, replacement_node)
                self._show_error_if_checking(
                    source_node,
                    error_code=ErrorCode.use_fstrings,
                    replacement=replacement,
                )
            return value

        (
            description,
            method,
            imethod,
            rmethod,
        ) = BINARY_OPERATION_TO_DESCRIPTION_AND_METHOD[type(op)]
        allow_call = method not in self.config.DISALLOW_CALLS_TO_DUNDERS

        if is_inplace:
            with self.catch_errors() as inplace_errors:
                inplace_result = self._check_dunder_call(
                    source_node,
                    left_composite,
                    imethod,
                    [right_composite],
                    allow_call=allow_call,
                )
            if not inplace_errors:
                return inplace_result

        # TODO handle MVV properly here. The naive approach (removing this check)
        # leads to an error on Union[int, float] + Union[int, float], presumably because
        # some combinations need the left and some need the right variant.
        # A proper solution may be to take the product of the MVVs on both sides and try
        # them all.
        if isinstance(left, MultiValuedValue) and isinstance(right, MultiValuedValue):
            return AnyValue(AnySource.inference)

        with self.catch_errors() as left_errors:
            left_result = self._check_dunder_call(
                source_node,
                left_composite,
                method,
                [right_composite],
                allow_call=allow_call,
            )

        with self.catch_errors() as right_errors:
            right_result = self._check_dunder_call(
                source_node,
                right_composite,
                rmethod,
                [left_composite],
                allow_call=allow_call,
            )
        if left_errors:
            if right_errors:
                self.show_error(
                    source_node,
                    f"Unsupported operands for {description}: {left} and {right}",
                    error_code=ErrorCode.unsupported_operation,
                )
                return AnyValue(AnySource.error)
            return right_result
        else:
            if right_errors:
                return left_result
            # The interesting case: neither threw an error. Naively we might
            # want to return the left result, but that fails in a case like
            # this:
            #     df: Any
            #     1 + df
            # because this would return "int" (which is what int.__add__ returns),
            # and "df" might be an object that implements __radd__.
            # Instead, we return Any if that's the right_result. This handles
            # the case above but might return the wrong result in some other rare
            # cases.
            if isinstance(right_result, AnyValue):
                return AnyValue(AnySource.from_another)
            return left_result

    # Indexing

    def visit_Ellipsis(self, node: ast.Ellipsis) -> Value:
        return KnownValue(Ellipsis)

    def visit_Slice(self, node: ast.Slice) -> Value:
        lower = self.visit(node.lower) if node.lower is not None else None
        upper = self.visit(node.upper) if node.upper is not None else None
        step = self.visit(node.step) if node.step is not None else None

        if all(
            val is None or isinstance(val, KnownValue) for val in (lower, upper, step)
        ):
            return KnownValue(
                slice(
                    lower.val if isinstance(lower, KnownValue) else None,
                    upper.val if isinstance(upper, KnownValue) else None,
                    step.val if isinstance(step, KnownValue) else None,
                )
            )
        else:
            return TypedValue(slice)

    # These two are unused in 3.8 and higher, and the typeshed stubs reflect
    # that their .dims and .value attributes don't exist.
    def visit_ExtSlice(self, node: ast.ExtSlice) -> Value:
        # static analysis: ignore[undefined_attribute]
        dims = [self.visit(dim) for dim in node.dims]
        return self._maybe_make_sequence(tuple, dims, node)

    def visit_Index(self, node: ast.Index) -> Value:
        # static analysis: ignore[undefined_attribute]
        return self.visit(node.value)

    # Control flow

    def visit_Await(self, node: ast.Await) -> Value:
        composite = self.composite_from_node(node.value)
        return self.unpack_awaitable(composite, node.value)

    def unpack_awaitable(self, composite: Composite, node: ast.AST) -> Value:
        tv_map = AwaitableValue.can_assign(composite.value, self)
        if isinstance(tv_map, CanAssignError):
            return self._check_dunder_call(node, composite, "__await__", [])
        else:
            return tv_map.get(T, AnyValue(AnySource.generic_argument))

    def visit_YieldFrom(self, node: ast.YieldFrom) -> Value:
        self.is_generator = True
        value = self.visit(node.value)
        if not TypedValue(collections.abc.Iterable).is_assignable(
            value, self
        ) and not AwaitableValue.is_assignable(value, self):
            self._show_error_if_checking(
                node,
                f"Cannot use {value} in yield from",
                error_code=ErrorCode.bad_yield_from,
            )
        return AnyValue(AnySource.inference)

    def visit_Yield(self, node: ast.Yield) -> Value:
        if self._is_checking():
            if self.in_comprehension_body:
                self._show_error_if_checking(
                    node, error_code=ErrorCode.yield_in_comprehension
                )

            ctx = self.yield_checker.check_yield(node, self.current_statement)
        else:
            ctx = qcore.empty_context
        with ctx:
            if node.value is not None:
                value = self.visit(node.value)
            else:
                value = None

        if node.value is None and self.async_kind in (
            AsyncFunctionKind.normal,
            AsyncFunctionKind.pure,
        ):
            self._show_error_if_checking(node, error_code=ErrorCode.yield_without_value)
        self.is_generator = True

        # unwrap the results of async yields
        if self.async_kind != AsyncFunctionKind.non_async and value is not None:
            return self._unwrap_yield_result(node, value)
        else:
            return AnyValue(AnySource.inference)

    def _unwrap_yield_result(self, node: ast.AST, value: Value) -> Value:
        if isinstance(value, AsyncTaskIncompleteValue):
            return value.value
        elif isinstance(value, TypedValue) and (
            # asynq only supports exactly list and tuple, not subclasses
            # https://github.com/quora/asynq/blob/b07682d8b11e53e4ee5c585020cc9033e239c7eb/asynq/async_task.py#L446
            value.get_type_object().is_exactly({list, tuple})
        ):
            if isinstance(value, SequenceIncompleteValue) and isinstance(
                value.typ, type
            ):
                values = [
                    self._unwrap_yield_result(node, member) for member in value.members
                ]
                return self._maybe_make_sequence(value.typ, values, node)
            elif isinstance(value, GenericValue):
                member_value = self._unwrap_yield_result(node, value.get_arg(0))
                return GenericValue(value.typ, [member_value])
            else:
                return TypedValue(value.typ)
        elif isinstance(value, TypedValue) and value.get_type_object().is_exactly(
            {dict}
        ):
            if isinstance(value, DictIncompleteValue):
                pairs = [
                    KVPair(
                        pair.key,
                        self._unwrap_yield_result(node, pair.value),
                        pair.is_many,
                        pair.is_required,
                    )
                    for pair in value.kv_pairs
                ]
                return DictIncompleteValue(value.typ, pairs)
            elif isinstance(value, GenericValue):
                val = self._unwrap_yield_result(node, value.get_arg(1))
                return GenericValue(value.typ, [value.get_arg(0), val])
            else:
                return TypedValue(dict)
        elif isinstance(value, KnownValue) and isinstance(value.val, asynq.ConstFuture):
            return KnownValue(value.val.value())
        elif isinstance(value, KnownValue) and value.val is None:
            return value  # we're allowed to yield None
        elif isinstance(value, KnownValue) and isinstance(value.val, (list, tuple)):
            values = [
                self._unwrap_yield_result(node, KnownValue(elt)) for elt in value.val
            ]
            return KnownValue(values)
        elif isinstance(value, AnyValue):
            return AnyValue(AnySource.from_another)
        elif isinstance(value, AnnotatedValue):
            return self._unwrap_yield_result(node, value.value)
        elif isinstance(value, MultiValuedValue):
            return unite_values(
                *[self._unwrap_yield_result(node, val) for val in value.vals]
            )
        elif _is_asynq_future(value):
            return AnyValue(AnySource.inference)
        else:
            self._show_error_if_checking(
                node,
                "Invalid value yielded: %r" % (value,),
                error_code=ErrorCode.bad_async_yield,
            )
            return AnyValue(AnySource.error)

    def visit_Return(self, node: ast.Return) -> None:
        if node.value is None:
            value = KnownNone
            if self.current_function_name is not None:
                method_return_type.check_no_return(
                    node, self, self.current_function_name
                )
        else:
            value = self.visit(node.value)
            if self.current_function_name is not None:
                method_return_type.check_return_value(
                    node, self, value, self.current_function_name
                )
        if value is NO_RETURN_VALUE:
            return
        self.return_values.append(value)
        self._set_name_in_scope(LEAVES_SCOPE, node, AnyValue(AnySource.marker))
        if self.expected_return_value is NO_RETURN_VALUE:
            self._show_error_if_checking(
                node, error_code=ErrorCode.no_return_may_return
            )
        elif (
            # TODO check generator types properly
            not (self.is_generator and self.async_kind == AsyncFunctionKind.non_async)
            and self.expected_return_value is not None
        ):
            tv_map = self.expected_return_value.can_assign(value, self)
            if isinstance(tv_map, CanAssignError):
                self._show_error_if_checking(
                    node,
                    f"Declared return type {self.expected_return_value} is incompatible"
                    f" with actual return type {value}",
                    error_code=ErrorCode.incompatible_return_value,
                    detail=tv_map.display(),
                )
        if self.expected_return_value == KnownNone and value != KnownNone:
            self._show_error_if_checking(
                node,
                "Function declared as returning None may not return a value",
                error_code=ErrorCode.incompatible_return_value,
            )

    def visit_Raise(self, node: ast.Raise) -> None:
        # we need to record this in the return value so that functions that always raise
        # NotImplementedError aren't inferred as returning None
        self.return_values.append(None)
        self._set_name_in_scope(LEAVES_SCOPE, node, AnyValue(AnySource.marker))

        raised_expr = node.exc

        if raised_expr is not None:
            raised_value = self.visit(raised_expr)
            can_assign = ExceptionValue.can_assign(raised_value, self)
            if isinstance(can_assign, CanAssignError):
                self._show_error_if_checking(
                    node, error_code=ErrorCode.bad_exception, detail=str(can_assign)
                )

        if node.cause is not None:
            cause_value = self.visit(node.cause)
            can_assign = ExceptionOrNone.can_assign(cause_value, self)
            if isinstance(can_assign, CanAssignError):
                self._show_error_if_checking(
                    node,
                    "Invalid object in raise from",
                    error_code=ErrorCode.bad_exception,
                    detail=str(can_assign),
                )

    def visit_Assert(self, node: ast.Assert) -> None:
        test = self._visit_possible_constraint(node.test)
        constraint = extract_constraints(test)
        if node.msg is not None:
            with self.scopes.subscope():
                self.add_constraint(node, constraint.invert())
                self.visit(node.msg)
        self.add_constraint(node, constraint)
        # code after an assert False is unreachable
        boolability = get_boolability(test)
        if boolability is Boolability.value_always_false:
            self._set_name_in_scope(LEAVES_SCOPE, node, AnyValue(AnySource.marker))
        # We don't check value_always_true here; it's fine to have an assertion
        # that the type checker statically thinks is True.
        self._check_boolability(test, node, disabled={ErrorCode.value_always_true})

    def add_constraint(self, node: object, constraint: AbstractConstraint) -> None:
        if constraint is NULL_CONSTRAINT:
            return  # save some work
        self.scopes.current_scope().add_constraint(constraint, node, self.state)

    def _visit_possible_constraint(self, node: ast.AST) -> Value:
        if isinstance(node, (ast.Name, ast.Attribute, ast.Subscript)):
            composite = self.composite_from_node(node)
            if composite.varname is not None:
                constraint = Constraint(
                    composite.varname, ConstraintType.is_truthy, True, None
                )
                return annotate_with_constraint(composite.value, constraint)
            else:
                return composite.value
        else:
            return self.visit(node)

    def visit_Break(self, node: ast.Break) -> None:
        self._set_name_in_scope(LEAVES_LOOP, node, AnyValue(AnySource.marker))

    def visit_Continue(self, node: ast.Continue) -> None:
        self._set_name_in_scope(LEAVES_LOOP, node, AnyValue(AnySource.marker))

    def visit_For(self, node: ast.For) -> None:
        iterated_value = self._member_value_of_iterator(node.iter)
        if self.config.FOR_LOOP_ALWAYS_ENTERED:
            always_entered = True
        elif isinstance(iterated_value, Value):
            iterated_value, present = unannotate_value(
                iterated_value, AlwaysPresentExtension
            )
            always_entered = bool(present)
        else:
            always_entered = len(iterated_value) > 0
        if not isinstance(iterated_value, Value):
            iterated_value = unite_and_simplify(
                *iterated_value, limit=self.config.UNION_SIMPLIFICATION_LIMIT
            )
        with self.scopes.subscope() as body_scope:
            with self.scopes.loop_scope():
                with qcore.override(self, "being_assigned", iterated_value):
                    # assume that node.target is not affected by variable assignments in the body
                    # one could write some contortion like
                    # for (a if a[0] == 1 else b)[0] in range(2):
                    #   b = [1]
                    # but that doesn't seem worth supporting
                    self.visit(node.target)
                self._generic_visit_list(node.body)
        self._handle_loop_else(node.orelse, body_scope, always_entered)

        # in loops, variables may have their first read before their first write
        # see e.g. test_stacked_scopes.TestLoop.test_conditional_in_loop
        # to get all the definition nodes in that case, visit the body twice in the collecting
        # phase
        if self.state == VisitorState.collect_names:
            with self.scopes.subscope():
                with qcore.override(self, "being_assigned", iterated_value):
                    self.visit(node.target)
                self._generic_visit_list(node.body)

    def visit_While(self, node: ast.While) -> None:
        # see comments under For for discussion

        # We don't check boolability here because "while True" is legitimate and common.
        test, constraint = self.constraint_from_condition(
            node.test, check_boolability=False
        )
        always_entered = get_boolability(test) in (
            Boolability.value_always_true,
            Boolability.type_always_true,
        )
        with self.scopes.subscope() as body_scope:
            with self.scopes.loop_scope() as loop_scope:
                # The "node" argument need not be an AST node but must be unique.
                self.add_constraint((node, 1), constraint)
                self._generic_visit_list(node.body)
        self._handle_loop_else(node.orelse, body_scope, always_entered)

        if self.state == VisitorState.collect_names:
            test, constraint = self.constraint_from_condition(
                node.test, check_boolability=False
            )
            with self.scopes.subscope():
                self.add_constraint((node, 2), constraint)
                self._generic_visit_list(node.body)

        if always_entered and LEAVES_LOOP not in loop_scope:
            # This means the code following the loop is unreachable.
            self._set_name_in_scope(LEAVES_SCOPE, node, AnyValue(AnySource.marker))

    def _handle_loop_else(
        self, orelse: List[ast.stmt], body_scope: SubScope, always_entered: bool
    ) -> None:
        if always_entered:
            self.scopes.combine_subscopes([body_scope])
            # Replace body_scope with a dummy scope, because body_scope
            # should always execute and has already been combined in.
            with self.scopes.subscope() as body_scope:
                pass
        with self.scopes.subscope() as else_scope:
            self._generic_visit_list(orelse)
        self.scopes.combine_subscopes([body_scope, else_scope])

    def _member_value_of_iterator(
        self, node: ast.AST, is_async: bool = False
    ) -> Union[Value, Sequence[Value]]:
        """Analyze an iterator AST node.

        Returns a tuple of two values:
        - A Value object representing a member of the iterator.
        - The number of elements in the iterator, or None if the number is unknown.

        """
        composite = self.composite_from_node(node)
        if is_async:
            iterator = self._check_dunder_call(node, composite, "__aiter__", [])
            anext = self._check_dunder_call(
                node, Composite(iterator, None, node), "__anext__", []
            )
            return self.unpack_awaitable(Composite(anext), node)
        iterated = composite.value
        result = concrete_values_from_iterable(iterated, self)
        if isinstance(result, CanAssignError):
            self._show_error_if_checking(
                node,
                f"{iterated} is not iterable",
                ErrorCode.unsupported_operation,
                detail=str(result),
            )
            return AnyValue(AnySource.error)
        return result

    def visit_With(self, node: ast.With) -> None:
        for item in node.items:
            self.visit_withitem(item)
        self._generic_visit_list(node.body)

    def visit_AsyncWith(self, node: ast.AsyncWith) -> None:
        for item in node.items:
            self.visit_withitem(item, is_async=True)
        self._generic_visit_list(node.body)

    def visit_withitem(self, node: ast.withitem, is_async: bool = False) -> None:
        context = self.visit(node.context_expr)
        if is_async:
            protocol = "typing.AsyncContextManager"
        else:
            protocol = "typing.ContextManager"
        val = GenericValue(protocol, [TypeVarValue(T)])
        can_assign = val.can_assign(context, self)
        if isinstance(can_assign, CanAssignError):
            self._show_error_if_checking(
                node.context_expr,
                f"{context} is not a context manager",
                detail=str(can_assign),
                error_code=ErrorCode.invalid_context_manager,
            )
            assigned = AnyValue(AnySource.error)
        else:
            assigned = can_assign.get(T, AnyValue(AnySource.generic_argument))
        if node.optional_vars is not None:
            with qcore.override(self, "being_assigned", assigned):
                self.visit(node.optional_vars)

    def visit_try_except(self, node: ast.Try) -> List[SubScope]:
        # reset yield checks between branches to avoid incorrect errors when we yield both in the
        # try and the except block
        with self.scopes.subscope():
            with self.scopes.subscope() as try_scope:
                self._generic_visit_list(node.body)
                self.yield_checker.reset_yield_checks()
                self._generic_visit_list(node.orelse)
            with self.scopes.subscope() as dummy_subscope:
                pass
            self.scopes.combine_subscopes([try_scope, dummy_subscope])

            except_scopes = []
            for handler in node.handlers:
                with self.scopes.subscope() as except_scope:
                    except_scopes.append(except_scope)
                    self.yield_checker.reset_yield_checks()
                    self.visit(handler)

        return [try_scope] + except_scopes

    def visit_Try(self, node: ast.Try) -> None:
        # py3 combines the Try and Try/Finally nodes
        if node.finalbody:
            subscopes = self.visit_try_except(node)

            # For the case where nothing in the try-except block is executed
            with self.scopes.subscope():
                self._generic_visit_list(node.finalbody)

            # For the case where something in the try-except exits the scope
            with self.scopes.subscope():
                self.scopes.combine_subscopes(subscopes, ignore_leaves_scope=True)
                self._generic_visit_list(node.finalbody)

            # For the case where execution continues after the try-finally
            self.scopes.combine_subscopes(subscopes)
            self._generic_visit_list(node.finalbody)
        else:
            # Life is much simpler without finally
            subscopes = self.visit_try_except(node)
            self.scopes.combine_subscopes(subscopes)
        self.yield_checker.reset_yield_checks()

    def visit_ExceptHandler(self, node: ast.ExceptHandler) -> None:
        if node.type is not None:
            typ = self.visit(node.type)
            if isinstance(typ, KnownValue):
                val = typ.val
                if isinstance(val, tuple):
                    if all(self._check_valid_exception_class(cls, node) for cls in val):
                        to_assign = unite_values(*[TypedValue(cls) for cls in val])
                    else:
                        to_assign = TypedValue(BaseException)
                else:
                    if self._check_valid_exception_class(val, node):
                        to_assign = TypedValue(val)
                    else:
                        to_assign = TypedValue(BaseException)
            else:
                # maybe this should be an error, exception classes should virtually always be
                # statically findable
                to_assign = TypedValue(BaseException)
            if node.name is not None:
                self._set_name_in_scope(node.name, node, value=to_assign, private=True)

        self._generic_visit_list(node.body)

    def _check_valid_exception_class(self, val: object, node: ast.AST) -> bool:
        if not (isinstance(val, type) and issubclass(val, BaseException)):
            self._show_error_if_checking(
                node,
                "%r is not an exception class" % (val,),
                error_code=ErrorCode.bad_except_handler,
            )
            return False
        else:
            return True

    def visit_If(self, node: ast.If) -> None:
        _, constraint = self.constraint_from_condition(node.test)
        # reset yield checks to avoid incorrect errors when we yield in both the condition and one
        # of the blocks
        self.yield_checker.reset_yield_checks()
        with self.scopes.subscope() as body_scope:
            self.add_constraint(node, constraint)
            self._generic_visit_list(node.body)
        self.yield_checker.reset_yield_checks()

        with self.scopes.subscope() as else_scope:
            self.add_constraint(node, constraint.invert())
            self._generic_visit_list(node.orelse)
        self.scopes.combine_subscopes([body_scope, else_scope])
        self.yield_checker.reset_yield_checks()

    def visit_IfExp(self, node: ast.IfExp) -> Value:
        _, constraint = self.constraint_from_condition(node.test)
        with self.scopes.subscope():
            self.add_constraint(node, constraint)
            then_val = self.visit(node.body)
        with self.scopes.subscope():
            self.add_constraint(node, constraint.invert())
            else_val = self.visit(node.orelse)
        return unite_values(then_val, else_val)

    def constraint_from_condition(
        self, node: ast.AST, check_boolability: bool = True
    ) -> Tuple[Value, AbstractConstraint]:
        condition = self._visit_possible_constraint(node)
        constraint = extract_constraints(condition)
        if self._is_collecting():
            return condition, constraint
        if check_boolability:
            disabled = set()
        else:
            disabled = {ErrorCode.type_always_true, ErrorCode.value_always_true}
        self._check_boolability(condition, node, disabled=disabled)
        return condition, constraint

    def _check_boolability(
        self,
        value: Value,
        node: ast.AST,
        *,
        disabled: Container[ErrorCode] = frozenset(),
    ) -> None:
        boolability = get_boolability(value)
        if boolability is Boolability.erroring_bool:
            if ErrorCode.type_does_not_support_bool not in disabled:
                self.show_error(
                    node,
                    f"{value} does not support bool()",
                    error_code=ErrorCode.type_does_not_support_bool,
                )
        elif boolability is Boolability.type_always_true:
            if ErrorCode.type_always_true not in disabled:
                self._show_error_if_checking(
                    node,
                    f"{value} is always True because it does not provide __bool__",
                    error_code=ErrorCode.type_always_true,
                )
        elif boolability in (
            Boolability.value_always_true,
            Boolability.value_always_true_mutable,
        ):
            if ErrorCode.value_always_true not in disabled:
                self.show_error(
                    node,
                    f"{value} is always True",
                    error_code=ErrorCode.value_always_true,
                )

    def visit_Expr(self, node: ast.Expr) -> Value:
        value = self.visit(node.value)
        if _is_asynq_future(value):
            new_node = ast.Expr(value=ast.Yield(value=node.value))
            replacement = self.replace_node(node, new_node)
            self._show_error_if_checking(
                node, error_code=ErrorCode.task_needs_yield, replacement=replacement
            )
        # If the value is an awaitable or is assignable to asyncio.Future, show
        # an error about a missing await.
        elif value.is_type(collections.abc.Awaitable) or value.is_type(asyncio.Future):
            if self.is_async_def:
                new_node = ast.Expr(value=ast.Await(value=node.value))
            else:
                new_node = ast.Expr(value=ast.YieldFrom(value=node.value))
            replacement = self.replace_node(node, new_node)
            self._show_error_if_checking(
                node, error_code=ErrorCode.missing_await, replacement=replacement
            )
        return value

    # Assignments

    def visit_Assign(self, node: ast.Assign) -> None:
        is_yield = isinstance(node.value, ast.Yield)
        value = self.visit(node.value)

        with qcore.override(
            self, "being_assigned", value
        ), self.yield_checker.check_yield_result_assignment(is_yield):
            # syntax like 'x = y = 0' results in multiple targets
            self._generic_visit_list(node.targets)

        if (
            self.current_enum_members is not None
            and self.current_function is None
            and isinstance(value, KnownValue)
            and is_hashable(value.val)
        ):
            names = [
                target.id for target in node.targets if isinstance(target, ast.Name)
            ]

            if value.val in self.current_enum_members:
                self._show_error_if_checking(
                    node,
                    "Duplicate enum member: %s is used for both %s and %s"
                    % (
                        value.val,
                        self.current_enum_members[value.val],
                        ", ".join(names),
                    ),
                    error_code=ErrorCode.duplicate_enum_member,
                )
            else:
                for name in names:
                    self.current_enum_members[value.val] = name

    def is_in_typeddict_definition(self) -> bool:
        return is_instance_of_typing_name(self.current_class, "_TypedDictMeta")

    def visit_AnnAssign(self, node: ast.AnnAssign) -> None:
        annotation = self._visit_annotation(node.annotation)
        if isinstance(annotation, KnownValue) and is_typing_name(
            annotation.val, "Final"
        ):
            # TODO disallow assignments to Final variables (current code
            # just avoids false positive errors).
            is_final = True
            expected_type = AnyValue(AnySource.marker)
        else:
            expected_type = self._value_of_annotation_type(
                annotation,
                node.annotation,
                is_typeddict=self.is_in_typeddict_definition(),
            )
            is_final = False

        if node.value:
            is_yield = isinstance(node.value, ast.Yield)
            value = self.visit(node.value)
            tv_map = expected_type.can_assign(value, self)
            if isinstance(tv_map, CanAssignError):
                self._show_error_if_checking(
                    node.value,
                    f"Incompatible assignment: expected {expected_type}, got {value}",
                    error_code=ErrorCode.incompatible_assignment,
                    detail=tv_map.display(),
                )

            with qcore.override(
                self, "being_assigned", value if is_final else expected_type
            ), self.yield_checker.check_yield_result_assignment(is_yield):
                self.visit(node.target)
        else:
            with qcore.override(self, "being_assigned", expected_type):
                self.visit(node.target)
        # TODO: Idea for what to do if there is no value:
        # - Scopes keep track of a map {name: expected type}
        # - Assignments that are inconsistent with the declared type produce an error.

    def visit_AugAssign(self, node: ast.AugAssign) -> None:
        is_yield = isinstance(node.value, ast.Yield)
        rhs = self.composite_from_node(node.value)

        if isinstance(node.target, ast.Name):
            lhs = self.composite_from_name(node.target, force_read=True)
        else:
            lhs = Composite(AnyValue(AnySource.inference), None, node.target)

        value = self._visit_binop_internal(
            node.target, lhs, node.op, node.value, rhs, node, is_inplace=True
        )

        with qcore.override(
            self, "being_assigned", value
        ), self.yield_checker.check_yield_result_assignment(is_yield):
            # syntax like 'x = y = 0' results in multiple targets
            self.visit(node.target)

    def visit_Name(self, node: ast.Name, force_read: bool = False) -> Value:
        return self.composite_from_name(node, force_read=force_read).value

    def composite_from_name(
        self, node: ast.Name, force_read: bool = False
    ) -> Composite:
        if force_read or self._is_read_ctx(node.ctx):
            self.yield_checker.record_usage(node.id, node)
            value, origin = self.resolve_name(node)
            varname_value = VariableNameValue.from_varname(
                node.id, self.config.varname_value_map()
            )
            if varname_value is not None and self._should_use_varname_value(value):
                value = varname_value
            value = self._maybe_use_hardcoded_type(value, node.id)
            return Composite(value, VarnameWithOrigin(node.id, origin), node)
        elif self._is_write_ctx(node.ctx):
            if self._name_node_to_statement is not None:
                statement = self.node_context.nearest_enclosing(
                    (ast.stmt, ast.comprehension)
                )
                self._name_node_to_statement[node] = statement
                # If we're in an AnnAssign without a value, we skip the assignment,
                # since no value is actually assigned to the name.
                is_ann_assign = (
                    isinstance(statement, ast.AnnAssign) and statement.value is None
                )
            else:
                is_ann_assign = False
            value = self.being_assigned
            if not is_ann_assign:
                self.yield_checker.record_assignment(node.id)
                value = self._set_name_in_scope(node.id, node, value=value)
            return Composite(value, VarnameWithOrigin(node.id), node)
        else:
            # not sure when (if ever) the other contexts can happen
            self.show_error(node, f"Bad context: {node.ctx}", ErrorCode.unexpected_node)
            return Composite(AnyValue(AnySource.error), None, node)

    def visit_Starred(self, node: ast.Starred) -> Value:
        val = self.visit(node.value)
        return _StarredValue(val, node.value)

    def visit_arg(self, node: ast.arg) -> None:
        self.yield_checker.record_assignment(node.arg)
        self._set_name_in_scope(node.arg, node, value=self.being_assigned)

    def _should_use_varname_value(self, value: Value) -> bool:
        """Returns whether a value should be replaced with VariableNameValue.

        VariableNameValues are used for things like uids that are represented as integers, but
        in places where we don't necessarily have precise annotations. Therefore, we replace
        only AnyValue.

        """
        return (
            isinstance(value, AnyValue) and value.source is not AnySource.variable_name
        )

    def _maybe_use_hardcoded_type(self, value: Value, name: str) -> Value:
        """Replaces a value with a name of hardcoded type where applicable."""
        if not isinstance(value, (AnyValue, MultiValuedValue)):
            return value

        try:
            typ = self.config.NAMES_OF_KNOWN_TYPE[name]
        except KeyError:
            return value
        else:
            return TypedValue(typ)

    def visit_Subscript(self, node: ast.Subscript) -> Value:
        return self.composite_from_subscript(node).value

    def composite_from_subscript(self, node: ast.Subscript) -> Composite:
        root_composite = self.composite_from_node(node.value)
        index_composite = self.composite_from_node(node.slice)
        index = index_composite.value
        if (
            root_composite.varname is not None
            and isinstance(index, KnownValue)
            and is_hashable(index.val)
        ):
            varname = self._extend_composite(root_composite, index, node)
        else:
            varname = None
        if isinstance(root_composite.value, MultiValuedValue):
            values = [
                self._composite_from_subscript_no_mvv(
                    node,
                    Composite(val, root_composite.varname, root_composite.node),
                    index_composite,
                    varname,
                )
                for val in root_composite.value.vals
            ]
            return_value = unite_values(*values)
        else:
            return_value = self._composite_from_subscript_no_mvv(
                node, root_composite, index_composite, varname
            )
        return Composite(return_value, varname, node)

    def _composite_from_subscript_no_mvv(
        self,
        node: ast.Subscript,
        root_composite: Composite,
        index_composite: Composite,
        composite_var: Optional[VarnameWithOrigin],
    ) -> Value:
        value = root_composite.value
        index = index_composite.value

        if isinstance(node.ctx, ast.Store):
            if (
                composite_var is not None
                and self.scopes.scope_type() == ScopeType.function_scope
            ):
                self.scopes.set(
                    composite_var.get_varname(), self.being_assigned, node, self.state
                )
            self._check_dunder_call(
                node.value,
                root_composite,
                "__setitem__",
                [index_composite, Composite(self.being_assigned, None, node)],
            )
            return self.being_assigned
        elif isinstance(node.ctx, ast.Load):
            if sys.version_info >= (3, 9) and value == KnownValue(type):
                # In Python 3.9+ "type[int]" is legal, but neither
                # type.__getitem__ nor type.__class_getitem__ exists at runtime. Support
                # it directly instead.
                if isinstance(index, KnownValue):
                    # self-check throws an error in 3.8 and lower
                    # static analysis: ignore[unsupported_operation]
                    return_value = KnownValue(type[index.val])
                else:
                    return_value = AnyValue(AnySource.inference)
            elif (
                isinstance(value, SequenceIncompleteValue)
                and isinstance(index, KnownValue)
                and isinstance(index.val, int)
                and -len(value.members) <= index.val < len(value.members)
            ):
                # Don't error if it's out of range; the object may be mutated at runtime.
                # TODO: handle slices; error for things that aren't ints or slices.
                return_value = value.members[index.val]
            else:
                with self.catch_errors():
                    getitem = self._get_dunder(node.value, value, "__getitem__")
                if getitem is not UNINITIALIZED_VALUE:
                    return_value = self.check_call(
                        node.value,
                        getitem,
                        [root_composite, index_composite],
                        allow_call=True,
                    )
                elif sys.version_info >= (3, 7):
                    # If there was no __getitem__, try __class_getitem__ in 3.7+
                    cgi = self.get_attribute(
                        Composite(value), "__class_getitem__", node.value
                    )
                    if cgi is UNINITIALIZED_VALUE:
                        self._show_error_if_checking(
                            node,
                            f"Object {value} does not support subscripting",
                            error_code=ErrorCode.unsupported_operation,
                        )
                        return_value = AnyValue(AnySource.error)
                    else:
                        return_value = self.check_call(
                            node.value, cgi, [index_composite], allow_call=True
                        )
                else:
                    self._show_error_if_checking(
                        node,
                        f"Object {value} does not support subscripting",
                        error_code=ErrorCode.unsupported_operation,
                    )
                    return_value = AnyValue(AnySource.error)

                if (
                    self._should_use_varname_value(return_value)
                    and isinstance(index, KnownValue)
                    and isinstance(index.val, str)
                ):
                    varname_value = VariableNameValue.from_varname(
                        index.val, self.config.varname_value_map()
                    )
                    if varname_value is not None:
                        return_value = varname_value

            if (
                composite_var is not None
                and self.scopes.scope_type() == ScopeType.function_scope
            ):
                local_value = self._get_composite(
                    composite_var.get_varname(), node, return_value
                )
                if local_value is not UNINITIALIZED_VALUE:
                    return_value = local_value
            return return_value
        elif isinstance(node.ctx, ast.Del):
            return self._check_dunder_call(
                node.value, root_composite, "__delitem__", [index_composite]
            )
        else:
            self.show_error(
                node,
                f"Unexpected subscript context: {node.ctx}",
                ErrorCode.unexpected_node,
            )
            return AnyValue(AnySource.error)

    def _get_dunder(self, node: ast.AST, callee_val: Value, method_name: str) -> Value:
        lookup_val = callee_val.get_type_value()
        method_object = self.get_attribute(
            Composite(lookup_val),
            method_name,
            node,
            ignore_none=self.config.IGNORE_NONE_ATTRIBUTES,
        )
        if method_object is UNINITIALIZED_VALUE:
            self.show_error(
                node,
                "Object of type %s does not support %r" % (callee_val, method_name),
                error_code=ErrorCode.unsupported_operation,
            )
        return method_object

    def _check_dunder_call(
        self,
        node: ast.AST,
        callee_composite: Composite,
        method_name: str,
        args: Iterable[Composite],
        allow_call: bool = False,
    ) -> Value:
        if isinstance(callee_composite.value, MultiValuedValue):
            composites = [
                Composite(val, callee_composite.varname, callee_composite.node)
                for val in callee_composite.value.vals
            ]
            with qcore.override(self, "in_union_decomposition", True):
                values = [
                    self._check_dunder_call_no_mvv(
                        node, composite, method_name, args, allow_call
                    )
                    for composite in composites
                ]
            return unite_and_simplify(
                *values, limit=self.config.UNION_SIMPLIFICATION_LIMIT
            )
        return self._check_dunder_call_no_mvv(
            node, callee_composite, method_name, args, allow_call
        )

    def _check_dunder_call_no_mvv(
        self,
        node: ast.AST,
        callee_composite: Composite,
        method_name: str,
        args: Iterable[Composite],
        allow_call: bool = False,
    ) -> Value:
        method_object = self._get_dunder(node, callee_composite.value, method_name)
        if method_object is UNINITIALIZED_VALUE:
            return AnyValue(AnySource.error)
        return_value = self.check_call(
            node, method_object, [callee_composite, *args], allow_call=allow_call
        )
        return return_value

    def _get_composite(self, composite: Varname, node: ast.AST, value: Value) -> Value:
        local_value, _ = self.scopes.current_scope().get_local(
            composite, node, self.state, fallback_value=value
        )
        if isinstance(local_value, MultiValuedValue):
            vals = [val for val in local_value.vals if val is not UNINITIALIZED_VALUE]
            if vals:
                return unite_values(*vals)
            else:
                return UNINITIALIZED_VALUE
        return local_value

    def visit_Attribute(self, node: ast.Attribute) -> Value:
        return self.composite_from_attribute(node).value

    def _extend_composite(
        self, root_composite: Composite, index: CompositeIndex, node: ast.AST
    ) -> Optional[VarnameWithOrigin]:
        varname = root_composite.get_extended_varname(index)
        if varname is None:
            return None
        origin = self.scopes.current_scope().get_origin(varname, node, self.state)
        return root_composite.get_extended_varname_with_origin(index, origin)

    def composite_from_attribute(self, node: ast.Attribute) -> Composite:
        if isinstance(node.value, ast.Name):
            attr_str = f"{node.value.id}.{node.attr}"
            if self._is_write_ctx(node.ctx):
                self.yield_checker.record_assignment(attr_str)
            else:
                self.yield_checker.record_usage(attr_str, node)

        root_composite = self.composite_from_node(node.value)
        composite = self._extend_composite(root_composite, node.attr, node)
        if self._is_write_ctx(node.ctx):
            if (
                composite is not None
                and self.scopes.scope_type() == ScopeType.function_scope
            ):
                self.scopes.set(
                    composite.get_varname(), self.being_assigned, node, self.state
                )

            if isinstance(root_composite.value, TypedValue):
                typ = root_composite.value.typ
                if isinstance(typ, type):
                    self._record_type_attr_set(
                        typ, node.attr, node, self.being_assigned
                    )
            return Composite(self.being_assigned, composite, node)
        elif self._is_read_ctx(node.ctx):
            if self._is_checking():
                self.asynq_checker.record_attribute_access(
                    root_composite.value, node.attr, node
                )
                if (
                    isinstance(root_composite.value, KnownValue)
                    and isinstance(root_composite.value.val, types.ModuleType)
                    and root_composite.value.val.__name__ is not None
                ):
                    self.reexport_tracker.record_attribute_accessed(
                        root_composite.value.val.__name__, node.attr, node, self
                    )
            value = self._get_attribute_with_fallback(root_composite, node.attr, node)
            if self._should_use_varname_value(value):
                varname_value = VariableNameValue.from_varname(
                    node.attr, self.config.varname_value_map()
                )
                if varname_value is not None:
                    return Composite(varname_value, composite, node)
            if (
                composite is not None
                and self.scopes.scope_type() == ScopeType.function_scope
            ):
                local_value = self._get_composite(composite.get_varname(), node, value)
                if local_value is not UNINITIALIZED_VALUE:
                    value = local_value
            value = self._maybe_use_hardcoded_type(value, node.attr)
            return Composite(value, composite, node)
        else:
            self.show_error(node, "Unknown context", ErrorCode.unexpected_node)
            return Composite(AnyValue(AnySource.error), composite, node)

    def get_attribute(
        self,
        root_composite: Composite,
        attr: str,
        node: Optional[ast.AST] = None,
        ignore_none: bool = False,
    ) -> Value:
        """Get an attribute of this value.

        Returns :data:`pyanalyze.value.UNINITIALIZED_VALUE` if the attribute cannot be found.

        """
        if isinstance(root_composite.value, TypeVarValue):
            root_composite = Composite(
                value=root_composite.value.get_fallback_value(),
                varname=root_composite.varname,
                node=root_composite.node,
            )
        if isinstance(root_composite.value, MultiValuedValue):
            values = [
                self.get_attribute(
                    Composite(subval, root_composite.varname, root_composite.node),
                    attr,
                    node,
                    ignore_none=ignore_none,
                )
                for subval in root_composite.value.vals
            ]
            if any(value is UNINITIALIZED_VALUE for value in values):
                return UNINITIALIZED_VALUE
            return unite_values(*values)
        return self._get_attribute_no_mvv(
            root_composite, attr, node, ignore_none=ignore_none
        )

    def get_attribute_from_value(self, root_value: Value, attribute: str) -> Value:
        return self.get_attribute(Composite(root_value), attribute)

    def _get_attribute_no_mvv(
        self,
        root_composite: Composite,
        attr: str,
        node: Optional[ast.AST] = None,
        ignore_none: bool = False,
    ) -> Value:
        """Get an attribute. root_value must not be a MultiValuedValue."""
        ctx = _AttrContext(root_composite, attr, node, self, ignore_none)
        return attributes.get_attribute(ctx)

    def _get_attribute_with_fallback(
        self, root_composite: Composite, attr: str, node: ast.AST
    ) -> Value:
        ignore_none = self.config.IGNORE_NONE_ATTRIBUTES
        if isinstance(root_composite.value, TypeVarValue):
            root_composite = Composite(
                value=root_composite.value.get_fallback_value(),
                varname=root_composite.varname,
                node=root_composite.node,
            )
        if isinstance(root_composite.value, MultiValuedValue):
            results = []
            for subval in root_composite.value.vals:
                composite = Composite(
                    subval, root_composite.varname, root_composite.node
                )
                subresult = self.get_attribute(
                    composite, attr, node, ignore_none=ignore_none
                )
                if subresult is UNINITIALIZED_VALUE:
                    subresult = self._get_attribute_fallback(subval, attr, node)
                results.append(subresult)
            return unite_values(*results)
        result = self._get_attribute_no_mvv(
            root_composite, attr, node, ignore_none=ignore_none
        )
        if result is UNINITIALIZED_VALUE:
            return self._get_attribute_fallback(root_composite.value, attr, node)
        return result

    def _get_attribute_fallback(
        self, root_value: Value, attr: str, node: ast.AST
    ) -> Value:
        # We don't throw an error in many
        # cases where we're not quite sure whether an attribute
        # will exist.
        if isinstance(root_value, AnnotatedValue):
            root_value = root_value.value
        if isinstance(root_value, UnboundMethodValue):
            if self._should_ignore_val(node):
                return AnyValue(AnySource.error)
        elif isinstance(root_value, KnownValue):
            # super calls on mixin classes may use attributes that are defined only on child classes
            if isinstance(root_value.val, super):
                subclasses = qcore.inspection.get_subclass_tree(
                    root_value.val.__thisclass__
                )
                if any(
                    hasattr(cls, attr)
                    for cls in subclasses
                    if cls is not root_value.val.__thisclass__
                ):
                    return AnyValue(AnySource.inference)

            # Ignore objects that override __getattr__
            if not self._has_only_known_attributes(root_value.val) and (
                _static_hasattr(root_value.val, "__getattr__")
                or self._should_ignore_val(node)
                or safe_getattr(root_value.val, "_pyanalyze_is_nested_function", False)
            ):
                return AnyValue(AnySource.inference)
        elif isinstance(root_value, TypedValue):
            root_type = root_value.typ
            if isinstance(root_type, type) and not self._has_only_known_attributes(
                root_type
            ):
                return self._maybe_get_attr_value(root_type, attr)
        elif isinstance(root_value, SubclassValue):
            if isinstance(root_value.typ, TypedValue):
                root_type = root_value.typ.typ
                if isinstance(root_type, type) and not self._has_only_known_attributes(
                    root_type
                ):
                    return self._maybe_get_attr_value(root_type, attr)
            else:
                return AnyValue(AnySource.inference)
        elif isinstance(root_value, MultiValuedValue):
            return unite_values(
                *[
                    self._get_attribute_fallback(val, attr, node)
                    for val in root_value.vals
                ]
            )
        self._show_error_if_checking(
            node,
            "%s has no attribute %r" % (root_value, attr),
            ErrorCode.undefined_attribute,
        )
        return AnyValue(AnySource.error)

    def _has_only_known_attributes(self, typ: object) -> bool:
        if not isinstance(typ, type):
            return False
        if issubclass(typ, tuple) and not hasattr(typ, "__getattr__"):
            # namedtuple
            return True
        if issubclass(typ, enum.Enum):
            return True
        ts_finder = self.arg_spec_cache.ts_finder
        if (
            ts_finder.has_stubs(typ)
            and not ts_finder.has_attribute(typ, "__getattr__")
            and not ts_finder.has_attribute(typ, "__getattribute__")
            and not attributes.may_have_dynamic_attributes(typ)
            and not hasattr(typ, "__getattr__")
        ):
            return True
        return False

    def composite_from_node(self, node: ast.AST) -> Composite:
        if isinstance(node, ast.Attribute):
            composite = self.composite_from_attribute(node)
        elif isinstance(node, ast.Name):
            composite = self.composite_from_name(node)
        elif isinstance(node, ast.Subscript):
            composite = self.composite_from_subscript(node)
        elif isinstance(node, ast.Index):
            # static analysis: ignore[undefined_attribute]
            composite = self.composite_from_node(node.value)
        elif isinstance(node, (ast.ExtSlice, ast.Slice)):
            # These don't have a .lineno attribute, which would otherwise cause trouble.
            composite = Composite(self.visit(node), None, None)
        else:
            composite = Composite(self.visit(node), None, node)
        if self.annotate:
            node.inferred_value = composite.value
        return composite

    def varname_for_constraint(self, node: ast.AST) -> Optional[VarnameWithOrigin]:
        """Given a node, returns a variable name that could be used in a local scope."""
        composite = self.composite_from_node(node)
        return composite.varname

    def varname_for_self_constraint(self, node: ast.AST) -> Optional[VarnameWithOrigin]:
        """Helper for constraints on self from method calls.

        Given an ``ast.Call`` node representing a method call, return the variable name
        to be used for a constraint on the self object.

        """
        if not isinstance(node, ast.Call):
            return None
        if isinstance(node.func, ast.Attribute):
            return self.varname_for_constraint(node.func.value)
        else:
            return None

    def _should_ignore_val(self, node: ast.AST) -> bool:
        if node is not None:
            path = self._get_attribute_path(node)
            if path is not None:
                for ignored_path in self.config.IGNORED_PATHS:
                    if path[: len(ignored_path)] == ignored_path:
                        return True
                if path[-1] in self.config.IGNORED_END_OF_REFERENCE:
                    self.log(logging.INFO, "Ignoring end of reference", path)
                    return True
        return False

    def _should_ignore_type(self, typ: type) -> bool:
        """Types for which we do not check whether they support the actions we take on them."""
        return typ in self.config.IGNORED_TYPES

    # Call nodes

    def visit_keyword(self, node: ast.keyword) -> Tuple[Optional[str], Composite]:
        return (node.arg, self.composite_from_node(node.value))

    def visit_Call(self, node: ast.Call) -> Value:
        callee_wrapped = self.visit(node.func)
        args = [self.composite_from_node(arg) for arg in node.args]
        if node.keywords:
            keywords = [self.visit_keyword(kw) for kw in node.keywords]
        else:
            keywords = []

        return_value = self.check_call(
            node, callee_wrapped, args, keywords, allow_call=self.in_annotation
        )

        if self._is_checking():
            self.yield_checker.record_call(callee_wrapped, node)
            self.asynq_checker.check_call(callee_wrapped, node)

        if self.collector is not None:
            callee_val = None
            if isinstance(callee_wrapped, UnboundMethodValue):
                callee_val = callee_wrapped.get_method()
            elif isinstance(callee_wrapped, KnownValue):
                callee_val = callee_wrapped.val
            elif isinstance(callee_wrapped, SubclassValue) and isinstance(
                callee_wrapped.typ, TypedValue
            ):
                callee_val = callee_wrapped.typ.typ

            if callee_val is not None:
                caller = (
                    self.current_function
                    if self.current_function is not None
                    else self.module
                )
                if caller is not None:
                    self.collector.record_call(caller, callee_val)

        return return_value

    def _can_perform_call(
        self, args: Iterable[Value], keywords: Iterable[Tuple[Optional[str], Value]]
    ) -> Annotated[
        bool,
        ParameterTypeGuard["args", Iterable[KnownValue]],
        ParameterTypeGuard["keywords", Iterable[Tuple[str, KnownValue]]],
    ]:
        """Returns whether all of the arguments were inferred successfully."""
        return all(isinstance(arg, KnownValue) for arg in args) and all(
            keyword is not None and isinstance(arg, KnownValue)
            for keyword, arg in keywords
        )

    def _try_perform_call(
        self,
        callee_val: Any,
        node: ast.AST,
        args: Iterable[KnownValue],
        keywords: Iterable[Tuple[str, KnownValue]],
        fallback_return: Value,
    ) -> Value:
        """Tries to call callee_val with the given arguments.

        Falls back to fallback_return and emits an error if the call fails.

        """
        unwrapped_args = [arg.val for arg in args]
        unwrapped_kwargs = {key: value.val for key, value in keywords}
        try:
            value = callee_val(*unwrapped_args, **unwrapped_kwargs)
        except Exception as e:
            message = "Error in {}: {}".format(safe_str(callee_val), safe_str(e))
            self._show_error_if_checking(node, message, ErrorCode.incompatible_call)
            return fallback_return
        else:
            return KnownValue(value)

    def check_call(
        self,
        node: ast.AST,
        callee: Value,
        args: Iterable[Composite],
        keywords: Iterable[Tuple[Optional[str], Composite]] = (),
        *,
        allow_call: bool = False,
    ) -> Value:
        if isinstance(callee, MultiValuedValue):
            with qcore.override(self, "in_union_decomposition", True):
                values = [
                    self._check_call_no_mvv(
                        node, val, args, keywords, allow_call=allow_call
                    )
                    for val in callee.vals
                ]

            return unite_values(*values)
        return self._check_call_no_mvv(
            node, callee, args, keywords, allow_call=allow_call
        )

    def _check_call_no_mvv(
        self,
        node: ast.AST,
        callee_wrapped: Value,
        args: Iterable[Composite],
        keywords: Iterable[Tuple[Optional[str], Composite]] = (),
        *,
        allow_call: bool = False,
    ) -> Value:
        if isinstance(callee_wrapped, KnownValue) and any(
            callee_wrapped.val is ignored for ignored in self.config.IGNORED_CALLEES
        ):
            self.log(logging.INFO, "Ignoring callee", callee_wrapped)
            return AnyValue(AnySource.error)

        extended_argspec = self.signature_from_value(callee_wrapped, node)
        if extended_argspec is ANY_SIGNATURE:
            # don't bother calling it
            extended_argspec = None
            impl_ret = ImplReturn(AnyValue(AnySource.from_another))

        elif extended_argspec is None:
            self._show_error_if_checking(
                node,
                f"{callee_wrapped} is not callable",
                error_code=ErrorCode.not_callable,
            )
            impl_ret = ImplReturn(AnyValue(AnySource.error))

        else:
            arguments = [
                (Composite(arg.value.value, arg.varname, arg.node), ARGS)
                if isinstance(arg.value, _StarredValue)
                else (arg, None)
                for arg in args
            ] + [
                (value, KWARGS) if keyword is None else (value, keyword)
                for keyword, value in keywords
            ]
            if self._is_checking():
                impl_ret = extended_argspec.check_call(arguments, self, node)
            else:
                with self.catch_errors():
                    impl_ret = extended_argspec.check_call(arguments, self, node)

        return_value = impl_ret.return_value
        constraint = impl_ret.constraint

        if impl_ret.no_return_unless is not NULL_CONSTRAINT:
            self.add_constraint(node, impl_ret.no_return_unless)

        if (
            extended_argspec is not None
            and not extended_argspec.has_return_value()
            and id(extended_argspec) in self._argspec_to_retval
        ):
            return_value = self._argspec_to_retval[id(extended_argspec)]

        if allow_call and isinstance(callee_wrapped, KnownValue):
            arg_values = [arg.value for arg in args]
            kw_values = [(kw, composite.value) for kw, composite in keywords]
            if self._can_perform_call(arg_values, kw_values):
                try:
                    result = callee_wrapped.val(
                        *[arg.val for arg in arg_values],
                        **{key: value.val for key, value in kw_values},
                    )
                except Exception as e:
                    self.log(logging.INFO, "exception calling", (callee_wrapped, e))
                else:
                    if result is NotImplemented:
                        self.show_error(
                            node,
                            f"Call to {callee_wrapped.val} is not supported",
                            error_code=ErrorCode.incompatible_call,
                        )
                    return_value = KnownValue(result)

        if return_value is NO_RETURN_VALUE:
            self._set_name_in_scope(LEAVES_SCOPE, node, AnyValue(AnySource.marker))

        # for .asynq functions, we use the argspec for the underlying function, but that means
        # that the return value is not wrapped in AsyncTask, so we do that manually here
        if isinstance(callee_wrapped, KnownValue) and is_dot_asynq_function(
            callee_wrapped.val
        ):
            async_fn = callee_wrapped.val.__self__
            return AsyncTaskIncompleteValue(
                _get_task_cls(async_fn),
                annotate_with_constraint(return_value, constraint),
            )
        elif isinstance(
            callee_wrapped, UnboundMethodValue
        ) and callee_wrapped.secondary_attr_name in ("async", "asynq"):
            async_fn = callee_wrapped.get_method()
            return AsyncTaskIncompleteValue(
                _get_task_cls(async_fn),
                annotate_with_constraint(return_value, constraint),
            )
        elif isinstance(callee_wrapped, UnboundMethodValue) and asynq.is_pure_async_fn(
            callee_wrapped.get_method()
        ):
            return annotate_with_constraint(return_value, constraint)
        else:
            if (
                isinstance(return_value, AnyValue)
                and isinstance(callee_wrapped, KnownValue)
                and asynq.is_pure_async_fn(callee_wrapped.val)
            ):
                task_cls = _get_task_cls(callee_wrapped.val)
                if isinstance(task_cls, type):
                    return TypedValue(task_cls)
            return annotate_with_constraint(return_value, constraint)

    def signature_from_value(
        self, value: Value, node: Optional[ast.AST] = None
    ) -> MaybeSignature:
        if isinstance(value, AnnotatedValue):
            value = value.value
        if isinstance(value, TypeVarValue):
            value = value.get_fallback_value()
        if isinstance(value, KnownValue):
            argspec = self.arg_spec_cache.get_argspec(value.val)
            if argspec is None:
                method_object = self.get_attribute(
                    Composite(value),
                    "__call__",
                    node,
                    ignore_none=self.config.IGNORE_NONE_ATTRIBUTES,
                )
                if method_object is UNINITIALIZED_VALUE:
                    return None
                else:
                    return ANY_SIGNATURE
            if isinstance(value, KnownValueWithTypeVars):
                return argspec.substitute_typevars(value.typevars)
            return argspec
        elif isinstance(value, UnboundMethodValue):
            method = value.get_method()
            if method is not None:
                sig = self.arg_spec_cache.get_argspec(method)
                if sig is None:
                    # TODO return None here and figure out when the signature is missing
                    return ANY_SIGNATURE
                try:
                    return_override = self._argspec_to_retval[id(sig)]
                except KeyError:
                    return_override = None
                bound = make_bound_method(sig, value.composite, return_override)
                if bound is not None and value.typevars is not None:
                    bound = bound.substitute_typevars(value.typevars)
                return bound
            return None
        elif isinstance(value, CallableValue):
            return value.signature
        elif isinstance(value, TypedValue):
            typ = value.typ
            if typ is collections.abc.Callable or typ is types.FunctionType:
                return ANY_SIGNATURE
            if isinstance(typ, str):
                call_method = self.get_attribute(
                    Composite(value),
                    "__call__",
                    ignore_none=self.config.IGNORE_NONE_ATTRIBUTES,
                )
                if call_method is UNINITIALIZED_VALUE:
                    return None
                return self.signature_from_value(call_method, node=node)
            if getattr(typ.__call__, "__objclass__", None) is type and not issubclass(
                typ, type
            ):
                return None
            call_fn = typ.__call__
            sig = self.arg_spec_cache.get_argspec(call_fn)
            try:
                return_override = self._argspec_to_retval[id(sig)]
            except KeyError:
                return_override = None
            bound_method = make_bound_method(sig, Composite(value), return_override)
            if bound_method is None:
                return None
            return bound_method.get_signature()
        elif isinstance(value, SubclassValue):
            # SubclassValues are callable, but we can't assume the signature
            # is consistent with the base class.
            # TODO: make the return annotation be of the type of the value.
            return ANY_SIGNATURE
        elif isinstance(value, AnyValue):
            return ANY_SIGNATURE
        else:
            return None

    # Attribute checking

    def _record_class_examined(self, cls: type) -> None:
        if self.attribute_checker is not None:
            self.attribute_checker.record_class_examined(cls)

    def _record_type_has_dynamic_attrs(self, typ: type) -> None:
        if self.attribute_checker is not None:
            self.attribute_checker.record_type_has_dynamic_attrs(typ)

    def _record_type_attr_set(
        self, typ: type, attr_name: str, node: ast.AST, value: Value
    ) -> None:
        if self.attribute_checker is not None:
            self.attribute_checker.record_attribute_set(typ, attr_name, node, value)

    def _record_type_attr_read(self, typ: type, attr_name: str, node: ast.AST) -> None:
        if self.attribute_checker is not None:
            self.attribute_checker.record_attribute_read(typ, attr_name, node, self)

    def _maybe_get_attr_value(self, typ: type, attr_name: str) -> Value:
        if self.attribute_checker is not None:
            return self.attribute_checker.get_attribute_value(typ, attr_name)
        else:
            return AnyValue(AnySource.inference)

    # Finding unused objects

    def _maybe_record_usage(
        self, module_or_class: object, attribute: str, value: Value
    ) -> None:
        if self.unused_finder is None:
            return

        # in this case class isn't available
        if self.scopes.scope_type() == ScopeType.function_scope and self._is_checking():
            return

        if isinstance(value, KnownValue) and self.current_class is not None:
            # exclude calls within a class (probably in super calls)
            if value.val is self.current_class:
                return

            inner = self.config.unwrap_cls(value.val)
            if inner is self.current_class:
                return

        if self.module is not None and isinstance(module_or_class, types.ModuleType):
            self.unused_finder.record(module_or_class, attribute, self.module.__name__)

    @classmethod
    def _get_argument_parser(cls) -> ArgumentParser:
        parser = super()._get_argument_parser()
        parser.add_argument(
            "--find-unused",
            action="store_true",
            default=False,
            help="Find unused functions and classes",
        )
        parser.add_argument(
            "--find-unused-attributes",
            action="store_true",
            default=False,
            help="Find unused class attributes",
        )
        return parser

    @classmethod
    def is_enabled_by_default(cls, code: ErrorCode) -> bool:
        if code in DISABLED_BY_DEFAULT:
            return code in cls.config.ENABLED_ERRORS
        else:
            return code not in cls.config.DISABLED_ERRORS

    @classmethod
    def get_description_for_error_code(cls, error_code: ErrorCode) -> str:
        return ERROR_DESCRIPTION[error_code]

    @classmethod
    def get_default_modules(cls) -> Tuple[types.ModuleType, ...]:
        if cls.config.DEFAULT_BASE_MODULE is None:
            return ()
        return (cls.config.DEFAULT_BASE_MODULE,)

    @classmethod
    def get_default_directories(cls) -> Tuple[str, ...]:
        return cls.config.DEFAULT_DIRS

    @classmethod
    def prepare_constructor_kwargs(cls, kwargs: Mapping[str, Any]) -> Mapping[str, Any]:
        kwargs = dict(kwargs)
        kwargs.setdefault("checker", Checker(cls.config))
        return kwargs

    @classmethod
    def perform_final_checks(
        cls, kwargs: Mapping[str, Any]
    ) -> List[node_visitor.Failure]:
        return kwargs["checker"].perform_final_checks()

    @classmethod
    def _run_on_files(
        cls,
        files: List[str],
        *,
        find_unused: bool = False,
        settings: Mapping[ErrorCode, bool] = {},
        find_unused_attributes: bool = False,
        attribute_checker: Optional[ClassAttributeChecker] = None,
        unused_finder: Optional[UnusedObjectFinder] = None,
        **kwargs: Any,
    ) -> List[node_visitor.Failure]:
        if settings is None:
            attribute_checker_enabled = True
        else:
            attribute_checker_enabled = settings[ErrorCode.attribute_is_never_set]
        if attribute_checker is None:
            inner_attribute_checker_obj = attribute_checker = ClassAttributeChecker(
                cls.config,
                enabled=attribute_checker_enabled,
                should_check_unused_attributes=find_unused_attributes,
                should_serialize=kwargs.get("parallel", False),
            )
        else:
            inner_attribute_checker_obj = qcore.empty_context
        if unused_finder is None:
            unused_finder = UnusedObjectFinder(
                cls.config,
                enabled=find_unused or cls.config.ENFORCE_NO_UNUSED_OBJECTS,
                print_output=False,
            )
        with inner_attribute_checker_obj as inner_attribute_checker:
            with unused_finder as inner_unused_finder:
                all_failures = super()._run_on_files(
                    files,
                    attribute_checker=attribute_checker
                    if attribute_checker is not None
                    else inner_attribute_checker,
                    unused_finder=inner_unused_finder,
                    settings=settings,
                    **kwargs,
                )
        if unused_finder is not None:
            for unused_object in unused_finder.get_unused_objects():
                # Maybe we should switch to a shared structured format for errors
                # so we can share code with normal errors better.
                failure = str(unused_object)
                print(unused_object)
                all_failures.append(
                    {
                        "filename": node_visitor.UNUSED_OBJECT_FILENAME,
                        "message": failure + "\n",
                    }
                )
        if attribute_checker is not None:
            all_failures += attribute_checker.all_failures
        return all_failures

    @classmethod
    def _should_ignore_module(cls, module_name: str) -> bool:
        """Override this to ignore some modules."""
        # exclude test modules for now to avoid spurious failures
        # TODO(jelle): enable for test modules too
        return module_name.split(".")[-1].startswith("test")

    @classmethod
    def check_file_in_worker(
        cls,
        filename: str,
        attribute_checker: Optional[ClassAttributeChecker] = None,
        **kwargs: Any,
    ) -> Tuple[List[node_visitor.Failure], Any]:
        failures = cls.check_file(
            filename, attribute_checker=attribute_checker, **kwargs
        )
        return failures, attribute_checker

    @classmethod
    def merge_extra_data(
        cls,
        extra_data: Any,
        attribute_checker: Optional[ClassAttributeChecker] = None,
        **kwargs: Any,
    ) -> None:
        if attribute_checker is None:
            return
        for checker in extra_data:
            if checker is None:
                continue
            for serialized, attrs in checker.attributes_read.items():
                attribute_checker.attributes_read[serialized] += attrs
            for serialized, attrs in checker.attributes_set.items():
                attribute_checker.attributes_set[serialized] |= attrs
            for serialized, attrs in checker.attribute_values.items():
                for attr_name, value in attrs.items():
                    attribute_checker.merge_attribute_value(
                        serialized, attr_name, value
                    )
            attribute_checker.modules_examined |= checker.modules_examined
            attribute_checker.classes_examined |= checker.modules_examined
            attribute_checker.types_with_dynamic_attrs |= (
                checker.types_with_dynamic_attrs
            )
            attribute_checker.filename_to_visitor.update(checker.filename_to_visitor)


def build_stacked_scopes(
    module: Optional[types.ModuleType], simplification_limit: Optional[int] = None
) -> StackedScopes:
    # Build a StackedScopes object.
    # Not part of stacked_scopes.py to avoid a circular dependency.
    if module is None:
        module_vars = {"__name__": TypedValue(str), "__file__": TypedValue(str)}
    else:
        module_vars = {}
        annotations = getattr(module, "__annotations__", {})
        for key, value in module.__dict__.items():
            try:
                annotation = annotations[key]
            except Exception:
                # Malformed __annotations__
                val = KnownValue(value)
            else:
                maybe_val = type_from_runtime(annotation, globals=module.__dict__)
                if maybe_val == AnyValue(AnySource.incomplete_annotation):
                    val = KnownValue(value)
                else:
                    val = maybe_val
            module_vars[key] = val
    return StackedScopes(module_vars, module, simplification_limit=simplification_limit)


def _get_task_cls(fn: object) -> Type[asynq.FutureBase]:
    """Returns the task class for an async function."""

    if hasattr(fn, "task_cls"):
        cls = fn.task_cls
    elif hasattr(fn, "decorator") and hasattr(fn.decorator, "task_cls"):
        cls = fn.decorator.task_cls
    else:
        cls = asynq.AsyncTask

    if cls is None:  # @async_proxy()
        return asynq.FutureBase
    else:
        return cls


def _all_names_unused(
    elts: Iterable[ast.AST], unused_name_nodes: Container[ast.AST]
) -> bool:
    """Given the left-hand side of an assignment, returns whether all names assigned to are unused.

    elts is a list of assignment nodes, which may contain nested lists or tuples. unused_name_nodes
    is a list of Name nodes corresponding to unused variables.

    """
    for elt in elts:
        if isinstance(elt, (ast.List, ast.Tuple)):
            if not _all_names_unused(elt.elts, unused_name_nodes):
                return False
        if elt not in unused_name_nodes:
            return False
    return True


def _contains_node(elts: Iterable[ast.AST], node: ast.AST) -> bool:
    """Given a list of assignment targets (elts), return whether it contains the given Name node."""
    for elt in elts:
        if isinstance(elt, (ast.List, ast.Tuple)):
            if _contains_node(elt.elts, node):
                return True
        if elt is node:
            return True
    return False


def _static_hasattr(value: object, attr: str) -> bool:
    """Returns whether this value has the given attribute, ignoring __getattr__ overrides."""
    try:
        object.__getattribute__(value, attr)
    except AttributeError:
        return False
    else:
        return True


def _is_coroutine_function(obj: object) -> bool:
    try:
        return inspect.iscoroutinefunction(obj)
    except AttributeError:
        # This can happen to cached classmethods.
        return False


def _has_annotation_for_attr(typ: type, attr: str) -> bool:
    try:
        return attr in typ.__annotations__
    except Exception:
        # __annotations__ doesn't exist or isn't a dict
        return False


def _is_asynq_future(value: Value) -> bool:
    return value.is_type(asynq.FutureBase) or value.is_type(asynq.AsyncTask)<|MERGE_RESOLUTION|>--- conflicted
+++ resolved
@@ -1405,23 +1405,15 @@
                 for _, decorator in info.decorators
             )
         ):
-<<<<<<< HEAD
-            detail, metadata = display_suggested_type(return_value)
-            self._show_error_if_checking(
-                node,
-                error_code=ErrorCode.suggested_return_type,
-                detail=detail,
-                extra_metadata=metadata,
-            )
-=======
             prepared = prepare_type(return_value)
             if should_suggest_type(prepared):
+                detail, metadata = display_suggested_type(prepared)
                 self._show_error_if_checking(
                     node,
                     error_code=ErrorCode.suggested_return_type,
-                    detail=display_suggested_type(prepared),
-                )
->>>>>>> 58dab61f
+                    detail=detail,
+                    extra_metadata=metadata,
+                )
 
         if evaled_function:
             return evaled_function
