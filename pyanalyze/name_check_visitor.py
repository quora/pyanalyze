--- conflicted
+++ resolved
@@ -3069,18 +3069,8 @@
                 ErrorCode.unsupported_operation,
                 detail=str(result),
             )
-<<<<<<< HEAD
             return AnyValue(AnySource.error)
         return result
-=======
-            return AnyValue(AnySource.error), None
-        elif isinstance(result, Value):
-            return result, None
-        else:
-            return unite_and_simplify(
-                *result, limit=self.config.UNION_SIMPLIFICATION_LIMIT
-            ), len(result)
->>>>>>> 57f47582
 
     def visit_try_except(self, node: ast.Try) -> List[SubScope]:
         # reset yield checks between branches to avoid incorrect errors when we yield both in the
