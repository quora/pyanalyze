--- conflicted
+++ resolved
@@ -3454,36 +3454,6 @@
                     if cls is not root_value.val.__thisclass__
                 ):
                     return UNRESOLVED_VALUE
-<<<<<<< HEAD
-=======
-            elif isinstance(root_value, TypedValue):
-                root_type = root_value.typ
-                # namedtuples have only static attributes
-                if not (
-                    isinstance(root_type, type)
-                    and issubclass(root_type, tuple)
-                    and not hasattr(root_type, "__getattr__")
-                ):
-                    return self._maybe_get_attr_value(root_type, attr)
-            elif isinstance(root_value, SubclassValue):
-                if isinstance(root_value.typ, TypedValue):
-                    root_type = root_value.typ.typ
-                    # namedtuples have only static attributes
-                    if not (
-                        isinstance(root_type, type)
-                        and issubclass(root_type, tuple)
-                        and not hasattr(root_type, "__getattr__")
-                    ):
-                        return self._maybe_get_attr_value(root_type, attr)
-                else:
-                    return UNRESOLVED_VALUE
-            self._show_error_if_checking(
-                node,
-                "%s has no attribute %r" % (root_value, attr),
-                ErrorCode.undefined_attribute,
-            )
-            return UNRESOLVED_VALUE
->>>>>>> a829008a
 
             # Ignore objects that override __getattr__
             if (
@@ -3492,7 +3462,7 @@
                 or safe_getattr(root_value.val, "_pyanalyze_is_nested_function", False)
             ):
                 return UNRESOLVED_VALUE
-        elif isinstance(root_value, (TypedValue, SubclassValue)):
+        elif isinstance(root_value, TypedValue):
             root_type = root_value.typ
             # namedtuples have only static attributes
             if not (
@@ -3501,6 +3471,18 @@
                 and not hasattr(root_type, "__getattr__")
             ):
                 return self._maybe_get_attr_value(root_type, attr)
+        elif isinstance(root_value, SubclassValue):
+            if isinstance(root_value.typ, TypedValue):
+                root_type = root_value.typ.typ
+                # namedtuples have only static attributes
+                if not (
+                    isinstance(root_type, type)
+                    and issubclass(root_type, tuple)
+                    and not hasattr(root_type, "__getattr__")
+                ):
+                    return self._maybe_get_attr_value(root_type, attr)
+            else:
+                return UNRESOLVED_VALUE
         elif isinstance(root_value, MultiValuedValue):
             return unite_values(
                 *[
@@ -3937,22 +3919,8 @@
     @classmethod
     def _run_on_files(
         cls,
-<<<<<<< HEAD
-        files,
+        files: List[str],
         *,
-        find_unused=False,
-        settings=None,
-        find_unused_attributes=False,
-        attribute_checker=None,
-        unused_finder=None,
-        **kwargs
-    ):
-        if settings is None:
-            attribute_checker_enabled = True
-        else:
-            attribute_checker_enabled = settings[ErrorCode.attribute_is_never_set]
-=======
-        files: List[str],
         find_unused: bool = False,
         settings: Mapping[ErrorCode, bool] = {},
         find_unused_attributes: bool = False,
@@ -3960,8 +3928,10 @@
         unused_finder: Optional[UnusedObjectFinder] = None,
         **kwargs: Any,
     ) -> List[node_visitor.Failure]:
-        attribute_checker_enabled = settings[ErrorCode.attribute_is_never_set]
->>>>>>> a829008a
+        if settings is None:
+            attribute_checker_enabled = True
+        else:
+            attribute_checker_enabled = settings[ErrorCode.attribute_is_never_set]
         if "arg_spec_cache" not in kwargs:
             kwargs["arg_spec_cache"] = ArgSpecCache(cls.config)
         if attribute_checker is None:
