--- conflicted
+++ resolved
@@ -3518,7 +3518,6 @@
                     if cls is not root_value.val.__thisclass__
                 ):
                     return UNRESOLVED_VALUE
-<<<<<<< HEAD
 
             # Ignore objects that override __getattr__
             if (
@@ -3529,22 +3528,12 @@
                 return UNRESOLVED_VALUE
         elif isinstance(root_value, TypedValue):
             root_type = root_value.typ
-            # namedtuples have only static attributes
-            if not (
-                isinstance(root_type, type)
-                and issubclass(root_type, tuple)
-                and not hasattr(root_type, "__getattr__")
-            ):
+            if not self._has_only_known_attributes(root_type):
                 return self._maybe_get_attr_value(root_type, attr)
         elif isinstance(root_value, SubclassValue):
             if isinstance(root_value.typ, TypedValue):
                 root_type = root_value.typ.typ
-                # namedtuples have only static attributes
-                if not (
-                    isinstance(root_type, type)
-                    and issubclass(root_type, tuple)
-                    and not hasattr(root_type, "__getattr__")
-                ):
+                if not self._has_only_known_attributes(root_type):
                     return self._maybe_get_attr_value(root_type, attr)
             else:
                 return UNRESOLVED_VALUE
@@ -3554,23 +3543,6 @@
                     self._get_attribute_fallback(node, attr, val)
                     for val in root_value.vals
                 ]
-=======
-            elif isinstance(root_value, TypedValue):
-                root_type = root_value.typ
-                if not self._has_only_known_attributes(root_type):
-                    return self._maybe_get_attr_value(root_type, attr)
-            elif isinstance(root_value, SubclassValue):
-                if isinstance(root_value.typ, TypedValue):
-                    root_type = root_value.typ.typ
-                    if not self._has_only_known_attributes(root_type):
-                        return self._maybe_get_attr_value(root_type, attr)
-                else:
-                    return UNRESOLVED_VALUE
-            self._show_error_if_checking(
-                node,
-                "%s has no attribute %r" % (root_value, attr),
-                ErrorCode.undefined_attribute,
->>>>>>> 5941f493
             )
         self._show_error_if_checking(
             node,
