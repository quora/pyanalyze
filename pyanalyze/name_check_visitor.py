--- conflicted
+++ resolved
@@ -2189,13 +2189,8 @@
         if has_star_include:
             # TODO more precise type
             return TypedValue(dict)
-<<<<<<< HEAD
-        elif has_UNRESOLVED_VALUE:
+        elif has_non_literal:
             return DictIncompleteValue(dict, all_pairs)
-=======
-        elif has_non_literal:
-            return DictIncompleteValue(all_pairs)
->>>>>>> afcb58cd
         else:
             return KnownValue(ret)
 
