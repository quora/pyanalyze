--- conflicted
+++ resolved
@@ -2097,15 +2097,7 @@
 
     def _visit_display_read(self, node, typ):
         elts = [self.visit(elt) for elt in node.elts]
-<<<<<<< HEAD
-        # If we have something like [*a], give up on identifying the type.
-        if any(isinstance(elt, ast.Starred) for elt in node.elts):
-            return TypedValue(typ)
-        else:
-            return self._maybe_make_sequence(typ, elts, node)
-=======
         return self._maybe_make_sequence(typ, elts, node)
->>>>>>> c7d6d392
 
     def _maybe_make_sequence(
         self, typ: type, elts: Sequence[Value], node: ast.AST
