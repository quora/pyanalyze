"""

The core of the pyanalyze type checker.

:class:`NameCheckVisitor` is the AST visitor that powers pyanalyze's
type inference. It is the central object that invokes other parts of
the system.

"""
from abc import abstractmethod
from argparse import ArgumentParser
import ast
import enum
from ast_decompiler import decompile
import asyncio
import builtins
import collections.abc
from collections.abc import Awaitable
import contextlib
from dataclasses import dataclass
from functools import reduce
import inspect
from itertools import chain
import logging
import operator
import os.path
import pickle
import random
import re
import string
import sys
import tempfile
import traceback
import types
from typing import (
    Iterator,
    Mapping,
    Iterable,
    Dict,
    Union,
    Any,
    List,
    Optional,
    Set,
    Tuple,
    Sequence,
    Type,
    TypeVar,
    Container,
)
from typing_extensions import Annotated

import asynq
import qcore
from qcore.helpers import safe_str

from . import attributes, format_strings, node_visitor, importer, method_return_type
from .annotations import (
    is_instance_of_typing_name,
    type_from_runtime,
    type_from_value,
    is_typing_name,
)
from .arg_spec import ArgSpecCache, is_dot_asynq_function
from .boolability import Boolability, get_boolability
from .config import Config
from .error_code import ErrorCode, DISABLED_BY_DEFAULT, ERROR_DESCRIPTION
from .extensions import ParameterTypeGuard
from .find_unused import UnusedObjectFinder, used
<<<<<<< HEAD
from .reexport import ErrorContext, ImplicitReexportTracker
from .safe import safe_getattr, is_hashable, safe_in, is_iterable, all_of_type
=======
from .safe import safe_getattr, is_hashable, safe_in, all_of_type
>>>>>>> 441a8680
from .stacked_scopes import (
    AbstractConstraint,
    CompositeVariable,
    Composite,
    FunctionScope,
    Varname,
    Constraint,
    AndConstraint,
    OrConstraint,
    NULL_CONSTRAINT,
    FALSY_CONSTRAINT,
    TRUTHY_CONSTRAINT,
    ConstraintType,
    ScopeType,
    StackedScopes,
    VisitorState,
    PredicateProvider,
    LEAVES_LOOP,
    LEAVES_SCOPE,
    constrain_value,
    SubScope,
)
from .signature import (
    ANY_SIGNATURE,
    BoundMethodSignature,
    MaybeSignature,
    Signature,
    make_bound_method,
    ARGS,
    KWARGS,
)
from .asynq_checker import AsyncFunctionKind, AsynqChecker, FunctionInfo
from .yield_checker import YieldChecker
from .type_object import get_mro
from .value import (
    AnnotatedValue,
    AnySource,
    AnyValue,
    CallableValue,
    CanAssignError,
    KnownValueWithTypeVars,
    UNINITIALIZED_VALUE,
    NO_RETURN_VALUE,
    make_weak,
    unite_values,
    KnownValue,
    TypedValue,
    MultiValuedValue,
    UnboundMethodValue,
    VariableNameValue,
    ReferencingValue,
    SubclassValue,
    DictIncompleteValue,
    SequenceIncompleteValue,
    AsyncTaskIncompleteValue,
    GenericValue,
    Value,
    TypeVarValue,
    CanAssignContext,
    concrete_values_from_iterable,
    TypeVarMap,
    unpack_values,
)

T = TypeVar("T")
AwaitableValue = GenericValue(collections.abc.Awaitable, [TypeVarValue(T)])
KnownNone = KnownValue(None)
FunctionNode = Union[ast.FunctionDef, ast.AsyncFunctionDef, ast.Lambda]


BINARY_OPERATION_TO_DESCRIPTION_AND_METHOD = {
    ast.Add: ("addition", "__add__", "__iadd__", "__radd__"),
    ast.Sub: ("subtraction", "__sub__", "__isub__", "__rsub__"),
    ast.Mult: ("multiplication", "__mul__", "__imul__", "__rmul__"),
    ast.Div: ("division", "__truediv__", "__itruediv__", "__rtruediv__"),
    ast.Mod: ("modulo", "__mod__", "__imod__", "__rmod__"),
    ast.Pow: ("exponentiation", "__pow__", "__ipow__", "__rpow__"),
    ast.LShift: ("left-shifting", "__lshift__", "__ilshift__", "__rlshift__"),
    ast.RShift: ("right-shifting", "__rshift__", "__irshift__", "__rrshift__"),
    ast.BitOr: ("bitwise OR", "__or__", "__ior__", "__ror__"),
    ast.BitXor: ("bitwise XOR", "__xor__", "__ixor__", "__rxor__"),
    ast.BitAnd: ("bitwise AND", "__and__", "__iand__", "__rand__"),
    ast.FloorDiv: ("floor division", "__floordiv__", "__ifloordiv__", "__rfloordiv__"),
    ast.MatMult: ("matrix multiplication", "__matmul__", "__imatmul__", "__rmatmul__"),
}

UNARY_OPERATION_TO_DESCRIPTION_AND_METHOD = {
    ast.Invert: ("inversion", "__invert__"),
    ast.UAdd: ("unary positive", "__pos__"),
    ast.USub: ("unary negation", "__neg__"),
}


def _in(a: Any, b: Any) -> bool:
    return operator.contains(b, a)


def _not_in(a: Any, b: Any) -> bool:
    return not operator.contains(b, a)


COMPARATOR_TO_OPERATOR = {
    ast.Eq: (operator.eq, operator.ne),
    ast.NotEq: (operator.ne, operator.eq),
    ast.Lt: (operator.lt, operator.ge),
    ast.LtE: (operator.le, operator.gt),
    ast.Gt: (operator.gt, operator.le),
    ast.GtE: (operator.ge, operator.lt),
    ast.Is: (operator.is_, operator.is_not),
    ast.IsNot: (operator.is_not, operator.is_),
    ast.In: (_in, _not_in),
    ast.NotIn: (_not_in, _in),
}


@dataclass
class _StarredValue(Value):
    """Helper Value to represent the result of "*x".

    Should not escape this file.

    """

    value: Value
    node: ast.AST

    def __init__(self, value: Value, node: ast.AST) -> None:
        self.value = value
        self.node = node


@dataclass
class _AttrContext(attributes.AttrContext):
    visitor: "NameCheckVisitor"
    node: Optional[ast.AST]

    # Needs to be implemented explicitly to work around Cython limitations
    def __init__(
        self,
        root_composite: Composite,
        attr: str,
        node: Optional[ast.AST],
        visitor: "NameCheckVisitor",
    ) -> None:
        super().__init__(root_composite, attr)
        self.node = node
        self.visitor = visitor

    def record_usage(self, obj: Any, val: Value) -> None:
        self.visitor._maybe_record_usage(obj, self.attr, val)

    def record_attr_read(self, obj: Any) -> None:
        if self.node is not None:
            self.visitor._record_type_attr_read(obj, self.attr, self.node)

    def should_ignore_class_attribute(self, obj: Any) -> bool:
        return self.visitor.config.should_ignore_class_attribute(obj)

    def get_property_type_from_config(self, obj: Any) -> Value:
        try:
            return self.visitor.config.PROPERTIES_OF_KNOWN_TYPE[obj]
        except (KeyError, TypeError):
            return AnyValue(
                AnySource.inference
            )  # can't figure out what this will return

    def get_property_type_from_argspec(self, obj: Any) -> Value:
        argspec = self.visitor.arg_spec_cache.get_argspec(obj)
        if argspec is not None:
            if argspec.has_return_value():
                return argspec.return_value
            # If we visited the property and inferred a return value,
            # use it.
            if id(argspec) in self.visitor._argspec_to_retval:
                return self.visitor._argspec_to_retval[id(argspec)]
        return AnyValue(AnySource.inference)

    def get_attribute_from_typeshed(self, typ: type) -> Value:
        typeshed_type = self.visitor.arg_spec_cache.ts_finder.get_attribute(
            typ, self.attr
        )
        if (
            typeshed_type is UNINITIALIZED_VALUE
            and attributes.may_have_dynamic_attributes(typ)
        ):
            return AnyValue(AnySource.inference)
        return typeshed_type

    def should_ignore_none_attributes(self) -> bool:
        return self.visitor.config.IGNORE_NONE_ATTRIBUTES

    def get_generic_bases(
        self, typ: type, generic_args: Sequence[Value]
    ) -> Dict[type, TypeVarMap]:
        return self.visitor.get_generic_bases(typ, generic_args)


# FunctionInfo for a vanilla function (e.g. a lambda)
_DEFAULT_FUNCTION_INFO = FunctionInfo(AsyncFunctionKind.normal, False, False, False, [])


class ClassAttributeChecker:
    """Helper class to keep track of attributes that are read and set on instances."""

    def __init__(
        self,
        config: Config,
        enabled: bool = True,
        should_check_unused_attributes: bool = False,
        should_serialize: bool = False,
    ) -> None:
        # we might not have examined all parent classes when looking for attributes set
        # we dump them here. incase the callers want to extend coverage.
        self.unexamined_base_classes = set()
        self.modules_examined = set()
        self.enabled = enabled
        self.should_check_unused_attributes = should_check_unused_attributes
        self.should_serialize = should_serialize
        self.all_failures = []
        self.types_with_dynamic_attrs = set()
        self.config = config
        self.filename_to_visitor = {}
        # Dictionary from type to list of (attr_name, node, filename) tuples
        self.attributes_read = collections.defaultdict(list)
        # Dictionary from type to set of attributes that are set on that class
        self.attributes_set = collections.defaultdict(set)
        # Used for attribute value inference
        self.attribute_values = collections.defaultdict(dict)
        # Classes that we have examined the AST for
        self.classes_examined = {
            self.serialize_type(typ)
            for typ in config.IGNORED_TYPES_FOR_ATTRIBUTE_CHECKING
        }

    def __enter__(self) -> Optional["ClassAttributeChecker"]:
        if self.enabled:
            return self
        else:
            return None

    def __exit__(
        self,
        exc_type: Optional[Type[BaseException]],
        exc_value: Optional[BaseException],
        exc_traceback: Optional[types.TracebackType],
    ) -> None:
        if exc_type is None and self.enabled:
            self.check_attribute_reads()

            if self.should_check_unused_attributes:
                self.check_unused_attributes()

    def record_attribute_read(
        self, typ: type, attr_name: str, node: ast.AST, visitor: "NameCheckVisitor"
    ) -> None:
        """Records that attribute attr_name was accessed on type typ."""
        self.filename_to_visitor[visitor.filename] = visitor
        serialized = self.serialize_type(typ)
        if serialized is not None:
            self.attributes_read[serialized].append((attr_name, node, visitor.filename))

    def record_attribute_set(
        self, typ: type, attr_name: str, node: ast.AST, value: Value
    ) -> None:
        """Records that attribute attr_name was set on type typ."""
        serialized = self.serialize_type(typ)
        if serialized is None:
            return
        self.attributes_set[serialized].add(attr_name)
        self.merge_attribute_value(serialized, attr_name, value)

    def merge_attribute_value(
        self, serialized: object, attr_name: str, value: Value
    ) -> None:
        try:
            pickle.loads(pickle.dumps(value))
        except Exception:
            # If we can't serialize it, don't attempt to store it.
            value = AnyValue(AnySource.inference)
        scope = self.attribute_values[serialized]
        if attr_name not in scope:
            scope[attr_name] = value
        elif scope[attr_name] == value:
            pass
        else:
            scope[attr_name] = unite_values(scope[attr_name], value)

    def record_type_has_dynamic_attrs(self, typ: type) -> None:
        serialized = self.serialize_type(typ)
        if serialized is not None:
            self.types_with_dynamic_attrs.add(serialized)

    def record_class_examined(self, cls: type) -> None:
        """Records that we examined the attributes of class cls."""
        serialized = self.serialize_type(cls)
        if serialized is not None:
            self.classes_examined.add(serialized)

    def record_module_examined(self, module_name: str) -> None:
        self.modules_examined.add(module_name)

    def serialize_type(self, typ: type) -> object:
        """Serialize a type so it is pickleable.

        We do this to make it possible to pass ClassAttributeChecker objects around
        to parallel workers.

        """
        if not self.should_serialize:
            try:
                hash(typ)
            except Exception:
                return None  # ignore non-hashable types
            else:
                return typ
        if isinstance(typ, super):
            typ = typ.__self_class__
        if isinstance(safe_getattr(typ, "__module__", None), str) and isinstance(
            safe_getattr(typ, "__name__", None), str
        ):
            module = typ.__module__
            name = typ.__name__
            if module not in sys.modules:
                return None
            if (
                self.config.unwrap_cls(safe_getattr(sys.modules[module], name, None))
                is typ
            ):
                return (module, name)
        return None

    def unserialize_type(self, serialized: Any) -> Optional[type]:
        if not self.should_serialize:
            return serialized
        module, name = serialized
        if module not in sys.modules:
            __import__(module)
        try:
            return self.config.unwrap_cls(getattr(sys.modules[module], name))
        except AttributeError:
            # We've seen this happen when we import different modules under the same name.
            return None

    def get_attribute_value(self, typ: type, attr_name: str) -> Value:
        """Gets the current recorded value of the attribute."""
        for base_typ in get_mro(typ):
            serialized_base = self.serialize_type(base_typ)
            if serialized_base is None:
                continue
            value = self.attribute_values[serialized_base].get(attr_name)
            if value is not None:
                return value
        return AnyValue(AnySource.inference)

    def check_attribute_reads(self) -> None:
        """Checks that all recorded attribute reads refer to valid attributes.

        This is done by checking for each read whether the class has the attribute or whether any
        code sets the attribute on a class instance, among other conditions.

        """
        for serialized, attrs_read in sorted(
            self.attributes_read.items(), key=self._cls_sort
        ):
            typ = self.unserialize_type(serialized)
            if typ is None:
                continue
            # we setattr on it with an unresolved value, so we don't know what attributes this may
            # have
            if any(
                self.serialize_type(base_cls) in self.types_with_dynamic_attrs
                for base_cls in get_mro(typ)
            ):
                continue

            for attr_name, node, filename in sorted(
                attrs_read, key=lambda data: data[0]
            ):
                self._check_attribute_read(
                    typ, attr_name, node, self.filename_to_visitor[filename]
                )

    def check_unused_attributes(self) -> None:
        """Attempts to find attributes.

        This relies on comparing the set of attributes read on each class with the attributes in the
        class's ``__dict__``. It has many false positives and should be considered experimental.

        Some known causes of false positives:

        - Methods called in base classes of children (mixins)
        - Special methods like ``__eq__``
        - Insufficiently powerful type inference

        """
        all_attrs_read = collections.defaultdict(set)

        def _add_attrs(typ: Any, attr_names_read: Set[str]) -> None:
            if typ is None:
                return
            all_attrs_read[typ] |= attr_names_read
            for base_cls in typ.__bases__:
                all_attrs_read[base_cls] |= attr_names_read
            if isinstance(typ, type):
                for child_cls in qcore.inspection.get_subclass_tree(typ):
                    all_attrs_read[child_cls] |= attr_names_read

        for serialized, attrs_read in self.attributes_read.items():
            attr_names_read = {attr_name for attr_name, _, _ in attrs_read}
            _add_attrs(self.unserialize_type(serialized), attr_names_read)

        for typ, attrs in self.config.IGNORED_UNUSED_ATTRS_BY_CLASS:
            _add_attrs(typ, attrs)

        used_bases = tuple(self.config.USED_BASE_CLASSES)

        for typ, attrs_read in sorted(all_attrs_read.items(), key=self._cls_sort):
            if self.serialize_type(typ) not in self.classes_examined or issubclass(
                typ, used_bases
            ):
                continue
            existing_attrs = set(typ.__dict__.keys())
            for attr in existing_attrs - attrs_read - self.config.IGNORED_UNUSED_ATTRS:
                # server calls will always show up as unused here
                if safe_getattr(safe_getattr(typ, attr, None), "server_call", False):
                    continue
                print("Unused method: %r.%s" % (typ, attr))

    # sort by module + name in order to get errors in a reasonable order
    def _cls_sort(self, pair: Tuple[Any, Any]) -> Tuple[str, ...]:
        typ = pair[0]
        if hasattr(typ, "__name__") and isinstance(typ.__name__, str):
            return (str(typ.__module__), str(typ.__name__))
        else:
            return (str(typ), "")

    def _check_attribute_read(
        self, typ: type, attr_name: str, node: ast.AST, visitor: "NameCheckVisitor"
    ) -> None:
        # class itself has the attribute
        if hasattr(typ, attr_name):
            return
        # the attribute is in __annotations__, e.g. a dataclass
        if _has_annotation_for_attr(typ, attr_name) or attributes.get_attrs_attribute(
            typ, attributes.AttrContext(Composite(TypedValue(typ)), attr_name)
        ):
            return

        # name mangling
        if attr_name.startswith("__") and hasattr(typ, f"_{typ.__name__}{attr_name}"):
            return

        # can't be sure whether it exists if class has __getattr__
        if hasattr(typ, "__getattr__") or (
            typ.__getattribute__ is not object.__getattribute__
        ):
            return

        # instances of old-style classes have __class__ available, even though the class doesn't
        if attr_name == "__class__":
            return

        serialized = self.serialize_type(typ)

        # it was set on an instance of the class
        if attr_name in self.attributes_set[serialized]:
            return

        # web browser test classes
        if attr_name == "browser" and hasattr(typ, "_pre_setup"):
            return

        base_classes_examined = {typ}
        any_base_classes_unexamined = False
        for base_cls in get_mro(typ):
            # the attribute is in __annotations__, e.g. a dataclass
            if _has_annotation_for_attr(base_cls, attr_name):
                return

            if self._should_reject_unexamined(base_cls):
                self.unexamined_base_classes.add(base_cls)
                any_base_classes_unexamined = True
                continue

            # attribute was set on the base class
            if attr_name in self.attributes_set[
                self.serialize_type(base_cls)
            ] or hasattr(base_cls, attr_name):
                return

            base_classes_examined.add(base_cls)

        if any_base_classes_unexamined:
            return

        if not isinstance(typ, type):
            # old-style class; don't want to support
            return

        # if it's on a child class it's also ok
        for child_cls in qcore.inspection.get_subclass_tree(typ):
            # also check the child classes' base classes, because mixins sometimes use attributes
            # defined on other parents of their child classes
            for base_cls in get_mro(child_cls):
                if base_cls in base_classes_examined:
                    continue

                if attr_name in self.attributes_set[
                    self.serialize_type(base_cls)
                ] or hasattr(base_cls, attr_name):
                    return

                if self._should_reject_unexamined(base_cls):
                    visitor.log(
                        logging.INFO,
                        "Rejecting because of unexamined child base class",
                        (typ, base_cls, attr_name),
                    )
                    return

                base_classes_examined.add(base_cls)

        message = visitor.show_error(
            node,
            f"Attribute {attr_name} of type {typ} probably does not exist",
            ErrorCode.attribute_is_never_set,
        )
        # message can be None if the error is intercepted by error code settings or ignore
        # directives
        if message is not None:
            self.all_failures.append(message)

    def _should_reject_unexamined(self, base_cls: type) -> bool:
        """Whether an undefined attribute should be ignored because base_cls was not examined.

        This is to keep the script from concluding that an attribute does not exist because it was
        defined on a base class whose AST was not examined.

        In two cases we still want to throw an error for undefined components even if a base class
        was not examined:
        - If the base class's module was examined, it is probably a wrapper class created by a
          decorator that does not set additional attributes.
        - If the base class is a Cython class, it should not set any attributes that are not defined
          on the class.

        """
        result = (
            self.serialize_type(base_cls) not in self.classes_examined
            and base_cls.__module__ not in self.modules_examined
            and not qcore.inspection.is_cython_class(base_cls)
        )
        if not result:
            self.unexamined_base_classes.add(base_cls)
        return result


_AstType = Union[Type[ast.AST], Tuple[Type[ast.AST], ...]]


class StackedContexts(object):
    """Object to keep track of a stack of states.

    This is used to indicate all the AST node types that are parents of the node being examined.

    """

    contexts: List[ast.AST]

    def __init__(self) -> None:
        self.contexts = []

    def includes(self, typ: _AstType) -> bool:
        return any(isinstance(val, typ) for val in self.contexts)

    def nth_parent(self, n: int) -> Optional[ast.AST]:
        return self.contexts[-n] if len(self.contexts) >= n else None

    def nearest_enclosing(self, typ: _AstType) -> Optional[ast.AST]:
        for node in reversed(self.contexts):
            if isinstance(node, typ):
                return node
        return None

    @contextlib.contextmanager
    def add(self, value: ast.AST) -> Iterator[None]:
        """Context manager to add a context to the stack."""
        self.contexts.append(value)
        try:
            yield
        finally:
            self.contexts.pop()


@used  # exposed as an API
class CallSiteCollector:
    """Class to record function calls with their origin."""

    def __init__(self) -> None:
        self.map = collections.defaultdict(list)

    def record_call(self, caller: object, callee: object) -> None:
        try:
            self.map[callee].append(caller)
        except TypeError:
            # Unhashable callee. This is mostly calls to bound versions of list.append. We could get
            # the unbound method, but that doesn't seem very useful, so we just ignore it.
            pass


class NameCheckVisitor(
    node_visitor.ReplacingNodeVisitor, CanAssignContext, ErrorContext
):
    """Visitor class that infers the type and value of Python objects and detects errors."""

    error_code_enum = ErrorCode
    config = Config()  # subclasses may override this with a more specific config

    being_assigned: Value
    current_class: Optional[type]
    current_function_name: Optional[str]
    current_enum_members: Optional[Dict[object, str]]
    _name_node_to_statement: Optional[Dict[ast.AST, Optional[ast.AST]]]
    import_name_to_node: Dict[str, Union[ast.Import, ast.ImportFrom]]

    def __init__(
        self,
        filename: str,
        contents: str,
        tree: ast.Module,
        settings: Optional[Mapping[ErrorCode, bool]] = None,
        fail_after_first: bool = False,
        verbosity: int = logging.CRITICAL,
        unused_finder: Optional[UnusedObjectFinder] = None,
        module: Optional[types.ModuleType] = None,
        attribute_checker: Optional[ClassAttributeChecker] = None,
        arg_spec_cache: Optional[ArgSpecCache] = None,
        collector: Optional[CallSiteCollector] = None,
        reexport_tracker: Optional[ImplicitReexportTracker] = None,
        annotate: bool = False,
        add_ignores: bool = False,
    ) -> None:
        super().__init__(
            filename,
            contents,
            tree,
            settings,
            fail_after_first=fail_after_first,
            verbosity=verbosity,
            add_ignores=add_ignores,
        )

        # State (to use in with qcore.override)
        self.state = VisitorState.collect_names
        # value currently being assigned
        self.being_assigned = AnyValue(AnySource.inference)
        # current class (for inferring the type of cls and self arguments)
        self.current_class = None
        self.current_function_name = None

        # async
        self.async_kind = AsyncFunctionKind.non_async
        self.is_generator = False  # set to True if this function is a generator
        # if true, we annotate each node we visit with its inferred value
        self.annotate = annotate
        # true if we're in the body of a comprehension's loop
        self.in_comprehension_body = False

        if module is not None:
            self.module = module
            self.is_compiled = False
        else:
            self.module, self.is_compiled = self._load_module()

        # Data storage objects
        self.unused_finder = unused_finder
        self.attribute_checker = attribute_checker
        if arg_spec_cache is None:
            arg_spec_cache = ArgSpecCache(self.config)
        self.arg_spec_cache = arg_spec_cache
        if reexport_tracker is None:
            reexport_tracker = ImplicitReexportTracker(self.config)
        self.reexport_tracker = reexport_tracker
        if (
            self.attribute_checker is not None
            and self.module is not None
            and not self.is_compiled
        ):
            self.attribute_checker.record_module_examined(self.module.__name__)

        self.scopes = build_stacked_scopes(self.module)
        self.node_context = StackedContexts()
        self.asynq_checker = AsynqChecker(
            self.config,
            self.module,
            self._lines,
            self.show_error,
            self.log,
            self.replace_node,
        )
        self.yield_checker = YieldChecker(self)
        self.current_function = None
        self.expected_return_value = None
        self.current_enum_members = None
        self.is_async_def = False
        self.in_annotation = False
        self.in_union_decomposition = False
        self.collector = collector
        self.import_name_to_node = {}
        self.imports_added = set()
        self.future_imports = set()  # active future imports in this file
        self.return_values = []

        self._name_node_to_statement = None
        # Cache the return values of functions within this file, so that we can use them to
        # infer types. Previously, we cached this globally, but that makes things non-
        # deterministic because we'll start depending on the order modules are checked.
        self._argspec_to_retval = {}
        self._method_cache = {}
        self._statement_types = set()
        self._fill_method_cache()

    def get_additional_bases(self, typ: Union[type, super]) -> Set[type]:
        return self.config.get_additional_bases(typ)

    # The type for typ should be type, but that leads Cython to reject calls that pass
    # an instance of ABCMeta.
    def get_generic_bases(
        self, typ: Any, generic_args: Sequence[Value] = ()
    ) -> Dict[type, TypeVarMap]:
        return self.arg_spec_cache.get_generic_bases(typ, generic_args)

    def get_signature(self, obj: object, is_asynq: bool = False) -> Optional[Signature]:
        sig = self.arg_spec_cache.get_argspec(obj, is_asynq=is_asynq)
        if isinstance(sig, Signature):
            return sig
        elif isinstance(sig, BoundMethodSignature):
            return sig.get_signature()
        return None

    def __reduce_ex__(self, proto: object) -> object:
        # Only pickle the attributes needed to get error reporting working
        return self.__class__, (self.filename, self.contents, self.tree, self.settings)

    def _load_module(self) -> Tuple[Optional[types.ModuleType], bool]:
        """Sets the module_path and module for this file."""
        self.log(logging.INFO, "Checking file", (self.filename, os.getpid()))

        try:
            return self.load_module(self.filename)
        except KeyboardInterrupt:
            raise
        except BaseException as e:
            # don't re-raise the error, just proceed without a module object
            # this can happen with scripts that aren't intended to be imported
            if not self.has_file_level_ignore():
                if self.tree is not None and self.tree.body:
                    node = self.tree.body[0]
                else:
                    node = None
                failure = self.show_error(
                    node,
                    f"Failed to import {self.filename} due to {e!r}",
                    error_code=ErrorCode.import_failed,
                )
                if failure is not None:
                    # Don't print a traceback if the error was suppressed.
                    traceback.print_exc()
            return None, False

    def load_module(self, filename: str) -> Tuple[Optional[types.ModuleType], bool]:
        return importer.load_module_from_file(filename)

    def check(self, ignore_missing_module: bool = False) -> List[node_visitor.Failure]:
        """Run the visitor on this module."""
        start_time = qcore.utime()
        try:
            if self.is_compiled:
                # skip compiled (Cythonized) files because pyanalyze will misinterpret the
                # AST in some cases (for example, if a function was cdefed)
                return []
            if self.tree is None:
                return self.all_failures
            if self.module is None and not ignore_missing_module:
                # If we could not import the module, other checks frequently fail.
                return self.all_failures
            with qcore.override(self, "state", VisitorState.collect_names):
                self.visit(self.tree)
            with qcore.override(self, "state", VisitorState.check_names):
                self.visit(self.tree)
            # This doesn't deal correctly with errors from the attribute checker. Therefore,
            # leaving this check disabled by default for now.
            self.show_errors_for_unused_ignores(ErrorCode.unused_ignore)
            self.show_errors_for_bare_ignores(ErrorCode.bare_ignore)
            if (
                self.module is not None
                and self.unused_finder is not None
                and not self.has_file_level_ignore()
            ):
                self.unused_finder.record_module_visited(self.module)
            if self.module is not None and self.module.__name__ is not None:
                self.reexport_tracker.record_module_completed(self.module.__name__)
        except node_visitor.VisitorError:
            raise
        except Exception as e:
            self.show_error(
                None,
                "%s\nInternal error: %r" % (traceback.format_exc(), e),
                error_code=ErrorCode.internal_error,
            )
        # Recover memory used for the AST. We keep the visitor object around later in order
        # to show ClassAttributeChecker errors, but those don't need the full AST.
        self.tree = None
        self._lines.__cached_per_instance_cache__.clear()
        self._argspec_to_retval.clear()
        end_time = qcore.utime()
        message = f"{self.filename} took {(end_time - start_time) / qcore.SECOND:.2f} s"
        self.logger.log(logging.INFO, message)
        return self.all_failures

    def visit(self, node: ast.AST) -> Value:
        """Visit a node and return the :class:`pyanalyze.value.Value` corresponding
        to the node."""
        # inline self.node_context.add and the superclass's visit() for performance
        node_type = type(node)
        method = self._method_cache[node_type]
        self.node_context.contexts.append(node)
        try:
            # This part inlines ReplacingNodeVisitor.visit
            if node_type in self._statement_types:
                # inline qcore.override here
                old_statement = self.current_statement
                try:
                    self.current_statement = node
                    ret = method(node)
                finally:
                    self.current_statement = old_statement
            else:
                ret = method(node)
        except node_visitor.VisitorError:
            raise
        except Exception as e:
            self.show_error(
                node,
                "%s\nInternal error: %r" % (traceback.format_exc(), e),
                error_code=ErrorCode.internal_error,
            )
            ret = AnyValue(AnySource.error)
        finally:
            self.node_context.contexts.pop()
        if ret is None:
            ret = AnyValue(AnySource.inference)
        if self.annotate:
            node.inferred_value = ret
        return ret

    def generic_visit(self, node: ast.AST) -> None:
        # Inlined version of ast.Visitor.generic_visit for performance.
        for field in node._fields:
            try:
                value = getattr(node, field)
            except AttributeError:
                continue
            if isinstance(value, list):
                for item in value:
                    if isinstance(item, ast.AST):
                        self.visit(item)
            elif isinstance(value, ast.AST):
                self.visit(value)

    def _fill_method_cache(self) -> None:
        for typ in qcore.inspection.get_subclass_tree(ast.AST):
            method = "visit_" + typ.__name__
            visitor = getattr(self, method, self.generic_visit)
            self._method_cache[typ] = visitor
            if issubclass(typ, ast.stmt):
                self._statement_types.add(typ)

    def _is_collecting(self) -> bool:
        return self.state == VisitorState.collect_names

    def _is_checking(self) -> bool:
        return self.state == VisitorState.check_names

    def _show_error_if_checking(
        self,
        node: ast.AST,
        msg: Optional[str] = None,
        error_code: Optional[ErrorCode] = None,
        *,
        replacement: Optional[node_visitor.Replacement] = None,
        detail: Optional[str] = None,
    ) -> None:
        """We usually should show errors only in the check_names state to avoid duplicate errors."""
        if self._is_checking():
            self.show_error(
                node, msg, error_code=error_code, replacement=replacement, detail=detail
            )

    def _set_name_in_scope(
        self,
        varname: str,
        node: object,
        value: Value = AnyValue(AnySource.inference),
        *,
        private: bool = False,
    ) -> Value:
        current_scope = self.scopes.current_scope()
        scope_type = current_scope.scope_type
        if self.module is not None and scope_type == ScopeType.module_scope:
            if self.module.__name__ is not None and not private:
                self.reexport_tracker.record_exported_attribute(
                    self.module.__name__, varname
                )
            if varname in current_scope:
                return current_scope.get_local(varname, node, self.state)
        if scope_type == ScopeType.class_scope and isinstance(node, ast.AST):
            self._check_for_class_variable_redefinition(varname, node)
        current_scope.set(varname, value, node, self.state)
        return value

    def _check_for_class_variable_redefinition(
        self, varname: str, node: ast.AST
    ) -> None:
        if varname not in self.scopes.current_scope():
            return

        # exclude cases where we do @<property>.setter
        # use __dict__ rather than getattr because properties override __get__
        if self.current_class is not None and isinstance(
            self.current_class.__dict__.get(varname), property
        ):
            return

        # allow augmenting an attribute
        if isinstance(self.current_statement, ast.AugAssign):
            return

        self.show_error(
            node,
            "Name {} is already defined".format(varname),
            error_code=ErrorCode.class_variable_redefinition,
        )

    def resolve_name(
        self,
        node: ast.Name,
        error_node: Optional[ast.AST] = None,
        suppress_errors: bool = False,
    ) -> Value:
        """Resolves a Name node to a value.

        :param node: Node to resolve the name from
        :type node: ast.AST

        :param error_node: If given, this AST node is used instead of `node`
                           for displaying errors.
        :type error_node: Optional[ast.AST]

        :param suppress_errors: If True, do not produce errors if the name is
                                undefined.
        :type suppress_errors: bool

        """
        if error_node is None:
            error_node = node
        value, defining_scope = self.scopes.get_with_scope(node.id, node, self.state)
        if defining_scope is not None:
            if defining_scope.scope_type in (
                ScopeType.module_scope,
                ScopeType.class_scope,
            ):
                if defining_scope.scope_object is not None:
                    self._maybe_record_usage(
                        defining_scope.scope_object, node.id, value
                    )
        if value is UNINITIALIZED_VALUE:
            if suppress_errors or node.id in self.config.IGNORED_VARIABLES:
                self.log(logging.INFO, "ignoring undefined name", node.id)
            else:
                self._maybe_show_missing_import_error(node)
                self._show_error_if_checking(
                    error_node, f"Undefined name: {node.id}", ErrorCode.undefined_name
                )
            return AnyValue(AnySource.error)
        if isinstance(value, MultiValuedValue):
            subvals = value.vals
        elif isinstance(value, AnnotatedValue) and isinstance(
            (value.value), MultiValuedValue
        ):
            subvals = value.value.vals
        else:
            subvals = None

        if subvals is not None:
            if any(subval is UNINITIALIZED_VALUE for subval in subvals):
                self._show_error_if_checking(
                    error_node,
                    f"{node.id} may be used uninitialized",
                    ErrorCode.possibly_undefined_name,
                )
                new_mvv = MultiValuedValue(
                    [
                        AnyValue(AnySource.error)
                        if subval is UNINITIALIZED_VALUE
                        else subval
                        for subval in subvals
                    ]
                )
                if isinstance(value, AnnotatedValue):
                    return AnnotatedValue(new_mvv, value.metadata)
                else:
                    return new_mvv
        return value

    def _maybe_show_missing_import_error(self, node: ast.Name) -> None:
        """Shows errors that suggest adding an import statement in the semi-right place.

        This mostly exists to make refactorings that add imported names easier. A couple of
        potential improvements:
        - Currently it just adds new imports before the first existing one. It could be made
          smarter.
        - It doesn't know what to do if the file doesn't have any imports.
        - The code adding more entries to a from ... import will fail if the existing node spans
          multiple lines.

        """
        if not self._is_checking():
            return
        if node.id not in self.config.NAMES_TO_IMPORTS:
            return
        if node.id in self.imports_added:
            return
        self.imports_added.add(node.id)
        target = self.config.NAMES_TO_IMPORTS[node.id]
        if target is None or target not in self.import_name_to_node:
            # add the import
            try:
                target_node = self._get_first_import_node()
            except ValueError:
                return  # no import nodes, you're on your own
            lineno = target_node.lineno
            if target is None:
                new_line = f"import {node.id}\n"
            else:
                new_line = f"from {target} import {node.id}\n"
            new_lines = [new_line, self._lines()[lineno - 1]]
            self._show_error_if_checking(
                target_node,
                f"add an import for {node.id}",
                error_code=ErrorCode.add_import,
                replacement=node_visitor.Replacement([lineno], new_lines),
            )
        else:
            existing = self.import_name_to_node[target]
            if not isinstance(existing, ast.ImportFrom):
                return
            names = existing.names + [ast.alias(name=node.id, asname=None)]
            names = sorted(names, key=lambda alias: alias.name)
            existing.names = (
                names  # so that when we add more names this one is maintained
            )
            new_node = ast.ImportFrom(
                module=existing.module, names=names, level=existing.level
            )
            new_code = decompile(new_node)
            self._show_error_if_checking(
                existing,
                f"add an import for {node.id}",
                error_code=ErrorCode.add_import,
                replacement=node_visitor.Replacement([existing.lineno], [new_code]),
            )

    def _get_first_import_node(self) -> ast.stmt:
        return min(self.import_name_to_node.values(), key=lambda node: node.lineno)

    def _generic_visit_list(self, lst: Iterable[ast.AST]) -> List[Value]:
        return [self.visit(node) for node in lst]

    def _is_write_ctx(self, ctx: ast.AST) -> bool:
        return isinstance(ctx, (ast.Store, ast.Param))

    def _is_read_ctx(self, ctx: ast.AST) -> bool:
        return isinstance(ctx, (ast.Load, ast.Del))

    @contextlib.contextmanager
    def _set_current_class(self, current_class: Any) -> Iterator[None]:
        if isinstance(
            current_class, type
        ) and self.config.should_check_class_for_duplicate_values(current_class):
            current_enum_members = {}
        else:
            current_enum_members = None
        with qcore.override(self, "current_class", current_class), qcore.override(
            self.asynq_checker, "current_class", current_class
        ), qcore.override(self, "current_enum_members", current_enum_members):
            yield

    def visit_ClassDef(self, node: ast.ClassDef) -> Value:
        self._generic_visit_list(node.decorator_list)
        self._generic_visit_list(node.bases)
        self._generic_visit_list(node.keywords)
        value = self._visit_class_and_get_value(node)
        return self._set_name_in_scope(node.name, node, value)

    def _visit_class_and_get_value(self, node: ast.ClassDef) -> Value:
        if self._is_checking():
            if self.scopes.scope_type() == ScopeType.module_scope:
                cls_obj = self.scopes.get(node.name, node, self.state)
            else:
                cls_obj = AnyValue(AnySource.inference)

            if isinstance(cls_obj, MultiValuedValue) and self.module is not None:
                # if there are multiple, see if there is only one that matches this module
                possible_values = [
                    val
                    for val in cls_obj.vals
                    if isinstance(val, KnownValue)
                    and isinstance(val.val, type)
                    and safe_getattr(val.val, "__module__", None)
                    == self.module.__name__
                ]
                if len(possible_values) == 1:
                    cls_obj = possible_values[0]

            if isinstance(cls_obj, KnownValue):
                cls_obj = KnownValue(self.config.unwrap_cls(cls_obj.val))
                current_class = cls_obj.val
                if isinstance(current_class, type):
                    self._record_class_examined(current_class)
                else:
                    current_class = None
            else:
                current_class = None

            with self.scopes.add_scope(
                ScopeType.class_scope, scope_node=None, scope_object=current_class
            ), self._set_current_class(current_class):
                self._generic_visit_list(node.body)

            if isinstance(cls_obj, KnownValue):
                return cls_obj

        return AnyValue(AnySource.inference)

    def visit_AsyncFunctionDef(self, node: ast.AsyncFunctionDef) -> Value:
        return self.visit_FunctionDef(node, is_coroutine=True)

    def visit_FunctionDef(
        self,
        node: Union[ast.FunctionDef, ast.AsyncFunctionDef],
        is_coroutine: bool = False,
    ) -> Value:
        with qcore.override(self, "current_class", None):
            info = self._visit_decorators_and_check_asynq(node.decorator_list)
        defaults, kw_defaults = self._visit_defaults(node)

        scope_type = self.scopes.scope_type()
        if scope_type == ScopeType.module_scope and self.module is not None:
            potential_function = safe_getattr(self.module, node.name, None)
        elif scope_type == ScopeType.class_scope and self.current_class is not None:
            potential_function = safe_getattr(self.current_class, node.name, None)
        else:
            potential_function = None

        self.yield_checker.reset_yield_checks()

        # This code handles nested functions
        evaled_function = None
        if potential_function is None:
            if scope_type != ScopeType.function_scope:
                self.log(
                    logging.INFO, "Failed to find function", (node.name, scope_type)
                )
            evaled_function = self._get_evaled_function(node, info.decorators)
            # evaled_function should be a KnownValue of a function unless a decorator messed it up.
            if isinstance(evaled_function, KnownValue):
                potential_function = evaled_function.val

        if node.returns is not None:
            return_annotation = self._visit_annotation(node.returns)
            expected_return_value = self._value_of_annotation_type(
                return_annotation, node.returns
            )
        else:
            self._show_error_if_checking(
                node, error_code=ErrorCode.missing_return_annotation
            )
            expected_return_value = None

        if evaled_function is not None:
            self._set_name_in_scope(node.name, node, evaled_function)
        else:
            self._set_name_in_scope(node.name, node, KnownValue(potential_function))

        with self.asynq_checker.set_func_name(
            node.name, async_kind=info.async_kind, is_classmethod=info.is_classmethod
        ), qcore.override(self, "yield_checker", YieldChecker(self)), qcore.override(
            self, "is_async_def", is_coroutine
        ), qcore.override(
            self, "current_function_name", node.name
        ), qcore.override(
            self, "current_function", potential_function
        ), qcore.override(
            self, "expected_return_value", expected_return_value
        ):
            return_value, has_return, is_generator = self._visit_function_body(
                node,
                function_info=info,
                name=node.name,
                defaults=defaults,
                kw_defaults=kw_defaults,
            )

        if (
            not has_return
            and expected_return_value is not None
            and expected_return_value != KnownNone
            and not any(
                decorator == KnownValue(abstractmethod)
                for _, decorator in info.decorators
            )
        ):
            if expected_return_value is NO_RETURN_VALUE:
                self._show_error_if_checking(
                    node, error_code=ErrorCode.no_return_may_return
                )
            else:
                self._show_error_if_checking(node, error_code=ErrorCode.missing_return)

        if evaled_function:
            return evaled_function

        if info.async_kind == AsyncFunctionKind.normal and _is_asynq_future(
            return_value
        ):
            self._show_error_if_checking(node, error_code=ErrorCode.task_needs_yield)

        # If there was an annotation, use it as the return value in the
        # _argspec_to_retval cache, even if we inferred something else while visiting
        # the function.
        if not is_generator and expected_return_value is not None:
            return_value = expected_return_value

        if is_generator and return_value == KnownNone:
            return_value = AnyValue(AnySource.inference)

        # pure async functions are otherwise incorrectly inferred as returning whatever the
        # underlying function returns
        if info.async_kind == AsyncFunctionKind.pure:
            return_value = AsyncTaskIncompleteValue(
                _get_task_cls(potential_function), return_value
            )

        # If a decorator turned the function async, believe it. This fixes one
        # instance of the general problem where a decorator can change the return
        # type, but we still look at the original function's annotation. A more
        # principled fix for such issues will have to wait for better support for
        # callable types.
        if potential_function is not None and not is_coroutine:
            is_coroutine = _is_coroutine_function(potential_function)

        if is_coroutine or info.is_decorated_coroutine:
            return_value = GenericValue(Awaitable, [return_value])

        try:
            argspec = self.arg_spec_cache.get_argspec(potential_function)
        except TypeError:
            return KnownValue(potential_function)
        if argspec is not None:
            if info.async_kind != AsyncFunctionKind.async_proxy:
                # don't attempt to infer the return value of async_proxy functions, since it will be
                # set within the Future returned
                # without this, we'll incorrectly infer the return value to be the Future instead of
                # the Future's value
                self._argspec_to_retval[id(argspec)] = return_value
        else:
            self.log(logging.DEBUG, "No argspec", (potential_function, node))
        return KnownValue(potential_function)

    def _visit_defaults(
        self, node: FunctionNode
    ) -> Tuple[List[Value], List[Optional[Value]]]:
        with qcore.override(self, "current_class", None):
            defaults = self._generic_visit_list(node.args.defaults)
            kw_defaults = [
                None if kw_default is None else self.visit(kw_default)
                for kw_default in node.args.kw_defaults
            ]
            return defaults, kw_defaults

    def _get_evaled_function(
        self,
        node: Union[ast.FunctionDef, ast.AsyncFunctionDef],
        decorators: Sequence[Tuple[Value, Value]],
    ) -> Value:
        to_apply = []
        for decorator, applied_decorator in decorators:
            if (
                not isinstance(decorator, KnownValue)
                or not isinstance(applied_decorator, KnownValue)
                or decorator.val not in self.config.SAFE_DECORATORS_FOR_NESTED_FUNCTIONS
            ):
                self.log(
                    logging.DEBUG,
                    "Reject nested function because of decorator",
                    (node, decorator),
                )
                return TypedValue(types.FunctionType)
            else:
                to_apply.append(applied_decorator.val)
        scope = {}
        new_args = ast.arguments(
            args=[self._strip_annotation(arg) for arg in node.args.args],
            vararg=self._strip_annotation(node.args.vararg),
            kwarg=self._strip_annotation(node.args.kwarg),
            defaults=[ast.Name(id="None") for _ in node.args.defaults],
            kwonlyargs=[self._strip_annotation(arg) for arg in node.args.kwonlyargs],
            kw_defaults=[ast.Name(id="None") for _ in node.args.kw_defaults],
        )
        new_node = ast.FunctionDef(
            name=node.name, args=new_args, body=[ast.Pass()], decorator_list=[]
        )
        code = decompile(new_node)
        exec(code, scope, scope)
        fn = scope[node.name]
        for decorator in reversed(to_apply):
            fn = decorator(fn)
        try:
            fn._pyanalyze_is_nested_function = True
            fn._pyanalyze_parent_function = self.current_function
        except AttributeError:
            # could happen if decorator wrapped it in an object that doesn't allow attribute
            # assignment
            pass
        return KnownValue(fn)

    def _strip_annotation(self, node: Optional[ast.arg]) -> Optional[ast.arg]:
        if node is None:
            return None
        return ast.arg(arg=node.arg, annotation=None)

    def visit_Lambda(self, node: ast.Lambda) -> Value:
        defaults, kw_defaults = self._visit_defaults(node)

        with self.asynq_checker.set_func_name("<lambda>"):
            self._visit_function_body(node, defaults=defaults, kw_defaults=kw_defaults)
            return AnyValue(AnySource.inference)

    def _visit_decorators_and_check_asynq(
        self, decorator_list: List[ast.expr]
    ) -> FunctionInfo:
        """Visits a function's decorator list."""
        async_kind = AsyncFunctionKind.non_async
        is_classmethod = False
        is_decorated_coroutine = False
        is_staticmethod = False
        decorators = []
        for decorator in decorator_list:
            # We have to descend into the Call node because the result of
            # asynq.asynq() is a one-off function that we can't test against.
            # This means that the decorator will be visited more than once, which seems OK.
            if isinstance(decorator, ast.Call):
                decorator_value = self.visit(decorator)
                callee = self.visit(decorator.func)
                if isinstance(callee, KnownValue):
                    if safe_in(callee.val, self.config.ASYNQ_DECORATORS):
                        if any(kw.arg == "pure" for kw in decorator.keywords):
                            async_kind = AsyncFunctionKind.pure
                        else:
                            async_kind = AsyncFunctionKind.normal
                    elif safe_in(callee.val, self.config.ASYNC_PROXY_DECORATORS):
                        # @async_proxy(pure=True) is a noop, so don't treat it specially
                        if not any(kw.arg == "pure" for kw in decorator.keywords):
                            async_kind = AsyncFunctionKind.async_proxy
                decorators.append((callee, decorator_value))
            else:
                decorator_value = self.visit(decorator)
                if decorator_value == KnownValue(classmethod):
                    is_classmethod = True
                elif decorator_value == KnownValue(staticmethod):
                    is_staticmethod = True
                elif decorator_value == KnownValue(asyncio.coroutine):
                    is_decorated_coroutine = True
                decorators.append((decorator_value, decorator_value))
        return FunctionInfo(
            async_kind=async_kind,
            is_decorated_coroutine=is_decorated_coroutine,
            is_classmethod=is_classmethod,
            is_staticmethod=is_staticmethod,
            decorators=decorators,
        )

    def _visit_function_body(
        self,
        node: FunctionNode,
        *,
        function_info: FunctionInfo = _DEFAULT_FUNCTION_INFO,
        name: Optional[str] = None,
        defaults: Sequence[Optional[Value]],
        kw_defaults: Sequence[Optional[Value]],
    ) -> Tuple[Value, bool, bool]:
        is_collecting = self._is_collecting()
        if is_collecting and not self.scopes.contains_scope_of_type(
            ScopeType.function_scope
        ):
            return AnyValue(AnySource.inference), False, False

        # We pass in the node to add_scope() and visit the body once in collecting
        # mode if in a nested function, so that constraints on nonlocals in the outer
        # scope propagate into this scope. This means that we'll use the constraints
        # of the place where the function is defined, not those of where the function
        # is called, which is strictly speaking wrong but should be fine in practice.
        with self.scopes.add_scope(
            ScopeType.function_scope, scope_node=node
        ), qcore.override(self, "is_generator", False), qcore.override(
            self, "async_kind", function_info.async_kind
        ), qcore.override(
            self, "_name_node_to_statement", {}
        ):
            scope = self.scopes.current_scope()
            assert isinstance(scope, FunctionScope)

            if isinstance(node.body, list):
                body = node.body
            else:
                # hack for lambdas
                body = [node.body]

            class_ctx = (
                qcore.empty_context
                if not self.scopes.is_nested_function()
                else qcore.override(self, "current_class", None)
            )
            with class_ctx:
                self._visit_function_args(node, function_info, defaults, kw_defaults)

            with qcore.override(
                self, "state", VisitorState.collect_names
            ), qcore.override(self, "return_values", []):
                self._generic_visit_list(body)
                scope.get_local(LEAVES_SCOPE, node, self.state)
            if is_collecting:
                return AnyValue(AnySource.inference), False, self.is_generator

            # otherwise we may end up using results from the last yield (generated during the
            # collect state) to evaluate the first one visited during the check state
            self.yield_checker.reset_yield_checks()

            with qcore.override(self, "current_class", None), qcore.override(
                self, "state", VisitorState.check_names
            ), qcore.override(self, "return_values", []):
                self._generic_visit_list(body)
                return_values = self.return_values
                return_set = scope.get_local(LEAVES_SCOPE, node, self.state)

            self._check_function_unused_vars(scope)
            return self._compute_return_type(
                node, name, return_values, return_set, function_info
            )

    def _compute_return_type(
        self,
        node: ast.AST,
        name: Optional[str],
        return_values: Sequence[Optional[Value]],
        return_set: Value,
        info: FunctionInfo,
    ) -> Tuple[Value, bool, bool]:
        # Ignore generators for now.
        if isinstance(return_set, AnyValue) or (
            self.is_generator and info.async_kind is not AsyncFunctionKind.normal
        ):
            has_return = True
        elif return_set is UNINITIALIZED_VALUE:
            has_return = False
        else:
            assert False, return_set
        # if the return value was never set, the function returns None
        if not return_values:
            if name is not None:
                method_return_type.check_no_return(node, self, name)
            return KnownNone, has_return, self.is_generator
        # None is added to return_values if the function raises an error.
        return_values = [val for val in return_values if val is not None]
        # If it only ever raises an error, we don't know what it returns. Strictly
        # this should perhaps be NoReturnValue, but that leads to issues because
        # in practice this condition often occurs in abstract methods that just
        # raise NotImplementedError.
        if not return_values:
            return AnyValue(AnySource.inference), has_return, self.is_generator
        else:
            return unite_values(*return_values), has_return, self.is_generator

    def _check_function_unused_vars(
        self, scope: FunctionScope, enclosing_statement: Optional[ast.stmt] = None
    ) -> None:
        """Shows errors for any unused variables in the function."""
        all_def_nodes = set(
            chain.from_iterable(scope.name_to_all_definition_nodes.values())
        )
        all_used_def_nodes = set(
            chain.from_iterable(scope.usage_to_definition_nodes.values())
        )
        all_unused_nodes = all_def_nodes - all_used_def_nodes
        for unused in all_unused_nodes:
            # Ignore names not defined through a Name node (e.g., function arguments)
            if not isinstance(unused, ast.Name) or not self._is_write_ctx(unused.ctx):
                continue
            # Ignore names that are meant to be ignored
            if unused.id.startswith("_"):
                continue
            # Ignore names involved in global and similar declarations
            if unused.id in scope.accessed_from_special_nodes:
                continue
            replacement = None
            if self._name_node_to_statement is not None:
                # Ignore some names defined in unpacking assignments. This should behave as follows:
                #   a, b = c()  # error only if a and b are both unused
                #   a, b = yield c.asynq()  # same
                #   a, b = yield (func1.asynq(), func2.asynq())  # error if either a or b is unused
                #   [None for i in range(3)]  # error
                #   [a for a, b in pairs]  # no error
                #   [None for a, b in pairs]  # error
                statement = self._name_node_to_statement[unused]
                if isinstance(statement, ast.Assign):
                    # it's an assignment
                    if not (
                        isinstance(statement.value, ast.Yield)
                        and isinstance(statement.value.value, ast.Tuple)
                    ):
                        # but not an assignment originating from yielding a tuple (which is probably an
                        # async yield)

                        # We need to loop over the targets to handle code like "a, b = c = func()". If
                        # the target containing our unused variable is a tuple and some of its members
                        # are not unused, ignore it.
                        partly_used_target = False
                        for target in statement.targets:
                            if (
                                isinstance(target, (ast.List, ast.Tuple))
                                and _contains_node(target.elts, unused)
                                and not _all_names_unused(target.elts, all_unused_nodes)
                            ):
                                partly_used_target = True
                                break
                        if partly_used_target:
                            continue
                    if len(statement.targets) == 1 and not isinstance(
                        statement.targets[0], (ast.List, ast.Tuple)
                    ):
                        replacement = self.remove_node(unused, statement)
                elif isinstance(statement, ast.comprehension):
                    if isinstance(statement.target, ast.Tuple):
                        if not _all_names_unused(
                            statement.target.elts, all_unused_nodes
                        ):
                            continue
                    else:
                        replacement = self.replace_node(
                            unused,
                            ast.Name(id="_", ctx=ast.Store()),
                            enclosing_statement,
                        )
                elif isinstance(statement, ast.AnnAssign):
                    # ignore assignments in AnnAssign nodes, which don't actually
                    # bind the name
                    continue
            self._show_error_if_checking(
                unused,
                "Variable {} is not read after being written to".format(unused.id),
                error_code=ErrorCode.unused_variable,
                replacement=replacement,
            )

    def _visit_function_args(
        self,
        node: FunctionNode,
        function_info: FunctionInfo,
        defaults: Sequence[Optional[Value]],
        kw_defaults: Sequence[Optional[Value]],
    ) -> None:
        """Visits and checks the arguments to a function. Returns the list of argument names."""
        self._check_method_first_arg(node, function_info=function_info)

        num_without_defaults = len(node.args.args) - len(defaults)
        defaults = [*[None] * num_without_defaults, *defaults, *kw_defaults]
        args = node.args.args + node.args.kwonlyargs

        with qcore.override(self, "state", VisitorState.check_names):
            for idx, (arg, default) in enumerate(zip(args, defaults)):
                is_self = (
                    idx == 0
                    and self.current_class is not None
                    and not function_info.is_staticmethod
                    and not isinstance(node, ast.Lambda)
                )
                if arg.annotation is not None:
                    value = self._value_of_annotated_arg(arg)
                    if default is not None:
                        tv_map = value.can_assign(default, self)
                        if isinstance(tv_map, CanAssignError):
                            self._show_error_if_checking(
                                arg,
                                f"Default value for argument {arg.arg} incompatible"
                                f" with declared type {value}",
                                error_code=ErrorCode.incompatible_default,
                                detail=tv_map.display(),
                            )
                elif is_self:
                    if function_info.is_classmethod or getattr(node, "name", None) in (
                        "__init_subclass__",
                        "__new__",
                    ):
                        assert self.current_class is not None
                        value = SubclassValue(TypedValue(self.current_class))
                    else:
                        # normal method
                        value = TypedValue(self.current_class)
                else:
                    # This is meant to exclude methods in nested classes. It's a bit too conservative
                    # for cases such as a function nested in a method nested in a class nested in a function.
                    if not isinstance(node, ast.Lambda) and not (
                        idx == 0
                        and not function_info.is_staticmethod
                        and self.node_context.includes(ast.ClassDef)
                    ):
                        self._show_error_if_checking(
                            node,
                            f"Missing type annotation for parameter {arg.arg}",
                            error_code=ErrorCode.missing_parameter_annotation,
                        )
                    if default is not None:
                        value = unite_values(AnyValue(AnySource.unannotated), default)
                    else:
                        value = AnyValue(AnySource.unannotated)

                if is_self:
                    # we need this for the implementation of super()
                    self.scopes.set("%first_arg", value, "%first_arg", self.state)

                with qcore.override(self, "being_assigned", value):
                    self.visit(arg)

            if node.args.vararg is not None:
                # the vararg is wrapped in an arg object
                vararg = node.args.vararg.arg
                arg_value = self._value_of_annotated_arg(node.args.vararg)
                if isinstance(arg_value, AnyValue):
                    value = TypedValue(tuple)
                else:
                    value = GenericValue(tuple, [arg_value])
                self.scopes.set(vararg, value, vararg, self.state)
            if node.args.kwarg is not None:
                kwarg = node.args.kwarg.arg
                arg_value = self._value_of_annotated_arg(node.args.kwarg)
                value = GenericValue(dict, [TypedValue(str), arg_value])
                self.scopes.set(kwarg, value, kwarg, self.state)

    def _value_of_annotated_arg(self, arg: ast.arg) -> Value:
        if arg.annotation is None:
            return AnyValue(AnySource.unannotated)
        # Evaluate annotations in the surrounding scope,
        # not the function's scope.
        with self.scopes.ignore_topmost_scope(), qcore.override(
            self, "state", VisitorState.collect_names
        ):
            annotated_type = self._visit_annotation(arg.annotation)
        return self._value_of_annotation_type(annotated_type, arg.annotation)

    def _visit_annotation(self, node: ast.AST) -> Value:
        with qcore.override(self, "in_annotation", True):
            return self.visit(node)

    def _value_of_annotation_type(
        self, val: Value, node: ast.AST, is_typeddict: bool = False
    ) -> Value:
        """Given a value encountered in a type annotation, return a type."""
        return type_from_value(val, visitor=self, node=node, is_typeddict=is_typeddict)

    def _check_method_first_arg(
        self, node: FunctionNode, function_info: FunctionInfo = _DEFAULT_FUNCTION_INFO
    ) -> None:
        """Makes sure the first argument to a method is self or cls."""
        if self.current_class is None:
            return
        # staticmethods have no restrictions
        if function_info.is_staticmethod:
            return
        # try to confirm that it's actually a method
        if not hasattr(node, "name") or not hasattr(self.current_class, node.name):
            return
        first_must_be = "cls" if function_info.is_classmethod else "self"

        if len(node.args.args) < 1 or len(node.args.defaults) == len(node.args.args):
            self.show_error(
                node,
                "Method must have at least one non-keyword argument",
                ErrorCode.method_first_arg,
            )
        elif node.args.args[0].arg != first_must_be:
            self.show_error(
                node,
                f"First argument to method should be {first_must_be}",
                ErrorCode.method_first_arg,
            )

    def visit_Global(self, node: ast.Global) -> None:
        if self.scopes.scope_type() != ScopeType.function_scope:
            self._show_error_if_checking(node, error_code=ErrorCode.bad_global)
            return

        module_scope = self.scopes.module_scope()
        for name in node.names:
            if self.unused_finder is not None and module_scope.scope_object is not None:
                assert isinstance(module_scope.scope_object, types.ModuleType)
                self.unused_finder.record(
                    module_scope.scope_object, name, module_scope.scope_object.__name__
                )
            self._set_name_in_scope(name, node, ReferencingValue(module_scope, name))

    def visit_Nonlocal(self, node: ast.Nonlocal) -> None:
        if self.scopes.scope_type() != ScopeType.function_scope:
            self._show_error_if_checking(node, error_code=ErrorCode.bad_nonlocal)
            return

        for name in node.names:
            defining_scope = self.scopes.get_nonlocal_scope(
                name, self.scopes.current_scope()
            )
            if defining_scope is None:
                # this is a SyntaxError, so it might be impossible to reach this branch
                self._show_error_if_checking(
                    node,
                    "nonlocal name {} does not exist in any enclosing scope".format(
                        name
                    ),
                    error_code=ErrorCode.bad_nonlocal,
                )
                defining_scope = self.scopes.module_scope()
            self._set_name_in_scope(name, node, ReferencingValue(defining_scope, name))

    # Imports

    def visit_Import(self, node: ast.Import) -> None:
        self.generic_visit(node)
        if self.scopes.scope_type() == ScopeType.module_scope:
            self._handle_imports(node.names)

            for name in node.names:
                self.import_name_to_node[name.name] = node
        else:
            self._simulate_import(node)

    def visit_ImportFrom(self, node: ast.ImportFrom) -> None:
        self.generic_visit(node)
        # this is used to decide where to add additional imports (after the first import), so
        # exclude __future__ imports
        if (
            self.scopes.scope_type() == ScopeType.module_scope
            and node.module
            and node.module != "__future__"
        ):
            self.import_name_to_node[node.module] = node
        if node.module == "__future__":
            for name in node.names:
                self.future_imports.add(name.name)

        self._maybe_record_usages_from_import(node)

        is_star_import = len(node.names) == 1 and node.names[0].name == "*"
        force_public = self.filename.endswith("/__init__.py") and node.level == 1
        if force_public:
            # from .a import b implicitly sets a in the parent module's namespace.
            # We allow relying on this behavior.
            self._set_name_in_scope(node.module, node)
        if self.scopes.scope_type() == ScopeType.module_scope and not is_star_import:
            self._handle_imports(node.names, force_public=force_public)
        else:
            # For now we always treat star imports as public. We might revisit this later.
            self._simulate_import(node, force_public=True)

    def _maybe_record_usages_from_import(self, node: ast.ImportFrom) -> None:
        if self.unused_finder is None or self.module is None:
            return
        if self._is_unimportable_module(node):
            return
        if node.level == 0:
            module_name = node.module
        else:
            if self.filename.endswith("/__init__.py"):
                this_module_name = self.module.__name__ + ".__init__"
            else:
                this_module_name = self.module.__name__
            parent_module_name = this_module_name.rsplit(".", maxsplit=node.level)[0]
            if node.module is not None:
                module_name = parent_module_name + "." + node.module
            else:
                module_name = parent_module_name
        module = sys.modules.get(module_name)
        if module is None:
            if module_name is None:
                return
            try:
                module = __import__(module_name)
            except Exception:
                return
        for alias in node.names:
            if alias.name == "*":
                self.unused_finder.record_import_star(module, self.module)
            else:
                self.unused_finder.record(module, alias.name, self.module.__name__)

    def _is_unimportable_module(self, node: Union[ast.Import, ast.ImportFrom]) -> bool:
        if isinstance(node, ast.ImportFrom):
            # the split is needed for cases like "from foo.bar import baz" if foo is unimportable
            return (
                node.module is not None
                and node.module.split(".")[0] in self.config.UNIMPORTABLE_MODULES
            )
        else:
            # need the split if the code is "import foo.bar as bar" if foo is unimportable
            return any(
                name.name.split(".")[0] in self.config.UNIMPORTABLE_MODULES
                for name in node.names
            )

    def _simulate_import(
        self, node: Union[ast.ImportFrom, ast.Import], *, force_public: bool = False
    ) -> None:
        """Set the names retrieved from an import node in nontrivial situations.

        For simple imports (module-global imports that are not "from ... import *"), we can just
        retrieve the imported names from the module dictionary, but this is not possible with
        import * or when the import is within a function.

        To figure out what names would be imported in these cases, we create a fake module
        consisting of just the import statement, eval it, and set all the names in its __dict__
        in the current module scope.

        TODO: Replace this with code that just evaluates the import without going
        through this exec shenanigans.

        """
        if self.module is None:
            self._handle_imports(node.names, force_public=force_public)
            return

        source_code = decompile(node)

        if self._is_unimportable_module(node):
            self._handle_imports(node.names, force_public=force_public)
            self.log(logging.INFO, "Ignoring import node", source_code)
            return

        # create a pseudo-module and examine its dictionary to figure out what this imports
        # default to the current __file__ if necessary
        module_file = safe_getattr(self.module, "__file__", __file__)
        random_suffix = "".join(
            random.choice(string.ascii_lowercase) for _ in range(10)
        )
        pseudo_module_file = re.sub(r"\.pyc?$", random_suffix + ".py", module_file)
        is_init = os.path.basename(module_file) in ("__init__.py", "__init__.pyc")
        if is_init:
            pseudo_module_name = self.module.__name__ + "." + random_suffix
        else:
            pseudo_module_name = self.module.__name__ + random_suffix

        # Apparently doing 'from file_in_package import *' in an __init__.py also adds
        # file_in_package to the module's scope.
        if (
            isinstance(node, ast.ImportFrom)
            and is_init
            and node.module is not None
            and "." not in node.module
        ):  # not in the package
            if node.level == 1 or (node.level == 0 and node.module not in sys.modules):
                self._set_name_in_scope(
                    node.module,
                    node,
                    TypedValue(types.ModuleType),
                    private=not force_public,
                )

        with tempfile.NamedTemporaryFile(suffix=".py") as f:
            f.write(source_code.encode("utf-8"))
            f.flush()
            f.seek(0)
            try:
                pseudo_module = importer.import_module(pseudo_module_name, f.name)
            except Exception:
                # sets the name of the imported module to Any so we don't get further
                # errors
                self._handle_imports(node.names, force_public=force_public)
                return
            finally:
                # clean up pyc file
                try:
                    os.unlink(pseudo_module_file + "c")
                except OSError:
                    pass
                if pseudo_module_name in sys.modules:
                    del sys.modules[pseudo_module_name]

        for name, value in pseudo_module.__dict__.items():
            if name.startswith("__") or (
                hasattr(builtins, name) and value == getattr(builtins, name)
            ):
                continue
            self._set_name_in_scope(
                name, (node, name), KnownValue(value), private=not force_public
            )

    def _handle_imports(
        self, names: Iterable[ast.alias], *, force_public: bool = False
    ) -> None:
        for node in names:
            if node.asname is not None:
                self._set_name_in_scope(node.asname, node)
            else:
                varname = node.name.split(".")[0]
                self._set_name_in_scope(varname, node, private=not force_public)

    # Comprehensions

    def visit_DictComp(self, node: ast.DictComp) -> Value:
        return self._visit_sequence_comp(node, dict)

    def visit_ListComp(self, node: ast.ListComp) -> Value:
        return self._visit_sequence_comp(node, list)

    def visit_SetComp(self, node: ast.SetComp) -> Value:
        return self._visit_sequence_comp(node, set)

    def visit_GeneratorExp(self, node: ast.GeneratorExp) -> Value:
        return self._visit_sequence_comp(node, types.GeneratorType)

    def visit_comprehension(
        self, node: ast.comprehension, iterable_type: Optional[Value] = None
    ) -> None:
        if iterable_type is None:
            iterable_type = self._member_value_of_generator(node)
        with qcore.override(self, "in_comprehension_body", True):
            with qcore.override(self, "being_assigned", iterable_type):
                self.visit(node.target)
            for cond in node.ifs:
                _, constraint = self.constraint_from_condition(cond)
                self.add_constraint(cond, constraint)

    def _member_value_of_generator(
        self, comprehension_node: ast.comprehension
    ) -> Value:
        iterable_type, _ = self._member_value_of_iterator(
            comprehension_node.iter, bool(comprehension_node.is_async)
        )
        return iterable_type

    def _visit_sequence_comp(
        self,
        node: Union[ast.ListComp, ast.SetComp, ast.GeneratorExp, ast.DictComp],
        typ: type,
    ) -> Value:
        # the iteree of the first generator is executed in the enclosing scope
        iterable_type = self._member_value_of_generator(node.generators[0])
        if self.state == VisitorState.collect_names:
            # Visit it once to get usage nodes for usage of nested variables. This enables
            # us to inherit constraints on nested variables.
            # Strictly speaking this is unsafe to do for generator expressions, which may
            # be evaluated at a different place in the function than where they are defined,
            # but that is unlikely to be an issue in practice.
            with self.scopes.add_scope(
                ScopeType.function_scope, scope_node=node
            ), qcore.override(self, "_name_node_to_statement", {}):
                return self._visit_comprehension_inner(node, typ, iterable_type)

        with self.scopes.add_scope(
            ScopeType.function_scope, scope_node=node
        ), qcore.override(self, "_name_node_to_statement", {}):
            scope = self.scopes.current_scope()
            assert isinstance(scope, FunctionScope)
            for state in (VisitorState.collect_names, VisitorState.check_names):
                with qcore.override(self, "state", state):
                    ret = self._visit_comprehension_inner(node, typ, iterable_type)
            stmt = self.node_context.nearest_enclosing(ast.stmt)
            assert isinstance(stmt, ast.stmt)
            self._check_function_unused_vars(scope, enclosing_statement=stmt)
        return ret

    def _visit_comprehension_inner(
        self,
        node: Union[ast.ListComp, ast.SetComp, ast.GeneratorExp, ast.DictComp],
        typ: type,
        iterable_type: Value,
    ) -> Value:
        # need to visit the generator expression first so that we know of variables
        # created in them
        for i, generator in enumerate(node.generators):
            # for generators after the first one, compute the iterable_type inside
            # the comprehension's scope
            self.node_context.contexts.append(generator)
            try:
                self.visit_comprehension(
                    generator, iterable_type=iterable_type if i == 0 else None
                )
            finally:
                self.node_context.contexts.pop()

        if isinstance(node, ast.DictComp):
            with qcore.override(self, "in_comprehension_body", True):
                key_value = self.visit(node.key)
                value_value = self.visit(node.value)
            if isinstance(key_value, AnyValue) and isinstance(value_value, AnyValue):
                return TypedValue(dict)
            else:
                return make_weak(GenericValue(dict, [key_value, value_value]))

        with qcore.override(self, "in_comprehension_body", True):
            member_value = self.visit(node.elt)
        if isinstance(member_value, AnyValue):
            return TypedValue(typ)
        else:
            if typ is types.GeneratorType:
                return GenericValue(
                    typ, [member_value, KnownValue(None), KnownValue(None)]
                )
            return make_weak(GenericValue(typ, [member_value]))

    # Literals and displays

    def visit_JoinedStr(self, node: ast.JoinedStr) -> Value:
        # JoinedStr is the node type for f-strings.
        # Not too much to check here. Perhaps we can add checks that format specifiers
        # are valid.
        self._generic_visit_list(node.values)
        return TypedValue(str)

    def visit_Constant(self, node: ast.Constant) -> Value:
        # replaces Num, Str, etc. in 3.8+
        if isinstance(node.value, str):
            self._maybe_show_missing_f_error(node, node.value)
        return KnownValue(node.value)

    def visit_Num(self, node: ast.Num) -> Value:
        return KnownValue(node.n)

    def visit_Str(self, node: ast.Str) -> Value:
        self._maybe_show_missing_f_error(node, node.s)
        return KnownValue(node.s)

    def _maybe_show_missing_f_error(self, node: ast.AST, s: Union[str, bytes]) -> None:
        """Show an error if this string was probably meant to be an f-string."""
        if sys.version_info < (3, 6) or isinstance(s, bytes):
            return
        if "{" not in s:
            return
        f_str = "f" + repr(s)
        try:
            f_str_ast = ast.parse(f_str)
        except SyntaxError:
            return
        names = {
            subnode.id
            for subnode in ast.walk(f_str_ast)
            if isinstance(subnode, ast.Name)
        }
        # TODO:
        # - use nearest_enclosing() to find the Call node
        # - don't suggest this if there's (a lot of?) stuff after :
        # - some false positives with SQL queries
        # - if there are implicitly concatenated strings, the errors are correct, but
        #   we point to the wrong line and give wrong suggested fixes because the AST is weird
        if names and all(self._name_exists(name) for name in names):
            parent = self.node_context.nth_parent(2)
            if parent is not None:
                # the string is immediately .format()ed, probably doesn't need to be an f-string
                if isinstance(parent, ast.Attribute) and parent.attr == "format":
                    return
                # probably a docstring
                elif isinstance(parent, ast.Expr):
                    return
                # Probably a function that does template-like interpolation itself. In practice
                # this covers our translation API (translate("hello {user}", user=...)).
                elif isinstance(parent, ast.Call):
                    keywords = {kw.arg for kw in parent.keywords if kw.arg is not None}
                    if names <= keywords:
                        return
            self._show_error_if_checking(
                node,
                error_code=ErrorCode.missing_f,
                replacement=self.replace_node(node, f_str_ast.body[0].value),
            )

    def _name_exists(self, name: str) -> bool:
        try:
            val = self.scopes.get(name, None, VisitorState.check_names)
        except KeyError:
            return False
        else:
            return val is not UNINITIALIZED_VALUE

    def visit_Bytes(self, node: ast.Bytes) -> Value:
        return KnownValue(node.s)

    def visit_NameConstant(self, node: ast.NameConstant) -> Value:
        # True, False, None in py3
        return KnownValue(node.value)

    def visit_Dict(self, node: ast.Dict) -> Value:
        ret = {}
        all_pairs = []
        has_non_literal = False
        has_star_include = False
        for key_node, value_node in zip(node.keys, node.values):
            value_val = self.visit(value_node)
            # This happens in Python 3 for syntax like "{a: b, **c}"
            if key_node is None:
                has_star_include = True
                continue
            key_val = self.visit(key_node)
            all_pairs.append((key_val, value_val))
            if not isinstance(key_val, KnownValue) or not isinstance(
                value_val, KnownValue
            ):
                has_non_literal = True
            value = value_val.val if isinstance(value_val, KnownValue) else None

            if not isinstance(key_val, KnownValue):
                continue

            key = key_val.val

            try:
                already_exists = key in ret
            except TypeError as e:
                self._show_error_if_checking(
                    key_node, repr(e), ErrorCode.unhashable_key
                )
                continue

            if (
                already_exists
                and os.path.basename(self.filename)
                not in self.config.IGNORED_FILES_FOR_DUPLICATE_DICT_KEYS
            ):
                self._show_error_if_checking(
                    key_node,
                    "Duplicate dictionary key %r" % (key,),
                    ErrorCode.duplicate_dict_key,
                )
            ret[key] = value

        if has_star_include:
            # TODO more precise type
            return TypedValue(dict)
        elif has_non_literal:
            return DictIncompleteValue(dict, all_pairs)
        else:
            return KnownValue(ret)

    def visit_Set(self, node: ast.Set) -> Value:
        return self._visit_display_read(node, set)

    def visit_List(self, node: ast.List) -> Optional[Value]:
        return self._visit_display(node, list)

    def visit_Tuple(self, node: ast.Tuple) -> Optional[Value]:
        return self._visit_display(node, tuple)

    def _visit_display(
        self, node: Union[ast.List, ast.Tuple], typ: type
    ) -> Optional[Value]:
        if self._is_write_ctx(node.ctx):
            target_length = 0
            post_starred_length = None
            for target in node.elts:
                if isinstance(target, ast.Starred):
                    if post_starred_length is not None:
                        # This is a SyntaxError at runtime so it should never happen
                        self.show_error(
                            node,
                            "Two starred expressions in assignment",
                            error_code=ErrorCode.unexpected_node,
                        )
                        with qcore.override(
                            self, "being_assigned", AnyValue(AnySource.error)
                        ):
                            return self.generic_visit(node)
                    else:
                        post_starred_length = 0
                elif post_starred_length is not None:
                    post_starred_length += 1
                else:
                    target_length += 1

            being_assigned = unpack_values(
                self.being_assigned, self, target_length, post_starred_length
            )
            if isinstance(being_assigned, CanAssignError):
                self.show_error(
                    node,
                    f"Cannot unpack {self.being_assigned}",
                    ErrorCode.bad_unpack,
                    detail=str(being_assigned),
                )
                with qcore.override(self, "being_assigned", AnyValue(AnySource.error)):
                    return self.generic_visit(node)

            for target, value in zip(node.elts, being_assigned):
                with qcore.override(self, "being_assigned", value):
                    self.visit(target)
            return None
        else:
            return self._visit_display_read(node, typ)

    def _visit_display_read(
        self, node: Union[ast.Set, ast.List, ast.Tuple], typ: type
    ) -> Value:
        elts = [self.visit(elt) for elt in node.elts]
        return self._maybe_make_sequence(typ, elts, node)

    def _maybe_make_sequence(
        self, typ: type, elts: Sequence[Value], node: ast.AST
    ) -> Value:
        if all_of_type(elts, KnownValue):
            vals = [elt.val for elt in elts]
            try:
                obj = typ(vals)
            except TypeError as e:
                # probably an unhashable type being included in a set
                self._show_error_if_checking(node, repr(e), ErrorCode.unhashable_key)
                return TypedValue(typ)
            return KnownValue(obj)
        else:
            values = []
            has_unknown_value = False
            for elt in elts:
                if isinstance(elt, _StarredValue):
                    vals = concrete_values_from_iterable(elt.value, self)
                    if isinstance(vals, CanAssignError):
                        self.show_error(
                            elt.node,
                            f"{elt.value} is not iterable",
                            ErrorCode.unsupported_operation,
                            detail=str(vals),
                        )
                        values.append(AnyValue(AnySource.error))
                        has_unknown_value = True
                    elif isinstance(vals, Value):
                        # single value
                        has_unknown_value = True
                        values.append(vals)
                    else:
                        values += vals
                else:
                    values.append(elt)
            if has_unknown_value:
                return make_weak(GenericValue(typ, [unite_values(*values)]))
            else:
                return SequenceIncompleteValue(typ, values)

    # Operations

    def visit_BoolOp(self, node: ast.BoolOp) -> Value:
        val, _ = self.constraint_from_bool_op(node)
        return val

    def constraint_from_bool_op(
        self, node: ast.BoolOp
    ) -> Tuple[Value, AbstractConstraint]:
        # Visit an AND or OR expression.

        # We want to show an error if the left operand in a BoolOp is always true,
        # so we use constraint_from_condition.

        # Within the BoolOp itself we set additional constraints: for an AND
        # clause we know that if it is executed, all constraints to its left must
        # be true, so we set a positive constraint; for OR it is the opposite, so
        # we set a negative constraint.

        is_and = isinstance(node.op, ast.And)
        out_constraints = []
        with self.scopes.subscope():
            values = []
            left = node.values[:-1]
            for condition in left:
                new_value, constraint = self.constraint_from_condition(condition)
                out_constraints.append(constraint)
                if is_and:
                    self.add_constraint(condition, constraint)
                    values.append(constrain_value(new_value, FALSY_CONSTRAINT))
                else:
                    self.add_constraint(condition, constraint.invert())
                    values.append(constrain_value(new_value, TRUTHY_CONSTRAINT))
            right_value, constraint = self._visit_possible_constraint(node.values[-1])
            values.append(right_value)
            out_constraints.append(constraint)
        constraint_cls = AndConstraint if is_and else OrConstraint
        constraint = reduce(constraint_cls, reversed(out_constraints))
        return unite_values(*values), constraint

    def visit_Compare(self, node: ast.Compare) -> Value:
        val, _ = self.constraint_from_compare(node)
        return val

    def constraint_from_compare(
        self, node: ast.Compare
    ) -> Tuple[Value, AbstractConstraint]:
        if len(node.ops) != 1:
            # TODO handle multi-comparison properly
            self.generic_visit(node)
            return AnyValue(AnySource.inference), NULL_CONSTRAINT
        op = node.ops[0]
        lhs, lhs_constraint = self._visit_possible_constraint(node.left)
        rhs, rhs_constraint = self._visit_possible_constraint(node.comparators[0])
        if isinstance(lhs_constraint, PredicateProvider) and isinstance(
            rhs, KnownValue
        ):
            return self._constraint_from_predicate_provider(lhs_constraint, rhs.val, op)
        elif isinstance(rhs_constraint, PredicateProvider) and isinstance(
            lhs, KnownValue
        ):
            return self._constraint_from_predicate_provider(rhs_constraint, lhs.val, op)
        elif isinstance(rhs, KnownValue):
            constraint = self._constraint_from_compare_op(
                node.left, rhs.val, op, is_right=True
            )
        elif isinstance(lhs, KnownValue):
            constraint = self._constraint_from_compare_op(
                node.comparators[0], lhs.val, op, is_right=False
            )
        else:
            constraint = NULL_CONSTRAINT
        if isinstance(op, (ast.Is, ast.IsNot)):
            val = TypedValue(bool)
        else:
            val = AnyValue(AnySource.inference)
        return val, constraint

    def _constraint_from_compare_op(
        self,
        constrained_node: ast.AST,
        other_val: object,
        op: ast.AST,
        *,
        is_right: bool,
    ) -> AbstractConstraint:
        varname = self.composite_from_node(constrained_node).varname
        if varname is None:
            return NULL_CONSTRAINT
        if isinstance(op, (ast.Is, ast.IsNot)):
            positive = isinstance(op, ast.Is)
            return Constraint(varname, ConstraintType.is_value, positive, other_val)
        elif isinstance(op, (ast.Eq, ast.NotEq)):

            def predicate_func(value: Value, positive: bool) -> Optional[Value]:
                op = operator.eq if positive else operator.ne
                if isinstance(value, KnownValue):
                    try:
                        result = op(value.val, other_val)
                    except Exception:
                        pass
                    else:
                        if not result:
                            return None
                elif positive:
                    known_other = KnownValue(other_val)
                    if value.is_assignable(known_other, self):
                        return known_other
                    else:
                        return None
                return value

            positive = isinstance(op, ast.Eq)
            return Constraint(
                varname, ConstraintType.predicate, positive, predicate_func
            )
        elif isinstance(op, (ast.In, ast.NotIn)) and is_right:

            def predicate_func(value: Value, positive: bool) -> Optional[Value]:
                op = _in if positive else _not_in
                if isinstance(value, KnownValue):
                    try:
                        result = op(value.val, other_val)
                    except Exception:
                        pass
                    else:
                        if not result:
                            return None
                elif positive:
                    known_other = KnownValue(other_val)
                    member_values = concrete_values_from_iterable(known_other, self)
                    if isinstance(member_values, CanAssignError):
                        return value
                    elif isinstance(member_values, Value):
                        if value.is_assignable(member_values, self):
                            return member_values
                        return None
                    else:
                        possible_values = [
                            val
                            for val in member_values
                            if value.is_assignable(val, self)
                        ]
                        return unite_values(*possible_values)
                return value

            positive = isinstance(op, ast.In)
            return Constraint(
                varname, ConstraintType.predicate, positive, predicate_func
            )
        else:
            positive_operator, negative_operator = COMPARATOR_TO_OPERATOR[type(op)]

            def predicate_func(value: Value, positive: bool) -> Optional[Value]:
                op = positive_operator if positive else negative_operator
                if isinstance(value, KnownValue):
                    try:
                        if is_right:
                            result = op(value.val, other_val)
                        else:
                            result = op(other_val, value.val)
                    except Exception:
                        pass
                    else:
                        if not result:
                            return None
                return value

            return Constraint(varname, ConstraintType.predicate, True, predicate_func)

    def _constraint_from_predicate_provider(
        self, pred: PredicateProvider, other_val: object, op: ast.AST
    ) -> Tuple[Value, AbstractConstraint]:
        positive_operator, negative_operator = COMPARATOR_TO_OPERATOR[type(op)]

        def predicate_func(value: Value, positive: bool) -> Optional[Value]:
            predicate_value = pred.provider(value)
            if isinstance(predicate_value, KnownValue):
                op = positive_operator if positive else negative_operator
                try:
                    result = op(predicate_value.val, other_val)
                except Exception:
                    pass
                else:
                    if not result:
                        return None
            return value

        constraint = Constraint(
            pred.varname, ConstraintType.predicate, True, predicate_func
        )
        return AnyValue(AnySource.inference), constraint

    def visit_UnaryOp(self, node: ast.UnaryOp) -> Value:
        val, _ = self.constraint_from_unary_op(node)
        return val

    def constraint_from_unary_op(
        self, node: ast.UnaryOp
    ) -> Tuple[Value, AbstractConstraint]:
        if isinstance(node.op, ast.Not):
            # not doesn't have its own special method
            val, constraint = self.constraint_from_condition(node.operand)
            boolability = get_boolability(val)
            if boolability.is_safely_true():
                val = KnownValue(False)
            elif boolability.is_safely_false():
                val = KnownValue(True)
            else:
                val = TypedValue(bool)
            return val, constraint.invert()
        else:
            operand = self.composite_from_node(node.operand)
            _, method = UNARY_OPERATION_TO_DESCRIPTION_AND_METHOD[type(node.op)]
            val = self._check_dunder_call(node, operand, method, [], allow_call=True)
            return val, NULL_CONSTRAINT

    def visit_BinOp(self, node: ast.BinOp) -> Value:
        left = self.composite_from_node(node.left)
        right = self.composite_from_node(node.right)
        return self._visit_binop_internal(
            node.left, left, node.op, node.right, right, node
        )

    def _visit_binop_internal(
        self,
        left_node: ast.AST,
        left_composite: Composite,
        op: ast.AST,
        right_node: ast.AST,
        right_composite: Composite,
        source_node: ast.AST,
        is_inplace: bool = False,
    ) -> Value:
        left = left_composite.value
        right = right_composite.value
        if self.in_annotation and isinstance(op, ast.BitOr):
            # Accept PEP 604 (int | None) in annotations
            if isinstance(left, KnownValue) and isinstance(right, KnownValue):
                return KnownValue(Union[left.val, right.val])
            else:
                self._show_error_if_checking(
                    source_node,
                    f"Unsupported operands for | in annotation: {left} and {right}",
                    error_code=ErrorCode.unsupported_operation,
                )
                return AnyValue(AnySource.error)

        if (
            isinstance(op, ast.Mod)
            and isinstance(left, KnownValue)
            and isinstance(left.val, (bytes, str))
        ):
            value, replacement_node = format_strings.check_string_format(
                left_node,
                left.val,
                right_node,
                right,
                self._show_error_if_checking,
                self,
            )
            if replacement_node is not None and isinstance(source_node, ast.BinOp):
                replacement = self.replace_node(source_node, replacement_node)
                self._show_error_if_checking(
                    source_node,
                    error_code=ErrorCode.use_fstrings,
                    replacement=replacement,
                )
            return value

        (
            description,
            method,
            imethod,
            rmethod,
        ) = BINARY_OPERATION_TO_DESCRIPTION_AND_METHOD[type(op)]
        allow_call = method not in self.config.DISALLOW_CALLS_TO_DUNDERS

        if is_inplace:
            with self.catch_errors() as inplace_errors:
                inplace_result = self._check_dunder_call(
                    source_node,
                    left_composite,
                    imethod,
                    [right_composite],
                    allow_call=allow_call,
                )
            if not inplace_errors:
                return inplace_result

        # TODO handle MVV properly here. The naive approach (removing this check)
        # leads to an error on Union[int, float] + Union[int, float], presumably because
        # some combinations need the left and some need the right variant.
        # A proper solution may be to take the product of the MVVs on both sides and try
        # them all.
        if isinstance(left, MultiValuedValue) and isinstance(right, MultiValuedValue):
            return AnyValue(AnySource.inference)

        with self.catch_errors() as left_errors:
            left_result = self._check_dunder_call(
                source_node,
                left_composite,
                method,
                [right_composite],
                allow_call=allow_call,
            )

        with self.catch_errors() as right_errors:
            right_result = self._check_dunder_call(
                source_node,
                right_composite,
                rmethod,
                [left_composite],
                allow_call=allow_call,
            )
        if left_errors:
            if right_errors:
                self.show_error(
                    source_node,
                    f"Unsupported operands for {description}: {left} and {right}",
                    error_code=ErrorCode.unsupported_operation,
                )
                return AnyValue(AnySource.error)
            return right_result
        else:
            if right_errors:
                return left_result
            # The interesting case: neither threw an error. Naively we might
            # want to return the left result, but that fails in a case like
            # this:
            #     df: Any
            #     1 + df
            # because this would return "int" (which is what int.__add__ returns),
            # and "df" might be an object that implements __radd__.
            # Instead, we return Any if that's the right_result. This handles
            # the case above but might return the wrong result in some other rare
            # cases.
            if isinstance(right_result, AnyValue):
                return AnyValue(AnySource.from_another)
            return left_result

    # Indexing

    def visit_Ellipsis(self, node: ast.Ellipsis) -> Value:
        return KnownValue(Ellipsis)

    def visit_Slice(self, node: ast.Slice) -> Value:
        lower = self.visit(node.lower) if node.lower is not None else None
        upper = self.visit(node.upper) if node.upper is not None else None
        step = self.visit(node.step) if node.step is not None else None

        if all(
            val is None or isinstance(val, KnownValue) for val in (lower, upper, step)
        ):
            return KnownValue(
                slice(
                    lower.val if isinstance(lower, KnownValue) else None,
                    upper.val if isinstance(upper, KnownValue) else None,
                    step.val if isinstance(step, KnownValue) else None,
                )
            )
        else:
            return TypedValue(slice)

    # These two are unused in 3.8 and higher, and the typeshed stubs reflect
    # that their .dims and .value attributes don't exist.
    def visit_ExtSlice(self, node: ast.ExtSlice) -> Value:
        # static analysis: ignore[undefined_attribute]
        dims = [self.visit(dim) for dim in node.dims]
        return self._maybe_make_sequence(tuple, dims, node)

    def visit_Index(self, node: ast.Index) -> Value:
        # static analysis: ignore[undefined_attribute]
        return self.visit(node.value)

    # Control flow

    def visit_Await(self, node: ast.Await) -> Value:
        composite = self.composite_from_node(node.value)
        tv_map = AwaitableValue.can_assign(composite[0], self)
        if isinstance(tv_map, CanAssignError):
            return self._check_dunder_call(node.value, composite, "__await__", [])
        else:
            return tv_map.get(T, AnyValue(AnySource.generic_argument))

    def visit_YieldFrom(self, node: ast.YieldFrom) -> Value:
        self.is_generator = True
        value = self.visit(node.value)
        if not TypedValue(collections.abc.Iterable).is_assignable(
            value, self
        ) and not TypedValue(Awaitable).is_assignable(value, self):
            self._show_error_if_checking(
                node,
                f"Cannot use {value} in yield from",
                error_code=ErrorCode.bad_yield_from,
            )
        return AnyValue(AnySource.inference)

    def visit_Yield(self, node: ast.Yield) -> Value:
        if self._is_checking():
            if self.in_comprehension_body:
                self._show_error_if_checking(
                    node, error_code=ErrorCode.yield_in_comprehension
                )

            ctx = self.yield_checker.check_yield(node, self.current_statement)
        else:
            ctx = qcore.empty_context
        with ctx:
            if node.value is not None:
                value = self.visit(node.value)
            else:
                value = None

        if node.value is None and self.async_kind in (
            AsyncFunctionKind.normal,
            AsyncFunctionKind.pure,
        ):
            self._show_error_if_checking(node, error_code=ErrorCode.yield_without_value)
        self.is_generator = True

        # unwrap the results of async yields
        if self.async_kind != AsyncFunctionKind.non_async and value is not None:
            return self._unwrap_yield_result(node, value)
        else:
            return AnyValue(AnySource.inference)

    def _unwrap_yield_result(self, node: ast.AST, value: Value) -> Value:
        if isinstance(value, AsyncTaskIncompleteValue):
            return value.value
        elif isinstance(value, TypedValue) and (
            # asynq only supports exactly list and tuple, not subclasses
            # https://github.com/quora/asynq/blob/b07682d8b11e53e4ee5c585020cc9033e239c7eb/asynq/async_task.py#L446
            value.typ is list
            or value.typ is tuple
        ):
            if isinstance(value, SequenceIncompleteValue):
                values = [
                    self._unwrap_yield_result(node, member) for member in value.members
                ]
                return self._maybe_make_sequence(value.typ, values, node)
            elif isinstance(value, GenericValue):
                member_value = self._unwrap_yield_result(node, value.get_arg(0))
                return GenericValue(value.typ, [member_value])
            else:
                return TypedValue(value.typ)
        elif isinstance(value, TypedValue) and value.typ is dict:
            if isinstance(value, DictIncompleteValue):
                values = [
                    (key, self._unwrap_yield_result(node, val))
                    for key, val in value.items
                ]
                return DictIncompleteValue(value.typ, values)
            elif isinstance(value, GenericValue):
                val = self._unwrap_yield_result(node, value.get_arg(1))
                return GenericValue(value.typ, [value.get_arg(0), val])
            else:
                return TypedValue(dict)
        elif isinstance(value, KnownValue) and isinstance(value.val, asynq.ConstFuture):
            return KnownValue(value.val.value())
        elif isinstance(value, KnownValue) and value.val is None:
            return value  # we're allowed to yield None
        elif isinstance(value, KnownValue) and isinstance(value.val, (list, tuple)):
            values = [
                self._unwrap_yield_result(node, KnownValue(elt)) for elt in value.val
            ]
            return KnownValue(values)
        elif isinstance(value, AnyValue):
            return AnyValue(AnySource.from_another)
        elif isinstance(value, AnnotatedValue):
            return self._unwrap_yield_result(node, value.value)
        elif isinstance(value, MultiValuedValue):
            return unite_values(
                *[self._unwrap_yield_result(node, val) for val in value.vals]
            )
        elif _is_asynq_future(value):
            return AnyValue(AnySource.inference)
        else:
            self._show_error_if_checking(
                node,
                "Invalid value yielded: %r" % (value,),
                error_code=ErrorCode.bad_async_yield,
            )
            return AnyValue(AnySource.error)

    def visit_Return(self, node: ast.Return) -> None:
        if node.value is None:
            value = KnownNone
            if self.current_function_name is not None:
                method_return_type.check_no_return(
                    node, self, self.current_function_name
                )
        else:
            value = self.visit(node.value)
            if self.current_function_name is not None:
                method_return_type.check_return_value(
                    node, self, value, self.current_function_name
                )
        if value is NO_RETURN_VALUE:
            return
        self.return_values.append(value)
        self._set_name_in_scope(LEAVES_SCOPE, node, AnyValue(AnySource.marker))
        if self.expected_return_value is NO_RETURN_VALUE:
            self._show_error_if_checking(
                node, error_code=ErrorCode.no_return_may_return
            )
        elif (
            # TODO check generator types properly
            not (self.is_generator and self.async_kind == AsyncFunctionKind.non_async)
            and self.expected_return_value is not None
        ):
            tv_map = self.expected_return_value.can_assign(value, self)
            if isinstance(tv_map, CanAssignError):
                self._show_error_if_checking(
                    node,
                    f"Declared return type {self.expected_return_value} is incompatible"
                    f" with actual return type {value}",
                    error_code=ErrorCode.incompatible_return_value,
                    detail=tv_map.display(),
                )
        if self.expected_return_value == KnownNone and value != KnownNone:
            self._show_error_if_checking(
                node,
                "Function declared as returning None may not return a value",
                error_code=ErrorCode.incompatible_return_value,
            )

    def visit_Raise(self, node: ast.Raise) -> None:
        # we need to record this in the return value so that functions that always raise
        # NotImplementedError aren't inferred as returning None
        self.return_values.append(None)
        self._set_name_in_scope(LEAVES_SCOPE, node, AnyValue(AnySource.marker))

        raised_expr = node.exc

        if raised_expr is not None:
            raised_value = self.visit(raised_expr)
            if isinstance(raised_value, KnownValue):
                val = raised_value.val
                # technically you can also raise an instance of an old-style class but we don't care
                if not (
                    isinstance(val, BaseException)
                    or (inspect.isclass(val) and issubclass(val, BaseException))
                ):
                    self._show_error_if_checking(
                        node, error_code=ErrorCode.bad_exception
                    )
            elif isinstance(raised_value, TypedValue):
                typ = raised_value.typ
                # we let you do except Exception as e: raise type(e)
                if not (issubclass(typ, BaseException) or typ is type):
                    self._show_error_if_checking(
                        node, error_code=ErrorCode.bad_exception
                    )
            # TODO handle other values

        if node.cause is not None:
            self.visit(node.cause)

    def visit_Assert(self, node: ast.Assert) -> None:
        test, constraint = self._visit_possible_constraint(node.test)
        if node.msg is not None:
            with self.scopes.subscope():
                self.add_constraint(node, constraint.invert())
                self.visit(node.msg)
        self.add_constraint(node, constraint)
        # code after an assert False is unreachable
        boolability = get_boolability(test)
        if boolability is Boolability.value_always_false:
            self._set_name_in_scope(LEAVES_SCOPE, node, AnyValue(AnySource.marker))
        # We don't check value_always_true here; it's fine to have an assertion
        # that the type checker statically thinks is True.
        self._check_boolability(test, node, disabled={ErrorCode.value_always_true})

    def add_constraint(self, node: object, constraint: AbstractConstraint) -> None:
        self.scopes.current_scope().add_constraint(constraint, node, self.state)

    def _visit_possible_constraint(
        self, node: ast.AST
    ) -> Tuple[Value, AbstractConstraint]:
        if isinstance(node, ast.Compare):
            pair = self.constraint_from_compare(node)
        elif isinstance(node, (ast.Name, ast.Attribute, ast.Subscript)):
            composite = self.composite_from_node(node)
            if composite.varname is not None:
                constraint = Constraint(
                    composite.varname, ConstraintType.is_truthy, True, None
                )
                pair = composite.value, constraint
            else:
                pair = composite.value, NULL_CONSTRAINT
        elif isinstance(node, ast.Call):
            pair = self.constraint_from_call(node)
        elif isinstance(node, ast.UnaryOp):
            pair = self.constraint_from_unary_op(node)
        elif isinstance(node, ast.BoolOp):
            pair = self.constraint_from_bool_op(node)
        else:
            pair = self.visit(node), NULL_CONSTRAINT
        if self.annotate:
            node.inferred_value = pair[0]
        return pair

    def visit_Break(self, node: ast.Break) -> None:
        self._set_name_in_scope(LEAVES_LOOP, node, AnyValue(AnySource.marker))

    def visit_Continue(self, node: ast.Continue) -> None:
        self._set_name_in_scope(LEAVES_LOOP, node, AnyValue(AnySource.marker))

    def visit_For(self, node: ast.For) -> None:
        iterated_value, num_members = self._member_value_of_iterator(node.iter)
        if self.config.FOR_LOOP_ALWAYS_ENTERED:
            always_entered = True
        else:
            always_entered = num_members is not None and num_members > 0
        with self.scopes.subscope() as body_scope:
            with self.scopes.loop_scope():
                with qcore.override(self, "being_assigned", iterated_value):
                    # assume that node.target is not affected by variable assignments in the body
                    # one could write some contortion like
                    # for (a if a[0] == 1 else b)[0] in range(2):
                    #   b = [1]
                    # but that doesn't seem worth supporting
                    self.visit(node.target)
                self._generic_visit_list(node.body)
        self._handle_loop_else(node.orelse, body_scope, always_entered)

        # in loops, variables may have their first read before their first write
        # see e.g. test_stacked_scopes.TestLoop.test_conditional_in_loop
        # to get all the definition nodes in that case, visit the body twice in the collecting
        # phase
        if self.state == VisitorState.collect_names:
            with self.scopes.subscope():
                with qcore.override(self, "being_assigned", iterated_value):
                    self.visit(node.target)
                self._generic_visit_list(node.body)

    def visit_While(self, node: ast.While) -> None:
        # see comments under For for discussion

        # We don't check boolability here because "while True" is legitimate and common.
        test, constraint = self.constraint_from_condition(
            node.test, check_boolability=False
        )
        always_entered = get_boolability(test) in (
            Boolability.value_always_true,
            Boolability.type_always_true,
        )
        with self.scopes.subscope() as body_scope:
            with self.scopes.loop_scope():
                # The "node" argument need not be an AST node but must be unique.
                self.add_constraint((node, 1), constraint)
                self._generic_visit_list(node.body)
        self._handle_loop_else(node.orelse, body_scope, always_entered)

        if self.state == VisitorState.collect_names:
            self.visit(node.test)
            with self.scopes.subscope():
                self.add_constraint((node, 2), constraint)
                self._generic_visit_list(node.body)

    def _handle_loop_else(
        self, orelse: List[ast.stmt], body_scope: SubScope, always_entered: bool
    ) -> None:
        if always_entered:
            self.scopes.combine_subscopes([body_scope])
            # Replace body_scope with a dummy scope, because body_scope
            # should always execute and has already been combined in.
            with self.scopes.subscope() as body_scope:
                pass
        with self.scopes.subscope() as else_scope:
            self._generic_visit_list(orelse)
        self.scopes.combine_subscopes([body_scope, else_scope])

    def _member_value_of_iterator(
        self, node: ast.AST, is_async: bool = False
    ) -> Tuple[Value, Optional[int]]:
        """Analyze an iterator AST node.

        Returns a tuple of two values:
        - A Value object representing a member of the iterator.
        - The number of elements in the iterator, or None if the number is unknown.

        """
        composite = self.composite_from_node(node)
        if is_async:
            return self._member_value_of_async_iterator_val(composite, node)
        return self._member_value_of_iterator_val(composite[0], node)

    def _member_value_of_async_iterator_val(
        self, iterated: Composite, node: ast.AST
    ) -> Tuple[Value, None]:
        iterator = self._check_dunder_call(node, iterated, "__aiter__", [])
        return (
            self._check_dunder_call(
                node, Composite(iterator, None, node), "__anext__", []
            ),
            None,
        )

    def _member_value_of_iterator_val(
        self, iterated: Value, node: ast.AST
    ) -> Tuple[Value, Optional[int]]:
        result = concrete_values_from_iterable(iterated, self)
        if isinstance(result, CanAssignError):
            self._show_error_if_checking(
                node,
                f"{iterated} is not iterable",
                ErrorCode.unsupported_operation,
                detail=str(result),
            )
            return AnyValue(AnySource.error), None
        elif isinstance(result, Value):
            return result, None
        else:
            return unite_values(*result), len(result)

    def visit_try_except(self, node: ast.Try) -> List[SubScope]:
        # reset yield checks between branches to avoid incorrect errors when we yield both in the
        # try and the except block
        with self.scopes.subscope():
            with self.scopes.subscope() as try_scope:
                self._generic_visit_list(node.body)
                self.yield_checker.reset_yield_checks()
                self._generic_visit_list(node.orelse)
            with self.scopes.subscope() as dummy_subscope:
                pass
            self.scopes.combine_subscopes([try_scope, dummy_subscope])

            except_scopes = []
            for handler in node.handlers:
                with self.scopes.subscope() as except_scope:
                    except_scopes.append(except_scope)
                    self.yield_checker.reset_yield_checks()
                    self.visit(handler)

        return [try_scope] + except_scopes

    def visit_Try(self, node: ast.Try) -> None:
        # py3 combines the Try and Try/Finally nodes
        if node.finalbody:
            subscopes = self.visit_try_except(node)

            # For the case where nothing in the try-except block is executed
            with self.scopes.subscope():
                self._generic_visit_list(node.finalbody)

            # For the case where something in the try-except exits the scope
            with self.scopes.subscope():
                self.scopes.combine_subscopes(subscopes, ignore_leaves_scope=True)
                self._generic_visit_list(node.finalbody)

            # For the case where execution continues after the try-finally
            self.scopes.combine_subscopes(subscopes)
            self._generic_visit_list(node.finalbody)
        else:
            # Life is much simpler without finally
            subscopes = self.visit_try_except(node)
            self.scopes.combine_subscopes(subscopes)
        self.yield_checker.reset_yield_checks()

    def visit_ExceptHandler(self, node: ast.ExceptHandler) -> None:
        if node.type is not None:
            typ = self.visit(node.type)
            if isinstance(typ, KnownValue):
                val = typ.val
                if isinstance(val, tuple):
                    if all(self._check_valid_exception_class(cls, node) for cls in val):
                        to_assign = unite_values(*[TypedValue(cls) for cls in val])
                    else:
                        to_assign = TypedValue(BaseException)
                else:
                    if self._check_valid_exception_class(val, node):
                        to_assign = TypedValue(val)
                    else:
                        to_assign = TypedValue(BaseException)
            else:
                # maybe this should be an error, exception classes should virtually always be
                # statically findable
                to_assign = TypedValue(BaseException)
            if node.name is not None:
                self._set_name_in_scope(node.name, node, value=to_assign, private=True)

        self._generic_visit_list(node.body)

    def _check_valid_exception_class(self, val: object, node: ast.AST) -> bool:
        if not (isinstance(val, type) and issubclass(val, BaseException)):
            self._show_error_if_checking(
                node,
                "%r is not an exception class" % (val,),
                error_code=ErrorCode.bad_except_handler,
            )
            return False
        else:
            return True

    def visit_If(self, node: ast.If) -> None:
        _, constraint = self.constraint_from_condition(node.test)
        # reset yield checks to avoid incorrect errors when we yield in both the condition and one
        # of the blocks
        self.yield_checker.reset_yield_checks()
        with self.scopes.subscope() as body_scope:
            self.add_constraint(node, constraint)
            self._generic_visit_list(node.body)
        self.yield_checker.reset_yield_checks()

        with self.scopes.subscope() as else_scope:
            self.add_constraint(node, constraint.invert())
            self._generic_visit_list(node.orelse)
        self.scopes.combine_subscopes([body_scope, else_scope])
        self.yield_checker.reset_yield_checks()

    def visit_IfExp(self, node: ast.IfExp) -> Value:
        _, constraint = self.constraint_from_condition(node.test)
        with self.scopes.subscope():
            self.add_constraint(node, constraint)
            then_val = self.visit(node.body)
        with self.scopes.subscope():
            self.add_constraint(node, constraint.invert())
            else_val = self.visit(node.orelse)
        return unite_values(then_val, else_val)

    def constraint_from_condition(
        self, node: ast.AST, check_boolability: bool = True
    ) -> Tuple[Value, AbstractConstraint]:
        condition, constraint = self._visit_possible_constraint(node)
        if self._is_collecting():
            return condition, constraint
        if check_boolability:
            disabled = set()
        else:
            disabled = {ErrorCode.type_always_true, ErrorCode.value_always_true}
        self._check_boolability(condition, node, disabled=disabled)
        return condition, constraint

    def _check_boolability(
        self,
        value: Value,
        node: ast.AST,
        *,
        disabled: Container[ErrorCode] = frozenset(),
    ) -> None:
        boolability = get_boolability(value)
        if boolability is Boolability.erroring_bool:
            if ErrorCode.type_does_not_support_bool not in disabled:
                self.show_error(
                    node,
                    f"{value} does not support bool()",
                    error_code=ErrorCode.type_does_not_support_bool,
                )
        elif boolability is Boolability.type_always_true:
            if ErrorCode.type_always_true not in disabled:
                self._show_error_if_checking(
                    node,
                    f"{value} is always True because it does not provide __bool__",
                    error_code=ErrorCode.type_always_true,
                )
        elif boolability in (
            Boolability.value_always_true,
            Boolability.value_always_true_mutable,
        ):
            if ErrorCode.value_always_true not in disabled:
                self.show_error(
                    node,
                    f"{value} is always True",
                    error_code=ErrorCode.value_always_true,
                )

    def visit_Expr(self, node: ast.Expr) -> Value:
        value = self.visit(node.value)
        if _is_asynq_future(value):
            new_node = ast.Expr(value=ast.Yield(value=node.value))
            replacement = self.replace_node(node, new_node)
            self._show_error_if_checking(
                node, error_code=ErrorCode.task_needs_yield, replacement=replacement
            )
        # If the value is an awaitable or is assignable to asyncio.Future, show
        # an error about a missing await.
        elif value.is_type(Awaitable) or (value.is_type(asyncio.Future)):
            if self.is_async_def:
                new_node = ast.Expr(value=ast.Await(value=node.value))
            else:
                new_node = ast.Expr(value=ast.YieldFrom(value=node.value))
            replacement = self.replace_node(node, new_node)
            self._show_error_if_checking(
                node, error_code=ErrorCode.missing_await, replacement=replacement
            )
        return value

    # Assignments

    def visit_Assign(self, node: ast.Assign) -> None:
        is_yield = isinstance(node.value, ast.Yield)
        value = self.visit(node.value)

        with qcore.override(
            self, "being_assigned", value
        ), self.yield_checker.check_yield_result_assignment(is_yield):
            # syntax like 'x = y = 0' results in multiple targets
            self._generic_visit_list(node.targets)

        if (
            self.current_enum_members is not None
            and self.current_function is None
            and isinstance(value, KnownValue)
            and is_hashable(value.val)
        ):
            names = [
                target.id for target in node.targets if isinstance(target, ast.Name)
            ]

            if value.val in self.current_enum_members:
                self._show_error_if_checking(
                    node,
                    "Duplicate enum member: %s is used for both %s and %s"
                    % (
                        value.val,
                        self.current_enum_members[value.val],
                        ", ".join(names),
                    ),
                    error_code=ErrorCode.duplicate_enum_member,
                )
            else:
                for name in names:
                    self.current_enum_members[value.val] = name

    def is_in_typeddict_definition(self) -> bool:
        return is_instance_of_typing_name(self.current_class, "_TypedDictMeta")

    def visit_AnnAssign(self, node: ast.AnnAssign) -> None:
        annotation = self._visit_annotation(node.annotation)
        if isinstance(annotation, KnownValue) and is_typing_name(
            annotation.val, "Final"
        ):
            # TODO disallow assignments to Final variables (current code
            # just avoids false positive errors).
            is_final = True
            expected_type = AnyValue(AnySource.marker)
        else:
            expected_type = self._value_of_annotation_type(
                annotation,
                node.annotation,
                is_typeddict=self.is_in_typeddict_definition(),
            )
            is_final = False

        if node.value:
            is_yield = isinstance(node.value, ast.Yield)
            value = self.visit(node.value)
            tv_map = expected_type.can_assign(value, self)
            if isinstance(tv_map, CanAssignError):
                self._show_error_if_checking(
                    node.value,
                    f"Incompatible assignment: expected {expected_type}, got {value}",
                    error_code=ErrorCode.incompatible_assignment,
                    detail=tv_map.display(),
                )

            with qcore.override(
                self, "being_assigned", value if is_final else expected_type
            ), self.yield_checker.check_yield_result_assignment(is_yield):
                self.visit(node.target)
        else:
            with qcore.override(self, "being_assigned", expected_type):
                self.visit(node.target)
        # TODO: Idea for what to do if there is no value:
        # - Scopes keep track of a map {name: expected type}
        # - Assignments that are inconsistent with the declared type produce an error.

    def visit_AugAssign(self, node: ast.AugAssign) -> None:
        is_yield = isinstance(node.value, ast.Yield)
        rhs = self.composite_from_node(node.value)

        if isinstance(node.target, ast.Name):
            lhs = self.composite_from_name(node.target, force_read=True)
        else:
            lhs = Composite(AnyValue(AnySource.inference), None, node.target)

        value = self._visit_binop_internal(
            node.target, lhs, node.op, node.value, rhs, node, is_inplace=True
        )

        with qcore.override(
            self, "being_assigned", value
        ), self.yield_checker.check_yield_result_assignment(is_yield):
            # syntax like 'x = y = 0' results in multiple targets
            self.visit(node.target)

    def visit_Name(self, node: ast.Name, force_read: bool = False) -> Value:
        return self.composite_from_name(node, force_read=force_read).value

    def composite_from_name(
        self, node: ast.Name, force_read: bool = False
    ) -> Composite:
        if force_read or self._is_read_ctx(node.ctx):
            self.yield_checker.record_usage(node.id, node)
            value = self.resolve_name(node)
            varname_value = VariableNameValue.from_varname(
                node.id, self.config.varname_value_map()
            )
            if varname_value is not None and self._should_use_varname_value(value):
                value = varname_value
            value = self._maybe_use_hardcoded_type(value, node.id)
            return Composite(value, node.id, node)
        elif self._is_write_ctx(node.ctx):
            if self._name_node_to_statement is not None:
                statement = self.node_context.nearest_enclosing(
                    (ast.stmt, ast.comprehension)
                )
                self._name_node_to_statement[node] = statement
                # If we're in an AnnAssign without a value, we skip the assignment,
                # since no value is actually assigned to the name.
                is_ann_assign = (
                    isinstance(statement, ast.AnnAssign) and statement.value is None
                )
            else:
                is_ann_assign = False
            value = self.being_assigned
            if not is_ann_assign:
                self.yield_checker.record_assignment(node.id)
                value = self._set_name_in_scope(node.id, node, value=value)
            return Composite(value, node.id, node)
        else:
            # not sure when (if ever) the other contexts can happen
            self.show_error(node, f"Bad context: {node.ctx}", ErrorCode.unexpected_node)
            return Composite(AnyValue(AnySource.error), None, node)

    def visit_Starred(self, node: ast.Starred) -> Value:
        val = self.visit(node.value)
        return _StarredValue(val, node.value)

    def visit_arg(self, node: ast.arg) -> None:
        self.yield_checker.record_assignment(node.arg)
        self._set_name_in_scope(node.arg, node, value=self.being_assigned)

    def _should_use_varname_value(self, value: Value) -> bool:
        """Returns whether a value should be replaced with VariableNameValue.

        VariableNameValues are used for things like uids that are represented as integers, but
        in places where we don't necessarily have precise annotations. Therefore, we replace
        only AnyValue.

        """
        return (
            isinstance(value, AnyValue) and value.source is not AnySource.variable_name
        )

    def _maybe_use_hardcoded_type(self, value: Value, name: str) -> Value:
        """Replaces a value with a name of hardcoded type where applicable."""
        if not isinstance(value, (AnyValue, MultiValuedValue)):
            return value

        try:
            typ = self.config.NAMES_OF_KNOWN_TYPE[name]
        except KeyError:
            return value
        else:
            return TypedValue(typ)

    def visit_Subscript(self, node: ast.Subscript) -> Value:
        return self.composite_from_subscript(node).value

    def composite_from_subscript(self, node: ast.Subscript) -> Composite:
        root_composite = self.composite_from_node(node.value)
        index_composite = self.composite_from_node(node.slice)
        index = index_composite.value
        if (
            root_composite.varname is not None
            and isinstance(index, KnownValue)
            and is_hashable(index.val)
        ):
            composite_var = root_composite.get_extended_varname(index)
        else:
            composite_var = None
        if isinstance(root_composite.value, MultiValuedValue):
            values = [
                self._composite_from_subscript_no_mvv(
                    node,
                    Composite(val, root_composite.varname, root_composite.node),
                    index_composite,
                    composite_var,
                )
                for val in root_composite.value.vals
            ]
            return_value = unite_values(*values)
        else:
            return_value = self._composite_from_subscript_no_mvv(
                node, root_composite, index_composite, composite_var
            )
        return Composite(return_value, composite_var, node)

    def _composite_from_subscript_no_mvv(
        self,
        node: ast.Subscript,
        root_composite: Composite,
        index_composite: Composite,
        composite_var: Optional[CompositeVariable],
    ) -> Value:
        value = root_composite.value
        index = index_composite.value

        if isinstance(node.ctx, ast.Store):
            if (
                composite_var is not None
                and self.scopes.scope_type() == ScopeType.function_scope
            ):
                self.scopes.set(composite_var, self.being_assigned, node, self.state)
            self._check_dunder_call(
                node.value,
                root_composite,
                "__setitem__",
                [index_composite, Composite(self.being_assigned, None, node)],
            )
            return self.being_assigned
        elif isinstance(node.ctx, ast.Load):
            if sys.version_info >= (3, 9) and value == KnownValue(type):
                # In Python 3.9+ "type[int]" is legal, but neither
                # type.__getitem__ nor type.__class_getitem__ exists at runtime. Support
                # it directly instead.
                if isinstance(index, KnownValue):
                    # self-check throws an error in 3.8 and lower
                    # static analysis: ignore[unsupported_operation]
                    return_value = KnownValue(type[index.val])
                else:
                    return_value = AnyValue(AnySource.inference)
            elif (
                isinstance(value, SequenceIncompleteValue)
                and isinstance(index, KnownValue)
                and isinstance(index.val, int)
                and -len(value.members) <= index.val < len(value.members)
            ):
                # Don't error if it's out of range; the object may be mutated at runtime.
                # TODO: handle slices; error for things that aren't ints or slices.
                return_value = value.members[index.val]
            else:
                with self.catch_errors():
                    getitem = self._get_dunder(node.value, value, "__getitem__")
                if getitem is not UNINITIALIZED_VALUE:
                    return_value, _ = self.check_call(
                        node.value,
                        getitem,
                        [root_composite, index_composite],
                        allow_call=True,
                    )
                elif sys.version_info >= (3, 7):
                    # If there was no __getitem__, try __class_getitem__ in 3.7+
                    cgi = self.get_attribute(
                        Composite(value), "__class_getitem__", node.value
                    )
                    if cgi is UNINITIALIZED_VALUE:
                        self._show_error_if_checking(
                            node,
                            f"Object {value} does not support subscripting",
                            error_code=ErrorCode.unsupported_operation,
                        )
                        return_value = AnyValue(AnySource.error)
                    else:
                        return_value, _ = self.check_call(
                            node.value, cgi, [index_composite], allow_call=True
                        )
                else:
                    self._show_error_if_checking(
                        node,
                        f"Object {value} does not support subscripting",
                        error_code=ErrorCode.unsupported_operation,
                    )
                    return_value = AnyValue(AnySource.error)

                if (
                    self._should_use_varname_value(return_value)
                    and isinstance(index, KnownValue)
                    and isinstance(index.val, str)
                ):
                    varname_value = VariableNameValue.from_varname(
                        index.val, self.config.varname_value_map()
                    )
                    if varname_value is not None:
                        return_value = varname_value

            if (
                composite_var is not None
                and self.scopes.scope_type() == ScopeType.function_scope
            ):
                local_value = self._get_composite(composite_var, node, return_value)
                if local_value is not UNINITIALIZED_VALUE:
                    return_value = local_value
            return return_value
        elif isinstance(node.ctx, ast.Del):
            return self._check_dunder_call(
                node.value, root_composite, "__delitem__", [index_composite]
            )
        else:
            self.show_error(
                node,
                f"Unexpected subscript context: {node.ctx}",
                ErrorCode.unexpected_node,
            )
            return AnyValue(AnySource.error)

    def _get_dunder(self, node: ast.AST, callee_val: Value, method_name: str) -> Value:
        lookup_val = callee_val.get_type_value()
        method_object = self.get_attribute(Composite(lookup_val), method_name, node)
        if method_object is UNINITIALIZED_VALUE:
            self.show_error(
                node,
                "Object of type %s does not support %r" % (callee_val, method_name),
                error_code=ErrorCode.unsupported_operation,
            )
        return method_object

    def _check_dunder_call(
        self,
        node: ast.AST,
        callee_composite: Composite,
        method_name: str,
        args: Iterable[Composite],
        allow_call: bool = False,
    ) -> Value:
        if isinstance(callee_composite.value, MultiValuedValue):
            composites = [
                Composite(val, callee_composite.varname, callee_composite.node)
                for val in callee_composite.value.vals
            ]
            with qcore.override(self, "in_union_decomposition", True):
                values = [
                    self._check_dunder_call_no_mvv(
                        node, composite, method_name, args, allow_call
                    )
                    for composite in composites
                ]
            return unite_values(*values)
        return self._check_dunder_call_no_mvv(
            node, callee_composite, method_name, args, allow_call
        )

    def _check_dunder_call_no_mvv(
        self,
        node: ast.AST,
        callee_composite: Composite,
        method_name: str,
        args: Iterable[Composite],
        allow_call: bool = False,
    ) -> Value:
        method_object = self._get_dunder(node, callee_composite.value, method_name)
        if method_object is UNINITIALIZED_VALUE:
            return AnyValue(AnySource.error)
        return_value, _ = self.check_call(
            node, method_object, [callee_composite, *args], allow_call=allow_call
        )
        return return_value

    def _get_composite(self, composite: Varname, node: ast.AST, value: Value) -> Value:
        local_value = self.scopes.current_scope().get_local(
            composite, node, self.state, fallback_value=value
        )
        if isinstance(local_value, MultiValuedValue):
            vals = [val for val in local_value.vals if val is not UNINITIALIZED_VALUE]
            if vals:
                return unite_values(*vals)
            else:
                return UNINITIALIZED_VALUE
        return local_value

    def visit_Attribute(self, node: ast.Attribute) -> Value:
        return self.composite_from_attribute(node).value

    def composite_from_attribute(self, node: ast.Attribute) -> Composite:
        if isinstance(node.value, ast.Name):
            attr_str = f"{node.value.id}.{node.attr}"
            if self._is_write_ctx(node.ctx):
                self.yield_checker.record_assignment(attr_str)
            else:
                self.yield_checker.record_usage(attr_str, node)

        root_composite = self.composite_from_node(node.value)
        composite = root_composite.get_extended_varname(node.attr)
        if self._is_write_ctx(node.ctx):
            if (
                composite is not None
                and self.scopes.scope_type() == ScopeType.function_scope
            ):
                self.scopes.set(composite, self.being_assigned, node, self.state)

            if isinstance(root_composite.value, TypedValue):
                typ = root_composite.value.typ
                self._record_type_attr_set(typ, node.attr, node, self.being_assigned)
            return Composite(self.being_assigned, composite, node)
        elif self._is_read_ctx(node.ctx):
            if self._is_checking():
                self.asynq_checker.record_attribute_access(
                    root_composite.value, node.attr, node
                )
                if (
                    isinstance(root_composite.value, KnownValue)
                    and isinstance(root_composite.value.val, types.ModuleType)
                    and root_composite.value.val.__name__ is not None
                ):
                    self.reexport_tracker.record_attribute_accessed(
                        root_composite.value.val.__name__, node.attr, node, self
                    )
            value = self._get_attribute_with_fallback(root_composite, node.attr, node)
            if self._should_use_varname_value(value):
                varname_value = VariableNameValue.from_varname(
                    node.attr, self.config.varname_value_map()
                )
                if varname_value is not None:
                    return Composite(varname_value, composite, node)
            if (
                composite is not None
                and self.scopes.scope_type() == ScopeType.function_scope
            ):
                local_value = self._get_composite(composite, node, value)
                if local_value is not UNINITIALIZED_VALUE:
                    value = local_value
            value = self._maybe_use_hardcoded_type(value, node.attr)
            return Composite(value, composite, node)
        else:
            self.show_error(node, "Unknown context", ErrorCode.unexpected_node)
            return Composite(AnyValue(AnySource.error), composite, node)

    def get_attribute(
        self, root_composite: Composite, attr: str, node: Optional[ast.AST] = None
    ) -> Value:
        """Get an attribute of this value.

        Returns :data:`pyanalyze.value.UNINITIALIZED_VALUE` if the attribute cannot be found.

        """
        if isinstance(root_composite.value, MultiValuedValue):
            values = [
                self._get_attribute_no_mvv(
                    Composite(subval, root_composite.varname, root_composite.node),
                    attr,
                    node,
                )
                for subval in root_composite.value.vals
            ]
            if any(value is UNINITIALIZED_VALUE for value in values):
                return UNINITIALIZED_VALUE
            return unite_values(*values)
        return self._get_attribute_no_mvv(root_composite, attr, node)

    def _get_attribute_no_mvv(
        self, root_composite: Composite, attr: str, node: Optional[ast.AST] = None
    ) -> Value:
        """Get an attribute. root_value must not be a MultiValuedValue."""
        ctx = _AttrContext(root_composite, attr, node, self)
        return attributes.get_attribute(ctx)

    def _get_attribute_with_fallback(
        self, root_composite: Composite, attr: str, node: ast.AST
    ) -> Value:
        if isinstance(root_composite.value, MultiValuedValue):
            results = []
            for subval in root_composite.value.vals:
                composite = Composite(
                    subval, root_composite.varname, root_composite.node
                )
                subresult = self._get_attribute_no_mvv(composite, attr, node)
                if subresult is UNINITIALIZED_VALUE:
                    subresult = self._get_attribute_fallback(subval, attr, node)
                results.append(subresult)
            return unite_values(*results)
        result = self._get_attribute_no_mvv(root_composite, attr, node)
        if result is UNINITIALIZED_VALUE:
            return self._get_attribute_fallback(root_composite.value, attr, node)
        return result

    def _get_attribute_fallback(
        self, root_value: Value, attr: str, node: ast.AST
    ) -> Value:
        # We don't throw an error in many
        # cases where we're not quite sure whether an attribute
        # will exist.
        if isinstance(root_value, AnnotatedValue):
            root_value = root_value.value
        if isinstance(root_value, UnboundMethodValue):
            if self._should_ignore_val(node):
                return AnyValue(AnySource.error)
        elif isinstance(root_value, KnownValue):
            # super calls on mixin classes may use attributes that are defined only on child classes
            if isinstance(root_value.val, super):
                subclasses = qcore.inspection.get_subclass_tree(
                    root_value.val.__thisclass__
                )
                if any(
                    hasattr(cls, attr)
                    for cls in subclasses
                    if cls is not root_value.val.__thisclass__
                ):
                    return AnyValue(AnySource.inference)

            # Ignore objects that override __getattr__
            if not self._has_only_known_attributes(root_value.val) and (
                _static_hasattr(root_value.val, "__getattr__")
                or self._should_ignore_val(node)
                or safe_getattr(root_value.val, "_pyanalyze_is_nested_function", False)
            ):
                return AnyValue(AnySource.inference)
        elif isinstance(root_value, TypedValue):
            root_type = root_value.typ
            if not self._has_only_known_attributes(root_type):
                return self._maybe_get_attr_value(root_type, attr)
        elif isinstance(root_value, SubclassValue):
            if isinstance(root_value.typ, TypedValue):
                root_type = root_value.typ.typ
                if not self._has_only_known_attributes(root_type):
                    return self._maybe_get_attr_value(root_type, attr)
            else:
                return AnyValue(AnySource.inference)
        elif isinstance(root_value, MultiValuedValue):
            return unite_values(
                *[
                    self._get_attribute_fallback(val, attr, node)
                    for val in root_value.vals
                ]
            )
        self._show_error_if_checking(
            node,
            "%s has no attribute %r" % (root_value, attr),
            ErrorCode.undefined_attribute,
        )
        return AnyValue(AnySource.error)

    def _has_only_known_attributes(self, typ: object) -> bool:
        if not isinstance(typ, type):
            return False
        if issubclass(typ, tuple) and not hasattr(typ, "__getattr__"):
            # namedtuple
            return True
        if issubclass(typ, enum.Enum):
            return True
        ts_finder = self.arg_spec_cache.ts_finder
        if (
            ts_finder.has_stubs(typ)
            and not ts_finder.has_attribute(typ, "__getattr__")
            and not ts_finder.has_attribute(typ, "__getattribute__")
            and not attributes.may_have_dynamic_attributes(typ)
            and not hasattr(typ, "__getattr__")
        ):
            return True
        return False

    def composite_from_node(self, node: ast.AST) -> Composite:
        if isinstance(node, ast.Attribute):
            composite = self.composite_from_attribute(node)
        elif isinstance(node, ast.Name):
            composite = self.composite_from_name(node)
        elif isinstance(node, ast.Subscript):
            composite = self.composite_from_subscript(node)
        elif isinstance(node, ast.Index):
            # static analysis: ignore[undefined_attribute]
            composite = self.composite_from_node(node.value)
        elif isinstance(node, (ast.ExtSlice, ast.Slice)):
            # These don't have a .lineno attribute, which would otherwise cause trouble.
            composite = Composite(self.visit(node), None, None)
        else:
            composite = Composite(self.visit(node), None, node)
        if self.annotate:
            node.inferred_value = composite.value
        return composite

    def varname_for_constraint(self, node: ast.AST) -> Optional[Varname]:
        """Given a node, returns a variable name that could be used in a local scope."""
        # TODO replace with composite_from_node(). This is currently used only by
        # implementation functions.
        if isinstance(node, ast.Attribute):
            attribute_path = self._get_attribute_path(node)
            if attribute_path:
                attributes = tuple(attribute_path[1:])
                return CompositeVariable(attribute_path[0], attributes)
            else:
                return None
        elif isinstance(node, ast.Name):
            return node.id
        else:
            return None

    def varname_for_self_constraint(self, node: ast.AST) -> Optional[Varname]:
        """Helper for constraints on self from method calls.

        Given an ``ast.Call`` node representing a method call, return the variable name
        to be used for a constraint on the self object.

        """
        if not isinstance(node, ast.Call):
            return None
        if isinstance(node.func, ast.Attribute):
            return self.varname_for_constraint(node.func.value)
        else:
            return None

    def _should_ignore_val(self, node: ast.AST) -> bool:
        if node is not None:
            path = self._get_attribute_path(node)
            if path is not None:
                for ignored_path in self.config.IGNORED_PATHS:
                    if path[: len(ignored_path)] == ignored_path:
                        return True
                if path[-1] in self.config.IGNORED_END_OF_REFERENCE:
                    self.log(logging.INFO, "Ignoring end of reference", path)
                    return True
        return False

    def _should_ignore_type(self, typ: type) -> bool:
        """Types for which we do not check whether they support the actions we take on them."""
        return typ in self.config.IGNORED_TYPES

    # Call nodes

    def visit_keyword(self, node: ast.keyword) -> Tuple[Optional[str], Composite]:
        return (node.arg, self.composite_from_node(node.value))

    def visit_Call(self, node: ast.Call) -> Value:
        val, _ = self.constraint_from_call(node)
        return val

    def constraint_from_call(self, node: ast.Call) -> Tuple[Value, AbstractConstraint]:
        callee_wrapped = self.visit(node.func)
        args = [self.composite_from_node(arg) for arg in node.args]
        if node.keywords:
            keywords = [self.visit_keyword(kw) for kw in node.keywords]
        else:
            keywords = []

        return_value, constraint = self.check_call(node, callee_wrapped, args, keywords)

        if self._is_checking():
            self.yield_checker.record_call(callee_wrapped, node)
            self.asynq_checker.check_call(callee_wrapped, node)

        if self.collector is not None:
            callee_val = None
            if isinstance(callee_wrapped, UnboundMethodValue):
                callee_val = callee_wrapped.get_method()
            elif isinstance(callee_wrapped, KnownValue):
                callee_val = callee_wrapped.val
            elif isinstance(callee_wrapped, SubclassValue) and isinstance(
                callee_wrapped.typ, TypedValue
            ):
                callee_val = callee_wrapped.typ.typ

            if callee_val is not None:
                caller = (
                    self.current_function
                    if self.current_function is not None
                    else self.module
                )
                if caller is not None:
                    self.collector.record_call(caller, callee_val)

        return return_value, constraint

    def _can_perform_call(
        self, args: Iterable[Value], keywords: Iterable[Tuple[Optional[str], Value]]
    ) -> Annotated[
        bool,
        ParameterTypeGuard["args", Iterable[KnownValue]],
        ParameterTypeGuard["keywords", Iterable[Tuple[str, KnownValue]]],
    ]:
        """Returns whether all of the arguments were inferred successfully."""
        return all(isinstance(arg, KnownValue) for arg in args) and all(
            keyword is not None and isinstance(arg, KnownValue)
            for keyword, arg in keywords
        )

    def _try_perform_call(
        self,
        callee_val: Any,
        node: ast.AST,
        args: Iterable[KnownValue],
        keywords: Iterable[Tuple[str, KnownValue]],
        fallback_return: Value,
    ) -> Value:
        """Tries to call callee_val with the given arguments.

        Falls back to fallback_return and emits an error if the call fails.

        """
        unwrapped_args = [arg.val for arg in args]
        unwrapped_kwargs = {key: value.val for key, value in keywords}
        try:
            value = callee_val(*unwrapped_args, **unwrapped_kwargs)
        except Exception as e:
            message = "Error in {}: {}".format(safe_str(callee_val), safe_str(e))
            self._show_error_if_checking(node, message, ErrorCode.incompatible_call)
            return fallback_return
        else:
            return KnownValue(value)

    def check_call(
        self,
        node: ast.AST,
        callee: Value,
        args: Iterable[Composite],
        keywords: Iterable[Tuple[Optional[str], Composite]] = (),
        *,
        allow_call: bool = False,
    ) -> Tuple[Value, AbstractConstraint]:
        if isinstance(callee, MultiValuedValue):
            with qcore.override(self, "in_union_decomposition", True):
                values, constraints = zip(
                    *[
                        self._check_call_no_mvv(
                            node, val, args, keywords, allow_call=allow_call
                        )
                        for val in callee.vals
                    ]
                )
            return unite_values(*values), reduce(OrConstraint, constraints)
        return self._check_call_no_mvv(
            node, callee, args, keywords, allow_call=allow_call
        )

    def _check_call_no_mvv(
        self,
        node: ast.AST,
        callee_wrapped: Value,
        args: Iterable[Composite],
        keywords: Iterable[Tuple[Optional[str], Composite]] = (),
        *,
        allow_call: bool = False,
    ) -> Tuple[Value, AbstractConstraint]:
        if isinstance(callee_wrapped, KnownValue) and any(
            callee_wrapped.val is ignored for ignored in self.config.IGNORED_CALLEES
        ):
            self.log(logging.INFO, "Ignoring callee", callee_wrapped)
            return AnyValue(AnySource.error), NULL_CONSTRAINT

        extended_argspec = self.signature_from_value(callee_wrapped, node)
        if extended_argspec is ANY_SIGNATURE:
            # don't bother calling it
            extended_argspec = None
            return_value = AnyValue(AnySource.from_another)
            constraint = NULL_CONSTRAINT
            no_return_unless = NULL_CONSTRAINT

        elif extended_argspec is None:
            self._show_error_if_checking(
                node,
                f"{callee_wrapped} is not callable",
                error_code=ErrorCode.not_callable,
            )
            return_value = AnyValue(AnySource.error)
            constraint = NULL_CONSTRAINT
            no_return_unless = NULL_CONSTRAINT

        else:
            arguments = [
                (arg, ARGS) if isinstance(arg.value, _StarredValue) else (arg, None)
                for arg in args
            ] + [
                (value, KWARGS) if keyword is None else (value, keyword)
                for keyword, value in keywords
            ]
            if self._is_checking():
                (
                    return_value,
                    constraint,
                    no_return_unless,
                ) = extended_argspec.check_call(arguments, self, node)
            else:
                with self.catch_errors():
                    (
                        return_value,
                        constraint,
                        no_return_unless,
                    ) = extended_argspec.check_call(arguments, self, node)

        if no_return_unless is not NULL_CONSTRAINT:
            self.add_constraint(node, no_return_unless)

        if (
            extended_argspec is not None
            and not extended_argspec.has_return_value()
            and id(extended_argspec) in self._argspec_to_retval
        ):
            return_value = self._argspec_to_retval[id(extended_argspec)]

        if allow_call and isinstance(callee_wrapped, KnownValue):
            arg_values = [arg.value for arg in args]
            kw_values = [(kw, composite.value) for kw, composite in keywords]
            if self._can_perform_call(arg_values, kw_values):
                try:
                    result = callee_wrapped.val(
                        *[arg.val for arg in arg_values],
                        **{key: value.val for key, value in kw_values},
                    )
                except Exception as e:
                    self.log(logging.INFO, "exception calling", (callee_wrapped, e))
                else:
                    if result is NotImplemented:
                        self.show_error(
                            node,
                            f"Call to {callee_wrapped.val} is not supported",
                            error_code=ErrorCode.incompatible_call,
                        )
                    return_value = KnownValue(result)

        if return_value is NO_RETURN_VALUE:
            self._set_name_in_scope(LEAVES_SCOPE, node, AnyValue(AnySource.marker))

        # for .asynq functions, we use the argspec for the underlying function, but that means
        # that the return value is not wrapped in AsyncTask, so we do that manually here
        if isinstance(callee_wrapped, KnownValue) and is_dot_asynq_function(
            callee_wrapped.val
        ):
            async_fn = callee_wrapped.val.__self__
            return (
                AsyncTaskIncompleteValue(_get_task_cls(async_fn), return_value),
                constraint,
            )
        elif isinstance(
            callee_wrapped, UnboundMethodValue
        ) and callee_wrapped.secondary_attr_name in ("async", "asynq"):
            async_fn = callee_wrapped.get_method()
            return (
                AsyncTaskIncompleteValue(_get_task_cls(async_fn), return_value),
                constraint,
            )
        elif isinstance(callee_wrapped, UnboundMethodValue) and asynq.is_pure_async_fn(
            callee_wrapped.get_method()
        ):
            return return_value, constraint
        else:
            if (
                isinstance(return_value, AnyValue)
                and isinstance(callee_wrapped, KnownValue)
                and asynq.is_pure_async_fn(callee_wrapped.val)
            ):
                task_cls = _get_task_cls(callee_wrapped.val)
                if isinstance(task_cls, type):
                    return TypedValue(task_cls), constraint
            return return_value, constraint

    def signature_from_value(
        self, value: Value, node: Optional[ast.AST] = None
    ) -> MaybeSignature:
        if isinstance(value, AnnotatedValue):
            value = value.value
        if isinstance(value, TypeVarValue):
            value = value.get_fallback_value()
        if isinstance(value, KnownValue):
            argspec = self.arg_spec_cache.get_argspec(value.val)
            if argspec is None:
                method_object = self.get_attribute(Composite(value), "__call__", node)
                if method_object is UNINITIALIZED_VALUE:
                    return None
                else:
                    return ANY_SIGNATURE
            if isinstance(value, KnownValueWithTypeVars):
                return argspec.substitute_typevars(value.typevars)
            return argspec
        elif isinstance(value, UnboundMethodValue):
            method = value.get_method()
            if method is not None:
                sig = self.arg_spec_cache.get_argspec(method)
                if sig is None:
                    # TODO return None here and figure out when the signature is missing
                    return ANY_SIGNATURE
                try:
                    return_override = self._argspec_to_retval[id(sig)]
                except KeyError:
                    return_override = None
                bound = make_bound_method(sig, value.composite, return_override)
                if bound is not None and value.typevars is not None:
                    bound = bound.substitute_typevars(value.typevars)
                return bound
            return None
        elif isinstance(value, CallableValue):
            return value.signature
        elif isinstance(value, TypedValue):
            typ = value.typ
            if typ is collections.abc.Callable or typ is types.FunctionType:
                return ANY_SIGNATURE
            if not hasattr(typ, "__call__") or (
                getattr(typ.__call__, "__objclass__", None) is type
                and not issubclass(typ, type)
            ):
                return None
            call_fn = typ.__call__
            sig = self.arg_spec_cache.get_argspec(call_fn)
            try:
                return_override = self._argspec_to_retval[id(sig)]
            except KeyError:
                return_override = None
            bound_method = make_bound_method(sig, Composite(value), return_override)
            if bound_method is None:
                return None
            return bound_method.get_signature()
        elif isinstance(value, SubclassValue):
            # SubclassValues are callable, but we can't assume the signature
            # is consistent with the base class.
            # TODO: make the return annotation be of the type of the value.
            return ANY_SIGNATURE
        elif isinstance(value, AnyValue):
            return ANY_SIGNATURE
        else:
            return None

    def _get_argspec_from_value(
        self, callee_wrapped: Value, node: ast.AST
    ) -> MaybeSignature:
        if isinstance(callee_wrapped, KnownValue):
            argspec = self.arg_spec_cache.get_argspec(callee_wrapped.val)
            if argspec is None:
                method_object = self.get_attribute(
                    Composite(callee_wrapped), "__call__", node
                )
                if method_object is UNINITIALIZED_VALUE:
                    self._show_error_if_checking(
                        node,
                        f"{callee_wrapped} is not callable",
                        ErrorCode.not_callable,
                    )
            return argspec
        elif isinstance(callee_wrapped, UnboundMethodValue):
            method = callee_wrapped.get_method()
            if method is not None:
                return self.arg_spec_cache.get_argspec(method)
        elif isinstance(callee_wrapped, CallableValue):
            return callee_wrapped.signature
        elif isinstance(callee_wrapped, TypedValue):
            typ = callee_wrapped.typ
            if not hasattr(typ, "__call__") or (
                getattr(typ.__call__, "__objclass__", None) is type
                and not issubclass(typ, type)
            ):
                self._show_error_if_checking(
                    node,
                    "Object of type %r is not callable" % (typ,),
                    ErrorCode.not_callable,
                )
                return None
            call_fn = typ.__call__
            argspec = self.arg_spec_cache.get_argspec(call_fn)
            return make_bound_method(argspec, Composite(callee_wrapped))
        return None

    # Attribute checking

    def _record_class_examined(self, cls: type) -> None:
        if self.attribute_checker is not None:
            self.attribute_checker.record_class_examined(cls)

    def _record_type_has_dynamic_attrs(self, typ: type) -> None:
        if self.attribute_checker is not None:
            self.attribute_checker.record_type_has_dynamic_attrs(typ)

    def _record_type_attr_set(
        self, typ: type, attr_name: str, node: ast.AST, value: Value
    ) -> None:
        if self.attribute_checker is not None:
            self.attribute_checker.record_attribute_set(typ, attr_name, node, value)

    def _record_type_attr_read(self, typ: type, attr_name: str, node: ast.AST) -> None:
        if self.attribute_checker is not None:
            self.attribute_checker.record_attribute_read(typ, attr_name, node, self)

    def _maybe_get_attr_value(self, typ: type, attr_name: str) -> Value:
        if self.attribute_checker is not None:
            return self.attribute_checker.get_attribute_value(typ, attr_name)
        else:
            return AnyValue(AnySource.inference)

    # Finding unused objects

    def _maybe_record_usage(
        self, module_or_class: Any, attribute: str, value: Value
    ) -> None:
        if self.unused_finder is None:
            return

        # in this case class isn't available
        if self.scopes.scope_type() == ScopeType.function_scope and self._is_checking():
            return

        if isinstance(value, KnownValue) and self.current_class is not None:
            # exclude calls within a class (probably in super calls)
            if value.val is self.current_class:
                return

            inner = self.config.unwrap_cls(value.val)
            if inner is self.current_class:
                return

        if self.module is not None:
            self.unused_finder.record(module_or_class, attribute, self.module.__name__)

    @classmethod
    def _get_argument_parser(cls) -> ArgumentParser:
        parser = super(NameCheckVisitor, cls)._get_argument_parser()
        parser.add_argument(
            "--find-unused",
            action="store_true",
            default=False,
            help="Find unused functions and classes",
        )
        parser.add_argument(
            "--find-unused-attributes",
            action="store_true",
            default=False,
            help="Find unused class attributes",
        )
        return parser

    @classmethod
    def is_enabled_by_default(cls, code: ErrorCode) -> bool:
        if code in DISABLED_BY_DEFAULT:
            return code in cls.config.ENABLED_ERRORS
        else:
            return code not in cls.config.DISABLED_ERRORS

    @classmethod
    def get_description_for_error_code(cls, error_code: ErrorCode) -> str:
        return ERROR_DESCRIPTION[error_code]

    @classmethod
    def get_default_modules(cls) -> Tuple[types.ModuleType, ...]:
        if cls.config.DEFAULT_BASE_MODULE is None:
            return ()
        return (cls.config.DEFAULT_BASE_MODULE,)

    @classmethod
    def get_default_directories(cls) -> Tuple[str, ...]:
        return cls.config.DEFAULT_DIRS

    @classmethod
    def _run_on_files(
        cls,
        files: List[str],
        *,
        find_unused: bool = False,
        settings: Mapping[ErrorCode, bool] = {},
        find_unused_attributes: bool = False,
        attribute_checker: Optional[ClassAttributeChecker] = None,
        unused_finder: Optional[UnusedObjectFinder] = None,
        **kwargs: Any,
    ) -> List[node_visitor.Failure]:
        if settings is None:
            attribute_checker_enabled = True
        else:
            attribute_checker_enabled = settings[ErrorCode.attribute_is_never_set]
        if "arg_spec_cache" not in kwargs:
            kwargs["arg_spec_cache"] = ArgSpecCache(cls.config)
        kwargs.setdefault("reexport_tracker", ImplicitReexportTracker(cls.config))
        if attribute_checker is None:
            inner_attribute_checker_obj = attribute_checker = ClassAttributeChecker(
                cls.config,
                enabled=attribute_checker_enabled,
                should_check_unused_attributes=find_unused_attributes,
                should_serialize=kwargs.get("parallel", False),
            )
        else:
            inner_attribute_checker_obj = qcore.empty_context
        if unused_finder is None:
            unused_finder = UnusedObjectFinder(
                cls.config,
                enabled=find_unused or cls.config.ENFORCE_NO_UNUSED_OBJECTS,
                print_output=False,
            )
        with inner_attribute_checker_obj as inner_attribute_checker, unused_finder as inner_unused_finder:
            all_failures = super(NameCheckVisitor, cls)._run_on_files(
                files,
                attribute_checker=attribute_checker
                if attribute_checker is not None
                else inner_attribute_checker,
                unused_finder=inner_unused_finder,
                settings=settings,
                **kwargs,
            )
        if unused_finder is not None:
            for unused_object in unused_finder.get_unused_objects():
                # Maybe we should switch to a shared structured format for errors
                # so we can share code with normal errors better.
                failure = str(unused_object)
                print(unused_object)
                all_failures.append(
                    {
                        "filename": node_visitor.UNUSED_OBJECT_FILENAME,
                        "message": failure + "\n",
                    }
                )
        if attribute_checker is not None:
            all_failures += attribute_checker.all_failures
        return all_failures

    @classmethod
    def check_all_files(cls, *args: Any, **kwargs: Any) -> List[node_visitor.Failure]:
        if "arg_spec_cache" not in kwargs:
            kwargs["arg_spec_cache"] = ArgSpecCache(cls.config)
        kwargs.setdefault("reexport_tracker", ImplicitReexportTracker(cls.config))
        return super().check_all_files(*args, **kwargs)

    @classmethod
    def _should_ignore_module(cls, module_name: str) -> bool:
        """Override this to ignore some modules."""
        # exclude test modules for now to avoid spurious failures
        # TODO(jelle): enable for test modules too
        return module_name.split(".")[-1].startswith("test")

    @classmethod
    def check_file_in_worker(
        cls,
        filename: str,
        attribute_checker: Optional[ClassAttributeChecker] = None,
        **kwargs: Any,
    ) -> Tuple[List[node_visitor.Failure], Any]:
        failures = cls.check_file(
            filename, attribute_checker=attribute_checker, **kwargs
        )
        return failures, attribute_checker

    @classmethod
    def merge_extra_data(
        cls,
        extra_data: Any,
        attribute_checker: Optional[ClassAttributeChecker] = None,
        **kwargs: Any,
    ) -> None:
        if attribute_checker is None:
            return
        for checker in extra_data:
            if checker is None:
                continue
            for serialized, attrs in checker.attributes_read.items():
                attribute_checker.attributes_read[serialized] += attrs
            for serialized, attrs in checker.attributes_set.items():
                attribute_checker.attributes_set[serialized] |= attrs
            for serialized, attrs in checker.attribute_values.items():
                for attr_name, value in attrs.items():
                    attribute_checker.merge_attribute_value(
                        serialized, attr_name, value
                    )
            attribute_checker.modules_examined |= checker.modules_examined
            attribute_checker.classes_examined |= checker.modules_examined
            attribute_checker.types_with_dynamic_attrs |= (
                checker.types_with_dynamic_attrs
            )
            attribute_checker.filename_to_visitor.update(checker.filename_to_visitor)


def build_stacked_scopes(module: Optional[types.ModuleType]) -> StackedScopes:
    # Build a StackedScopes object.
    # Not part of stacked_scopes.py to avoid a circular dependency.
    if module is None:
        module_vars = {"__name__": TypedValue(str), "__file__": TypedValue(str)}
    else:
        module_vars = {}
        annotations = getattr(module, "__annotations__", {})
        for key, value in module.__dict__.items():
            try:
                annotation = annotations[key]
            except Exception:
                # Malformed __annotations__
                val = KnownValue(value)
            else:
                if is_typing_name(annotation, "Final"):
                    val = KnownValue(value)
                else:
                    val = type_from_runtime(annotation, globals=module.__dict__)
            module_vars[key] = val
    return StackedScopes(module_vars, module)


def _get_task_cls(fn: Any) -> Any:
    """Returns the task class for an async function."""

    if hasattr(fn, "task_cls"):
        cls = fn.task_cls
    elif hasattr(fn, "decorator") and hasattr(fn.decorator, "task_cls"):
        cls = fn.decorator.task_cls
    else:
        cls = asynq.AsyncTask

    if cls is None:  # @async_proxy()
        return asynq.FutureBase
    else:
        return cls


def _all_names_unused(
    elts: Iterable[ast.AST], unused_name_nodes: Container[ast.AST]
) -> bool:
    """Given the left-hand side of an assignment, returns whether all names assigned to are unused.

    elts is a list of assignment nodes, which may contain nested lists or tuples. unused_name_nodes
    is a list of Name nodes corresponding to unused variables.

    """
    for elt in elts:
        if isinstance(elt, (ast.List, ast.Tuple)):
            if not _all_names_unused(elt.elts, unused_name_nodes):
                return False
        if elt not in unused_name_nodes:
            return False
    return True


def _contains_node(elts: Iterable[ast.AST], node: ast.AST) -> bool:
    """Given a list of assignment targets (elts), return whether it contains the given Name node."""
    for elt in elts:
        if isinstance(elt, (ast.List, ast.Tuple)):
            if _contains_node(elt.elts, node):
                return True
        if elt is node:
            return True
    return False


def _static_hasattr(value: object, attr: str) -> bool:
    """Returns whether this value has the given attribute, ignoring __getattr__ overrides."""
    try:
        object.__getattribute__(value, attr)
    except AttributeError:
        return False
    else:
        return True


def _is_coroutine_function(obj: object) -> bool:
    try:
        return inspect.iscoroutinefunction(obj)
    except AttributeError:
        # This can happen to cached classmethods.
        return False


def _has_annotation_for_attr(typ: type, attr: str) -> bool:
    try:
        return attr in typ.__annotations__
    except Exception:
        # __annotations__ doesn't exist or isn't a dict
        return False


def _is_asynq_future(value: Value) -> bool:
    return value.is_type(asynq.FutureBase) or value.is_type(asynq.AsyncTask)<|MERGE_RESOLUTION|>--- conflicted
+++ resolved
@@ -67,12 +67,8 @@
 from .error_code import ErrorCode, DISABLED_BY_DEFAULT, ERROR_DESCRIPTION
 from .extensions import ParameterTypeGuard
 from .find_unused import UnusedObjectFinder, used
-<<<<<<< HEAD
 from .reexport import ErrorContext, ImplicitReexportTracker
-from .safe import safe_getattr, is_hashable, safe_in, is_iterable, all_of_type
-=======
 from .safe import safe_getattr, is_hashable, safe_in, all_of_type
->>>>>>> 441a8680
 from .stacked_scopes import (
     AbstractConstraint,
     CompositeVariable,
