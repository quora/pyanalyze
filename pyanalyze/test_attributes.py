--- conflicted
+++ resolved
@@ -122,7 +122,6 @@
             return x.capybaras
 
     @assert_passes()
-<<<<<<< HEAD
     def test_union(self):
         from typing import Union
         from dataclasses import dataclass
@@ -139,7 +138,8 @@
             assert_is_value(
                 x.attr, MultiValuedValue([TypedValue(int), TypedValue(str)])
             )
-=======
+
+    @assert_passes()
     def test_typeshed(self):
         def capybara(c: staticmethod):
             assert_is_value(c.__isabstractmethod__, TypedValue(bool))
@@ -185,7 +185,6 @@
         def capybara():
             assert_is_value(E.no_name, KnownValue(E.no_name))
             assert_is_value(E.name, KnownValue(E.name))
->>>>>>> 5941f493
 
 
 class TestHasAttrExtension(TestNameCheckVisitorBase):
