# static analysis: ignore
<<<<<<< HEAD
from .error_code import ErrorCode
from .implementation import assert_is_value
from .value import KnownValue, MultiValuedValue, TypedValue, UNRESOLVED_VALUE
from .test_node_visitor import assert_passes, assert_fails
=======
from .implementation import assert_is_value, dump_value
from .value import (
    KnownValue,
    MultiValuedValue,
    TypeVarMap,
    TypedValue,
    UNRESOLVED_VALUE,
)
from .test_node_visitor import assert_passes
>>>>>>> d98d6151
from .test_name_check_visitor import TestNameCheckVisitorBase


class TestAttributes(TestNameCheckVisitorBase):
    @assert_passes()
    def test_attrs(self):
        import attr

        @attr.s(frozen=True)
        class Capybara(object):
            value = attr.ib()
            int_value = attr.ib(type=int)

        def kerodon():
            c = Capybara(42, 43)
            assert_is_value(c.value, UNRESOLVED_VALUE)
            assert_is_value(c.int_value, TypedValue(int))

    @assert_passes()
    def test_attribute_in_annotations(self):
        class Capybara:
            capybara_id: int
            kerodon_id: object = None

        def capybara():
            assert_is_value(Capybara.kerodon_id, TypedValue(object))
            c = Capybara()
            return c.capybara_id

    @assert_passes()
    def test_attribute_in_base_class(self):
        from typing import Optional

        union = MultiValuedValue([KnownValue(None), TypedValue(int)])

        class Capybara:
            capybara_id: Optional[int] = None

            @classmethod
            def clsmthd(cls):
                assert_is_value(cls.capybara_id, union)

        class DefiniteCapybara(Capybara):
            capybara_id = 3

            @classmethod
            def clsmthd(cls):
                assert_is_value(cls.capybara_id, KnownValue(3))

        def capybara():
            assert_is_value(Capybara().capybara_id, union)
            assert_is_value(Capybara.capybara_id, union)
            assert_is_value(DefiniteCapybara().capybara_id, KnownValue(3))
            assert_is_value(DefiniteCapybara.capybara_id, KnownValue(3))

    @assert_passes()
    def test_attribute_union(self):
        class A:
            x: int

        class B:
            x: str

        class C(B):
            y: float

        def capybara() -> None:
            assert_is_value(A().x, TypedValue(int))
            assert_is_value(C().y, TypedValue(float))
            assert_is_value(C().x, TypedValue(str))

    @assert_passes()
    def test_name_py3(self):
        def capybara():
            assert_is_value(KnownValue.__name__, KnownValue("KnownValue"))

    @assert_passes()
    def test_attribute_type_inference(self):
        from pyanalyze.tests import PropertyObject

        class Capybara(object):
            def init(self, aid):
                self.answer = PropertyObject(aid)

            def tree(self):
                assert_is_value(self.answer, TypedValue(PropertyObject))
                return []

    @assert_passes()
    def test_property_on_unhashable_object(self):
        class CustomDescriptor(object):
            __hash__ = None

            def __get__(self, obj, typ):
                if obj is None:
                    return self
                return 3

        class Unhashable(object):
            __hash__ = None

            prop = CustomDescriptor()

        def use_it():
            assert_is_value(Unhashable().prop, UNRESOLVED_VALUE)

    @assert_passes()
    def test_tuple_subclass_with_getattr(self):

        # Inspired by pyspark.sql.types.Row
        class Row(tuple):
            def __getattr__(self, attr):
                return attr.upper()

        def capybara():
            x = Row()
            return x.capybaras

<<<<<<< HEAD
    @assert_passes()
    def test_typeshed(self):
        def capybara(c: staticmethod):
            assert_is_value(c.__isabstractmethod__, TypedValue(bool))

    @assert_fails(ErrorCode.undefined_attribute)
    def test_no_attribute_for_typeshed_class():
        def capybara(c: staticmethod):
            c.no_such_attribute
=======

class TestHasAttrExtension(TestNameCheckVisitorBase):
    @assert_passes()
    def test_hasattr(self):
        from typing_extensions import Literal

        def capybara(x: Literal[1]) -> None:
            if hasattr(x, "x"):
                assert_is_value(x.x, UNRESOLVED_VALUE)

    @assert_passes()
    def test_user_hasattr(self):
        from typing import TypeVar, Any
        from typing_extensions import Annotated, Literal
        from pyanalyze.extensions import HasAttrGuard

        T = TypeVar("T", bound=str)

        def my_hasattr(
            obj: object, name: T
        ) -> Annotated[bool, HasAttrGuard["obj", T, Any]]:
            return hasattr(obj, name)

        def has_int_attr(
            obj: object, name: T
        ) -> Annotated[bool, HasAttrGuard["obj", T, int]]:
            val = getattr(obj, name, None)
            return isinstance(val, int)

        def capybara(x: Literal[1]) -> None:
            if my_hasattr(x, "x"):
                assert_is_value(x.x, UNRESOLVED_VALUE)

        def inty_capybara(x: Literal[1]) -> None:
            if has_int_attr(x, "inty"):
                assert_is_value(x.inty, TypedValue(int))
>>>>>>> d98d6151
<|MERGE_RESOLUTION|>--- conflicted
+++ resolved
@@ -1,20 +1,8 @@
 # static analysis: ignore
-<<<<<<< HEAD
 from .error_code import ErrorCode
 from .implementation import assert_is_value
 from .value import KnownValue, MultiValuedValue, TypedValue, UNRESOLVED_VALUE
 from .test_node_visitor import assert_passes, assert_fails
-=======
-from .implementation import assert_is_value, dump_value
-from .value import (
-    KnownValue,
-    MultiValuedValue,
-    TypeVarMap,
-    TypedValue,
-    UNRESOLVED_VALUE,
-)
-from .test_node_visitor import assert_passes
->>>>>>> d98d6151
 from .test_name_check_visitor import TestNameCheckVisitorBase
 
 
@@ -133,7 +121,6 @@
             x = Row()
             return x.capybaras
 
-<<<<<<< HEAD
     @assert_passes()
     def test_typeshed(self):
         def capybara(c: staticmethod):
@@ -143,7 +130,7 @@
     def test_no_attribute_for_typeshed_class():
         def capybara(c: staticmethod):
             c.no_such_attribute
-=======
+
 
 class TestHasAttrExtension(TestNameCheckVisitorBase):
     @assert_passes()
@@ -179,5 +166,4 @@
 
         def inty_capybara(x: Literal[1]) -> None:
             if has_int_attr(x, "inty"):
-                assert_is_value(x.inty, TypedValue(int))
->>>>>>> d98d6151
+                assert_is_value(x.inty, TypedValue(int))