--- conflicted
+++ resolved
@@ -4,12 +4,7 @@
 
 """
 
-<<<<<<< HEAD
-from qcore.inspection import is_classmethod
-from .annotations import Context, is_typing_name, type_from_ast, _Visitor
-=======
 from .annotations import Context, is_typing_name, type_from_value, value_from_ast
->>>>>>> ba6ef7e2
 from .error_code import ErrorCode
 from .stacked_scopes import uniq_chain
 from .signature import SigParameter, Signature
@@ -543,23 +538,12 @@
 
     def _parse_expr(self, node: ast3.AST, module: str) -> Value:
         ctx = _AnnotationContext(finder=self, module=module)
-<<<<<<< HEAD
-        typ = _Visitor(ctx).visit(cast(ast.AST, node))
-        if typ is None:
-            return UNRESOLVED_VALUE
-        return typ
-
-    def _parse_type(self, node: ast3.AST, module: str) -> Value:
-        ctx = _AnnotationContext(finder=self, module=module)
-        typ = type_from_ast(cast(ast.AST, node), ctx=ctx)
-=======
         return value_from_ast(cast(ast.AST, node), ctx=ctx)
 
     def _parse_type(self, node: ast3.AST, module: str) -> Value:
         val = self._parse_expr(node, module)
         ctx = _AnnotationContext(finder=self, module=module)
         typ = type_from_value(val, ctx=ctx)
->>>>>>> ba6ef7e2
         if self.verbose and typ is UNRESOLVED_VALUE:
             self.log("Got UNRESOLVED_VALUE", (ast3.dump(node), module))
         return typ
