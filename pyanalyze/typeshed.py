--- conflicted
+++ resolved
@@ -1068,9 +1068,6 @@
                         return val
                     if info.ast.value:
                         return self._parse_expr(info.ast.value, module)
-<<<<<<< HEAD
-                elif isinstance(info.ast, (ast.FunctionDef, ast.AsyncFunctionDef)):
-=======
                 elif isinstance(
                     info.ast,
                     (
@@ -1079,7 +1076,6 @@
                         typeshed_client.OverloadedName,
                     ),
                 ):
->>>>>>> d50a15bd
                     sig = self._get_signature_from_info(info, None, fq_name, module)
                     if sig is not None:
                         return CallableValue(sig)
