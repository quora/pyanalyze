--- conflicted
+++ resolved
@@ -938,19 +938,13 @@
                 if isinstance(info.ast, ast.ClassDef):
                     return self.make_synthetic_type(module, info)
                 elif isinstance(info.ast, ast.AnnAssign):
-<<<<<<< HEAD
-                    return self._parse_type(info.ast.annotation, module)
-                elif isinstance(info.ast, (ast.FunctionDef, ast.AsyncFunctionDef)):
-                    sig = self._get_signature_from_func_def(info.ast, None, module)
-=======
                     val = self._parse_type(info.ast.annotation, module)
                     if val != AnyValue(AnySource.incomplete_annotation):
                         return val
                     if info.ast.value:
                         return self._parse_expr(info.ast.value, module)
-                elif isinstance(info.ast, ast.FunctionDef):
+                elif isinstance(info.ast, (ast.FunctionDef, ast.AsyncFunctionDef)):
                     sig = self._get_signature_from_info(info, None, fq_name, module)
->>>>>>> d2b8274f
                     if sig is not None:
                         return CallableValue(sig)
                 self.log("Unable to import", (module, info))
