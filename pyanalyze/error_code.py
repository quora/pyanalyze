"""

Error codes used by test_scope.

"""

import enum

from aenum import extend_enum

import pyanalyze

from .find_unused import used


class ErrorCode(enum.Enum):
    # internal
    bad_star_import = 1
    cant_import = 2
    unexpected_node = 3

    # undefined names and attributes
    undefined_name = 4
    undefined_attribute = 5
    attribute_is_never_set = 6

    # bad dict and set literals
    duplicate_dict_key = 7
    unhashable_key = 8

    # unsupported operations
    bad_unpack = 9
    unsupported_operation = 10

    # function calls and arguments
    not_callable = 11
    incompatible_call = 12
    method_first_arg = 13
    bad_super_call = 14

    # async
    impure_async_call = 15
    unnecessary_yield = 16

    class_variable_redefinition = 21
    bad_global = 22
    condition_always_true = 23  # deprecated
    inference_failure = 24
    bad_format_string = 25
    yield_without_value = 28
    invalid_method_return_type = 30  # deprecated
    missing_asynq = 31
    bad_exception = 32
    bad_async_yield = 34
    add_import = 35
    duplicate_yield = 36
    yield_in_comprehension = 37
    use_floor_div = 38
    task_needs_yield = 39
    mixing_bytes_and_text = 40  # deprecated
    bad_except_handler = 41
    implicit_non_ascii_string = 42
    missing_await = 43
    unused_variable = 44
    bad_nonlocal = 45
    non_boolean_in_boolean_context = 46  # deprecated
    use_fstrings = 47
    import_failed = 48
    unused_ignore = 49
    possibly_undefined_name = 50
    missing_f = 51
    incompatible_return_value = 52
    incompatible_argument = 53
    incompatible_default = 54
    internal_error = 55
    bad_yield_from = 56
    incompatible_assignment = 57
    invalid_typeddict_key = 58
    invalid_annotation = 59
    bare_ignore = 60
    duplicate_enum_member = 61
    missing_return_annotation = 62
    missing_parameter_annotation = 63
    type_always_true = 64
    value_always_true = 65
    type_does_not_support_bool = 66
    missing_return = 67
    no_return_may_return = 68
    implicit_reexport = 69
    invalid_context_manager = 70
    suggested_return_type = 71
    suggested_parameter_type = 72
    incompatible_override = 73
    impossible_pattern = 74
    bad_match = 75
    bad_evaluator = 76
    implicit_any = 77
    already_declared = 78
    invalid_annotated_assignment = 79
    unused_assignment = 80
    incompatible_yield = 81
<<<<<<< HEAD
    invalid_import = 82
=======
    too_many_positional_args = 82
>>>>>>> 35c8cb47


# Allow testing unannotated functions without too much fuss
DISABLED_IN_TESTS = {
    ErrorCode.missing_return_annotation,
    ErrorCode.missing_parameter_annotation,
    ErrorCode.suggested_return_type,
    ErrorCode.suggested_parameter_type,
    ErrorCode.implicit_any,
}


DISABLED_BY_DEFAULT = {
    *DISABLED_IN_TESTS,
    ErrorCode.method_first_arg,
    ErrorCode.value_always_true,
    ErrorCode.use_fstrings,
    ErrorCode.unused_ignore,
    ErrorCode.missing_f,
    ErrorCode.bare_ignore,
    ErrorCode.too_many_positional_args,
    # TODO: turn this on
    ErrorCode.implicit_reexport,
    ErrorCode.incompatible_override,
}

ERROR_DESCRIPTION = {
    ErrorCode.bad_star_import: '"from ... import *" within a function.',
    ErrorCode.cant_import: "Internal error while checking a star import.",
    ErrorCode.unexpected_node: (
        "The script encountered a kind of code it does not know about."
    ),
    ErrorCode.undefined_name: "Usage of a variable that is never assigned to.",
    ErrorCode.undefined_attribute: (
        "Usage of an attribute (e.g. a function in a module) that does not exist."
    ),
    ErrorCode.attribute_is_never_set: (
        "An attribute that is read on objects of a particular type is never set on that"
        " object."
    ),
    ErrorCode.duplicate_dict_key: "Duplicate key in a dictionary.",
    ErrorCode.unhashable_key: "Key cannot be inserted into a set or dictionary.",
    ErrorCode.bad_unpack: "Error in an unpacking assignment.",
    ErrorCode.unsupported_operation: (
        "Usage of an operation such as subscripting on an object that does not"
        " support it."
    ),
    ErrorCode.not_callable: "Attempt to call an object that is not callable.",
    ErrorCode.incompatible_call: "Incompatible arguments to a function call.",
    ErrorCode.method_first_arg: "First argument to a method is not cls or self.",
    ErrorCode.bad_super_call: "Call to super() with invalid arguments.",
    ErrorCode.impure_async_call: (
        "Non-async call to an async function within another async function."
    ),
    ErrorCode.unnecessary_yield: "Unnecessary yield in async function.",
    ErrorCode.class_variable_redefinition: (
        "Redefinition of a class-level variable. Usually this means a duplicate method"
        " or enum value."
    ),
    ErrorCode.bad_global: "Bad global declaration.",
    ErrorCode.condition_always_true: "Condition is always true.",
    ErrorCode.inference_failure: "Internal error in value inference.",
    ErrorCode.bad_format_string: "Incorrect arguments to a %-formatted string.",
    ErrorCode.yield_without_value: "yield without a value in an async function",
    ErrorCode.invalid_method_return_type: (
        "An overridden method returns an object of the wrong type"
    ),
    ErrorCode.missing_asynq: "This function should have an @asynq() decorator",
    ErrorCode.bad_exception: "An object that is not an exception is raised",
    ErrorCode.bad_async_yield: "Yield of an invalid value in an async function",
    ErrorCode.add_import: "You should add an import",
    ErrorCode.duplicate_yield: "Duplicate yield of the same value in an async function",
    ErrorCode.yield_in_comprehension: "Yield within a comprehension",
    ErrorCode.use_floor_div: "Use // to divide two integers",
    ErrorCode.task_needs_yield: "You probably forgot to yield an async task",
    ErrorCode.mixing_bytes_and_text: "Do not mix str and unicode",
    ErrorCode.bad_except_handler: "Invalid except clause",
    ErrorCode.implicit_non_ascii_string: (
        "Non-ASCII bytestring without an explicit prefix"
    ),
    ErrorCode.missing_await: "Missing await in async code",
    ErrorCode.unused_variable: "Variable is not read after being written to",
    ErrorCode.bad_nonlocal: "Incorrect usage of nonlocal",
    ErrorCode.non_boolean_in_boolean_context: (
        "Object will always evaluate to True in boolean context"
    ),
    ErrorCode.use_fstrings: "Use f-strings instead of % formatting",
    ErrorCode.import_failed: "Failed to import module",
    ErrorCode.unused_ignore: "Unused '# static analysis: ignore' comment",
    ErrorCode.possibly_undefined_name: "Variable may be uninitialized",
    ErrorCode.missing_f: "f missing from f-string",
    ErrorCode.incompatible_return_value: "Incompatible return value",
    ErrorCode.incompatible_argument: "Incompatible argument type",
    ErrorCode.incompatible_default: "Default value incompatible with argument type",
    ErrorCode.internal_error: "Internal error; please report this as a bug",
    ErrorCode.bad_yield_from: "Incompatible type in yield from",
    ErrorCode.incompatible_assignment: "Incompatible variable assignment",
    ErrorCode.invalid_typeddict_key: "Invalid key in TypedDict",
    ErrorCode.invalid_annotation: "Invalid type annotation",
    ErrorCode.bare_ignore: "Ignore comment without an error code",
    ErrorCode.duplicate_enum_member: "Duplicate enum member",
    ErrorCode.missing_return_annotation: "Missing function return annotation",
    ErrorCode.missing_parameter_annotation: "Missing function parameter annotation",
    ErrorCode.type_always_true: "Type will always evaluate to 'True'",
    ErrorCode.value_always_true: "Value will always evaluate to 'True'",
    ErrorCode.type_does_not_support_bool: "Type does not support bool()",
    ErrorCode.missing_return: "Function may exit without returning a value",
    ErrorCode.no_return_may_return: "Function is annotated as NoReturn but may return",
    ErrorCode.implicit_reexport: "Use of implicitly re-exported name",
    ErrorCode.invalid_context_manager: "Use of invalid object in with or async with",
    ErrorCode.suggested_return_type: "Suggested return type",
    ErrorCode.suggested_parameter_type: "Suggested parameter type",
    ErrorCode.incompatible_override: "Class attribute incompatible with base class",
    ErrorCode.impossible_pattern: "Pattern can never match",
    ErrorCode.bad_match: "Invalid type in match statement",
    ErrorCode.bad_evaluator: "Invalid code in type evaluator",
    ErrorCode.implicit_any: "Value is inferred as Any",
    ErrorCode.already_declared: "Name is already declared",
    ErrorCode.invalid_annotated_assignment: "Invalid annotated assignment",
    ErrorCode.unused_assignment: "Assigned value is never used",
    ErrorCode.incompatible_yield: "Incompatible yield type",
<<<<<<< HEAD
    ErrorCode.invalid_import: "Invalid import",
=======
    ErrorCode.too_many_positional_args: (
        "Call with many positional arguments should use keyword arguments"
    ),
>>>>>>> 35c8cb47
}


@used  # exposed as an API
def register_error_code(name: str, description: str) -> ErrorCode:
    """Register an additional error code. For use in extensions."""
    value = max(member.value for member in ErrorCode) + 1
    extend_enum(ErrorCode, name, value)
    member = ErrorCode[name]
    ERROR_DESCRIPTION[member] = description
    type(
        name,
        (pyanalyze.options.BooleanOption,),
        {
            "__doc__": description,
            "name": name,
            "default_value": True,
            "should_create_command_line_option": False,
        },
    )
    return member<|MERGE_RESOLUTION|>--- conflicted
+++ resolved
@@ -99,11 +99,8 @@
     invalid_annotated_assignment = 79
     unused_assignment = 80
     incompatible_yield = 81
-<<<<<<< HEAD
     invalid_import = 82
-=======
-    too_many_positional_args = 82
->>>>>>> 35c8cb47
+    too_many_positional_args = 83
 
 
 # Allow testing unannotated functions without too much fuss
@@ -225,13 +222,10 @@
     ErrorCode.invalid_annotated_assignment: "Invalid annotated assignment",
     ErrorCode.unused_assignment: "Assigned value is never used",
     ErrorCode.incompatible_yield: "Incompatible yield type",
-<<<<<<< HEAD
     ErrorCode.invalid_import: "Invalid import",
-=======
     ErrorCode.too_many_positional_args: (
         "Call with many positional arguments should use keyword arguments"
     ),
->>>>>>> 35c8cb47
 }
 
 
