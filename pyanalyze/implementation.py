--- conflicted
+++ resolved
@@ -557,19 +557,15 @@
                 # probably KeyError, but catch anything in case it's an
                 # unhashable str subclass or something
                 except Exception:
-<<<<<<< HEAD
-                    ctx.show_error(
-                        f"Unknown TypedDict key {key}",
-                        ErrorCode.invalid_typeddict_key,
-                        arg="k",
-                    )
-                    return AnyValue(AnySource.error)
-=======
-                    # No error here; TypedDicts may have additional keys at runtime.
-                    pass
+                    if self_value.extra_keys is None:
+                        ctx.show_error(
+                            f"Unknown TypedDict key {key}",
+                            ErrorCode.invalid_typeddict_key,
+                            arg="k",
+                        )
+                        return AnyValue(AnySource.error)
             if self_value.extra_keys is not None:
                 return self_value.extra_keys
->>>>>>> 2c93b3d9
             # TODO strictly we should throw an error for any non-Literal or unknown key:
             # https://www.python.org/dev/peps/pep-0589/#supported-and-unsupported-operations
             # Don't do that yet because it may cause too much disruption.
