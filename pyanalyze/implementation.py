from .annotations import type_from_value
from .error_code import ErrorCode
from .extensions import assert_type, reveal_locals, reveal_type
from .format_strings import parse_format_string
from .predicates import IsAssignablePredicate
from .safe import hasattr_static, safe_isinstance, safe_issubclass
from .stacked_scopes import (
    NULL_CONSTRAINT,
    AbstractConstraint,
    Composite,
    Constraint,
    ConstraintType,
    PredicateProvider,
    OrConstraint,
    VarnameWithOrigin,
    annotate_with_constraint,
)
from .signature import SigParameter, Signature, ImplReturn, CallContext, ParameterKind
from .value import (
    NO_RETURN_VALUE,
    UNINITIALIZED_VALUE,
    AnnotatedValue,
    AnySource,
    AnyValue,
    CanAssignContext,
    CanAssignError,
    HasAttrGuardExtension,
    KVPair,
<<<<<<< HEAD
=======
    ParameterTypeGuardExtension,
    SequenceValue,
>>>>>>> 01ae2026
    TypeVarValue,
    TypedValue,
    SubclassValue,
    GenericValue,
    NewTypeValue,
    DictIncompleteValue,
    TypedDictValue,
    KnownValue,
    MultiValuedValue,
    KNOWN_MUTABLE_TYPES,
    Value,
    check_hashability,
    concrete_values_from_iterable,
    kv_pairs_from_mapping,
    unannotate,
    unite_values,
    flatten_values,
    replace_known_sequence_value,
    dump_value,
    assert_is_value,
    unpack_values,
)

import collections.abc
from itertools import product
import qcore
import inspect
import warnings
import typing
import typing_extensions
from typing import Sequence, TypeVar, cast, Dict, NewType, Callable, Optional, Union

_NO_ARG_SENTINEL = KnownValue(qcore.MarkerObject("no argument given"))


def clean_up_implementation_fn_return(
    return_value: Union[Value, ImplReturn]
) -> ImplReturn:
    if isinstance(return_value, Value):
        return ImplReturn(return_value)
    return return_value


def flatten_unions(
    callable: Callable[..., Union[ImplReturn, Value]],
    *values: Value,
    unwrap_annotated: bool = False,
) -> ImplReturn:
    value_lists = [
        list(flatten_values(val, unwrap_annotated=unwrap_annotated)) for val in values
    ]
    # If the lists are empty, we end up inferring Never as the return type, which
    # generally isn't right.
    value_lists = [lst if lst else [NO_RETURN_VALUE] for lst in value_lists]
    results = [
        clean_up_implementation_fn_return(callable(*vals))
        for vals in product(*value_lists)
    ]
    return ImplReturn.unite_impl_rets(results)


# Implementations of some important functions for use in their ExtendedArgSpecs (see above). These
# are called when the test_scope checker encounters call to these functions.


def _issubclass_impl(ctx: CallContext) -> Value:
    class_or_tuple = ctx.vars["class_or_tuple"]
    varname = ctx.varname_for_arg("cls")
    if varname is None or not isinstance(class_or_tuple, KnownValue):
        return TypedValue(bool)
    if isinstance(class_or_tuple.val, type):
        narrowed_type = SubclassValue(TypedValue(class_or_tuple.val))
    elif isinstance(class_or_tuple.val, tuple) and all(
        isinstance(elt, type) for elt in class_or_tuple.val
    ):
        vals = [SubclassValue(TypedValue(elt)) for elt in class_or_tuple.val]
        narrowed_type = unite_values(*vals)
    else:
        return TypedValue(bool)
    predicate = IsAssignablePredicate(narrowed_type, ctx.visitor, positive_only=False)
    constraint = Constraint(varname, ConstraintType.predicate, True, predicate)
    return annotate_with_constraint(TypedValue(bool), constraint)


def _isinstance_impl(ctx: CallContext) -> Value:
    class_or_tuple = ctx.vars["class_or_tuple"]
    varname = ctx.varname_for_arg("obj")
    if varname is None or not isinstance(class_or_tuple, KnownValue):
        return TypedValue(bool)
    if isinstance(class_or_tuple.val, type):
        narrowed_type = TypedValue(class_or_tuple.val)
    elif isinstance(class_or_tuple.val, tuple) and all(
        isinstance(elt, type) for elt in class_or_tuple.val
    ):
        vals = [TypedValue(elt) for elt in class_or_tuple.val]
        narrowed_type = unite_values(*vals)
    else:
        return TypedValue(bool)
    predicate = IsAssignablePredicate(narrowed_type, ctx.visitor, positive_only=False)
    constraint = Constraint(varname, ConstraintType.predicate, True, predicate)
    return annotate_with_constraint(TypedValue(bool), constraint)


def _constraint_from_isinstance(
    varname: Optional[VarnameWithOrigin], class_or_tuple: Value
) -> AbstractConstraint:
    if varname is None:
        return NULL_CONSTRAINT
    if not isinstance(class_or_tuple, KnownValue):
        return NULL_CONSTRAINT

    if isinstance(class_or_tuple.val, type):
        return Constraint(varname, ConstraintType.is_instance, True, class_or_tuple.val)
    elif isinstance(class_or_tuple.val, tuple) and all(
        isinstance(elt, type) for elt in class_or_tuple.val
    ):
        constraints = [
            Constraint(varname, ConstraintType.is_instance, True, elt)
            for elt in class_or_tuple.val
        ]
        return OrConstraint.make(constraints)
    else:
        return NULL_CONSTRAINT


def _assert_is_instance_impl(ctx: CallContext) -> ImplReturn:
    class_or_tuple = ctx.vars["types"]
    varname = ctx.varname_for_arg("value")
    return ImplReturn(
        KnownValue(None),
        NULL_CONSTRAINT,
        _constraint_from_isinstance(varname, class_or_tuple),
    )


def _record_attr_set(val: Value, name: str, ctx: CallContext) -> None:
    if isinstance(val, MultiValuedValue):
        for subval in val.vals:
            _record_attr_set(subval, name, ctx)
        return
    elif isinstance(val, AnnotatedValue):
        _record_attr_set(val.value, name, ctx)
        return
    elif isinstance(val, TypedValue):
        typ = val.typ
    elif isinstance(val, KnownValue):
        typ = type(val.val)
    else:
        return
    ctx.visitor._record_type_attr_set(
        typ, name, ctx.node, AnyValue(AnySource.inference)
    )


def _hasattr_impl(ctx: CallContext) -> Value:
    obj = ctx.vars["object"]
    name = ctx.vars["name"]
    if not isinstance(name, KnownValue) or not isinstance(name.val, str):
        return TypedValue(bool)
    # interpret a hasattr check as a sign that the object (somehow) has the attribute
    _record_attr_set(obj, name.val, ctx)

    # if the value exists on the type or instance, hasattr should return True
    # don't interpret the opposite to mean it should return False, as the attribute may
    # exist on a child class or get assigned at runtime
    if isinstance(obj, TypedValue) and obj.get_type_object(ctx.visitor).has_attribute(
        name.val, ctx.visitor
    ):
        return_value = KnownValue(True)
    elif isinstance(obj, KnownValue) and hasattr_static(obj.val, name.val):
        return_value = KnownValue(True)
    else:
        return_value = TypedValue(bool)
    metadata = [HasAttrGuardExtension("object", name, AnyValue(AnySource.inference))]
    return AnnotatedValue(return_value, metadata)


def _setattr_impl(ctx: CallContext) -> Value:
    # if we set an attribute on a value of known type, record it to the attribute checker so we
    # don't say the attribute is undefined
    obj = ctx.vars["object"]
    name = ctx.vars["name"]
    if isinstance(obj, TypedValue):
        typ = obj.typ
        if isinstance(name, KnownValue):
            ctx.visitor._record_type_attr_set(
                typ, name.val, ctx.node, ctx.vars["value"]
            )
        else:
            ctx.visitor._record_type_has_dynamic_attrs(typ)
    return KnownValue(None)


def _super_impl(ctx: CallContext) -> Value:
    typ = ctx.vars["type"]
    obj = ctx.vars["obj"]
    if typ is _NO_ARG_SENTINEL:
        # Zero-argument super()
        if ctx.visitor.in_comprehension_body:
            ctx.show_error(
                "Zero-argument super() does not work inside a comprehension",
                ErrorCode.bad_super_call,
            )
        elif ctx.visitor.scopes.is_nested_function():
            ctx.show_error(
                "Zero-argument super() does not work inside a nested function",
                ErrorCode.bad_super_call,
            )
        current_class = ctx.visitor.asynq_checker.current_class
        if current_class is not None:
            try:
                first_arg = ctx.visitor.scopes.get(
                    "%first_arg", None, ctx.visitor.state
                )
            except KeyError:
                # something weird with this function; give up
                ctx.show_error("failed to find %first_arg", ErrorCode.bad_super_call)
                return AnyValue(AnySource.error)
            else:
                if isinstance(first_arg, SubclassValue) and isinstance(
                    first_arg.typ, TypedValue
                ):
                    return KnownValue(super(current_class, first_arg.typ.typ))
                elif isinstance(first_arg, KnownValue):
                    return KnownValue(super(current_class, first_arg.val))
                elif isinstance(first_arg, TypedValue):
                    return TypedValue(super(current_class, first_arg.typ))
                else:
                    return AnyValue(AnySource.inference)
        return AnyValue(AnySource.inference)

    if isinstance(typ, KnownValue):
        if inspect.isclass(typ.val):
            cls = typ.val
        else:
            ctx.show_error(
                "First argument to super must be a class", ErrorCode.bad_super_call
            )
            return AnyValue(AnySource.error)
    else:
        return AnyValue(AnySource.inference)  # probably a dynamically created class

    if isinstance(obj, TypedValue) and obj.typ is not type:
        tobj = obj.get_type_object(ctx.visitor)
        is_value = True
    elif isinstance(obj, SubclassValue) and isinstance(obj.typ, TypedValue):
        tobj = obj.typ.get_type_object(ctx.visitor)
        is_value = False
    else:
        return AnyValue(AnySource.inference)

    if not tobj.is_assignable_to_type(cls):
        ctx.show_error("Incompatible arguments to super", ErrorCode.bad_super_call)

    current_class = ctx.visitor.asynq_checker.current_class
    if current_class is not None and cls is not current_class:
        ctx.show_error(
            "First argument to super() is not the current class",
            ErrorCode.bad_super_call,
        )

    if isinstance(tobj.typ, str):
        return AnyValue(AnySource.inference)

    try:
        super_val = super(cls, tobj.typ)
    except Exception:
        ctx.show_error("Bad arguments to super", ErrorCode.bad_super_call)
        return AnyValue(AnySource.error)

    if is_value:
        return TypedValue(super_val)
    else:
        return KnownValue(super_val)


def _tuple_impl(ctx: CallContext) -> ImplReturn:
    return _sequence_impl(tuple, ctx)


def _list_impl(ctx: CallContext) -> ImplReturn:
    return _sequence_impl(list, ctx)


def _set_impl(ctx: CallContext) -> ImplReturn:
    return _sequence_impl(set, ctx)


def _sequence_impl(typ: type, ctx: CallContext) -> ImplReturn:
    iterable = ctx.vars["iterable"]
    if iterable is _NO_ARG_SENTINEL:
        return ImplReturn(KnownValue(typ()))

    def inner(iterable: Value) -> Value:
        cvi = concrete_values_from_iterable(iterable, ctx.visitor)
        if isinstance(cvi, CanAssignError):
            ctx.show_error(
                f"{iterable} is not iterable",
                ErrorCode.unsupported_operation,
                arg="iterable",
                detail=str(cvi),
            )
            return TypedValue(typ)
        elif isinstance(cvi, Value):
            return GenericValue(typ, [cvi])
        else:
            # TODO: Consider changing concrete_values_from_iterable to preserve unpacked bits
            return SequenceValue.make_or_known(typ, [(False, elt) for elt in cvi])

    return flatten_unions(inner, iterable)


def _list_append_impl(ctx: CallContext) -> ImplReturn:
    lst = replace_known_sequence_value(ctx.vars["self"])
    element = ctx.vars["object"]
    if isinstance(lst, SequenceValue):
        varname = ctx.visitor.varname_for_self_constraint(ctx.node)
        if varname is not None:
            no_return_unless = Constraint(
                varname,
                ConstraintType.is_value_object,
                True,
                SequenceValue.make_or_known(list, (*lst.members, (False, element))),
            )
            return ImplReturn(KnownValue(None), no_return_unless=no_return_unless)
    if isinstance(lst, GenericValue):
        return _check_generic_container(
            "list.append", "object", ctx.vars["self"], lst, element, ctx, list
        )
    return ImplReturn(KnownValue(None))


def _sequence_getitem_impl(ctx: CallContext, typ: type) -> ImplReturn:
    def inner(key: Value) -> Value:
        self_value = replace_known_sequence_value(ctx.vars["self"])
        if not isinstance(self_value, TypedValue):
            return AnyValue(AnySource.error)  # shouldn't happen
        key = replace_known_sequence_value(key)
        if not TypedValue(slice).is_assignable(key, ctx.visitor):
            key = ctx.visitor._check_dunder_call(
                ctx.ast_for_arg("obj"), Composite(key), "__index__", [], allow_call=True
            )

        if isinstance(key, KnownValue):
            if isinstance(key.val, int):
                if isinstance(self_value, SequenceValue):
                    members = self_value.get_member_sequence()
                    if members is not None:
                        if -len(members) <= key.val < len(members):
                            return members[key.val]
                        elif typ is list:
                            # fall back to the common type
                            return self_value.args[0]
                        else:
                            ctx.show_error(f"Tuple index out of range: {key}")
                            return AnyValue(AnySource.error)
                    else:
                        # The value contains at least one unpack. We try to find a precise
                        # type if everything leading up to the index we're interested in is
                        # a single element. For example, given a T: tuple[int, *tuple[str, ...]],
                        # T[0] should be int, but T[-1] should be int | str, because
                        # the unpacked tuple may be empty. For T[1] we could infer str, but
                        # we just infer int | str for simplicity.
                        if key.val >= 0:
                            for i, (is_many, member) in enumerate(self_value.members):
                                if is_many:
                                    # Give up
                                    break
                                if i == key.val:
                                    return member
                        else:
                            index_from_back = -key.val + 1
                            for i, (is_many, member) in enumerate(
                                reversed(self_value.members)
                            ):
                                if is_many:
                                    # Give up
                                    break
                                if i == index_from_back:
                                    return member
                    # fall back to the common type
                    return self_value.args[0]
                else:
                    return self_value.get_generic_arg_for_type(typ, ctx.visitor, 0)
            elif isinstance(key.val, slice):
                if isinstance(self_value, SequenceValue):
                    members = self_value.get_member_sequence()
                    if members is not None:
                        return SequenceValue.make_or_known(
                            typ, [(False, m) for m in members[key.val]]
                        )
                    else:
                        # If the value contains unpacked values, we don't attempt
                        # to resolve the slice.
                        return GenericValue(typ, self_value.args)
                elif self_value.typ in (list, tuple):
                    # For generics of exactly list/tuple, return the self type.
                    return self_value
                else:
                    # slicing a subclass of list or tuple returns a list
                    # or tuple, not a subclass (unless the subclass overrides
                    # __getitem__, but then we wouldn't get here).
                    # TODO return a more precise type if the class inherits
                    # from a generic list/tuple.
                    return TypedValue(typ)
            else:
                ctx.show_error(f"Invalid {typ.__name__} key {key}")
                return AnyValue(AnySource.error)
        elif isinstance(key, TypedValue):
            tobj = key.get_type_object(ctx.visitor)
            if tobj.is_assignable_to_type(int):
                return self_value.get_generic_arg_for_type(typ, ctx.visitor, 0)
            elif tobj.is_assignable_to_type(slice):
                return self_value
            else:
                ctx.show_error(f"Invalid {typ.__name__} key {key}")
                return AnyValue(AnySource.error)
        elif isinstance(key, AnyValue):
            return AnyValue(AnySource.from_another)
        else:
            ctx.show_error(f"Invalid {typ.__name__} key {key}")
            return AnyValue(AnySource.error)

    return flatten_unions(inner, ctx.vars["obj"], unwrap_annotated=True)


def _list_getitem_impl(ctx: CallContext) -> ImplReturn:
    return _sequence_getitem_impl(ctx, list)


def _tuple_getitem_impl(ctx: CallContext) -> ImplReturn:
    return _sequence_getitem_impl(ctx, tuple)


def _typeddict_setitem(
    self_value: TypedDictValue, key: Value, value: Value, ctx: CallContext
) -> None:
    if not isinstance(key, KnownValue) or not isinstance(key.val, str):
        ctx.show_error(
            f"TypedDict key must be a string literal (got {key})",
            ErrorCode.invalid_typeddict_key,
            arg="k",
        )
    elif key.val not in self_value.items:
        ctx.show_error(
            f"Key {key.val!r} does not exist in {self_value}",
            ErrorCode.invalid_typeddict_key,
            arg="k",
        )
    else:
        _, expected_type = self_value.items[key.val]
        tv_map = expected_type.can_assign(value, ctx.visitor)
        if isinstance(tv_map, CanAssignError):
            ctx.show_error(
                f"Value for key {key.val!r} must be {expected_type}, not {value}",
                ErrorCode.incompatible_argument,
                arg="v",
                detail=str(tv_map),
            )


def _check_dict_key_hashability(key: Value, ctx: CallContext, arg: str) -> bool:
    hashability = check_hashability(key, ctx.visitor)
    if isinstance(hashability, CanAssignError):
        ctx.show_error(
            "Dictionary key is not hashable",
            ErrorCode.unhashable_key,
            arg=arg,
            detail=str(hashability),
        )
        return False
    return True


def _dict_setitem_impl(ctx: CallContext) -> ImplReturn:
    varname = ctx.varname_for_arg("self")
    key = ctx.vars["k"]
    if not _check_dict_key_hashability(key, ctx, "k"):
        return ImplReturn(KnownValue(None))
    pair = KVPair(key, ctx.vars["v"])
    return _add_pairs_to_dict(ctx.vars["self"], [pair], ctx, varname)


def _dict_getitem_impl(ctx: CallContext) -> ImplReturn:
    def inner(key: Value) -> Value:
        self_value = ctx.vars["self"]
        if isinstance(self_value, AnnotatedValue):
            self_value = self_value.value
        if not _check_dict_key_hashability(key, ctx, "k"):
            return AnyValue(AnySource.error)
        if isinstance(self_value, KnownValue):
            if isinstance(key, KnownValue):
                try:
                    return_value = self_value.val[key.val]
                except Exception:
                    # No error here, the key may have been added where we couldn't see it.
                    return AnyValue(AnySource.error)
                else:
                    return KnownValue(return_value)
            # else just treat it together with DictIncompleteValue
            self_value = replace_known_sequence_value(self_value)
        if isinstance(self_value, TypedDictValue):
            if not TypedValue(str).is_assignable(key, ctx.visitor):
                ctx.show_error(
                    f"TypedDict key must be str, not {key}",
                    ErrorCode.invalid_typeddict_key,
                    arg="k",
                )
                return AnyValue(AnySource.error)
            elif isinstance(key, KnownValue):
                try:
                    _, value = self_value.items[key.val]
                    return value
                # probably KeyError, but catch anything in case it's an
                # unhashable str subclass or something
                except Exception:
                    # No error here; TypedDicts may have additional keys at runtime.
                    pass
            # TODO strictly we should throw an error for any non-Literal or unknown key:
            # https://www.python.org/dev/peps/pep-0589/#supported-and-unsupported-operations
            # Don't do that yet because it may cause too much disruption.
            return AnyValue(AnySource.inference)
        elif isinstance(self_value, DictIncompleteValue):
            val = self_value.get_value(key, ctx.visitor)
            if val is UNINITIALIZED_VALUE:
                # No error here, the key may have been added where we couldn't see it.
                # TODO try out changing this
                return AnyValue(AnySource.error)
            return val
        elif isinstance(self_value, TypedValue):
            key_type = self_value.get_generic_arg_for_type(dict, ctx.visitor, 0)
            can_assign = key_type.can_assign(key, ctx.visitor)
            if isinstance(can_assign, CanAssignError):
                ctx.show_error(
                    f"Dictionary does not accept keys of type {key}",
                    error_code=ErrorCode.incompatible_argument,
                    detail=str(can_assign),
                    arg="key",
                )
            return self_value.get_generic_arg_for_type(dict, ctx.visitor, 1)
        else:
            return AnyValue(AnySource.inference)

    return flatten_unions(inner, ctx.vars["k"])


def _dict_get_impl(ctx: CallContext) -> ImplReturn:
    default = ctx.vars["default"]

    def inner(key: Value) -> Value:
        self_value = ctx.vars["self"]
        if isinstance(self_value, AnnotatedValue):
            self_value = self_value.value
        if not _check_dict_key_hashability(key, ctx, "k"):
            return AnyValue(AnySource.error)
        if isinstance(self_value, KnownValue):
            if isinstance(key, KnownValue):
                try:
                    return_value = self_value.val[key.val]
                except Exception:
                    return default
                else:
                    return KnownValue(return_value) | default
            # else just treat it together with DictIncompleteValue
            self_value = replace_known_sequence_value(self_value)
        if isinstance(self_value, TypedDictValue):
            if not TypedValue(str).is_assignable(key, ctx.visitor):
                ctx.show_error(
                    f"TypedDict key must be str, not {key}",
                    ErrorCode.invalid_typeddict_key,
                    arg="k",
                )
                return AnyValue(AnySource.error)
            elif isinstance(key, KnownValue):
                try:
                    required, value = self_value.items[key.val]
                # probably KeyError, but catch anything in case it's an
                # unhashable str subclass or something
                except Exception:
                    # No error here; TypedDicts may have additional keys at runtime.
                    pass
                else:
                    if required:
                        return value
                    else:
                        return value | default
            # TODO strictly we should throw an error for any non-Literal or unknown key:
            # https://www.python.org/dev/peps/pep-0589/#supported-and-unsupported-operations
            # Don't do that yet because it may cause too much disruption.
            return default
        elif isinstance(self_value, DictIncompleteValue):
            val = self_value.get_value(key, ctx.visitor)
            if val is UNINITIALIZED_VALUE:
                return default
            return val | default
        elif isinstance(self_value, TypedValue):
            key_type = self_value.get_generic_arg_for_type(dict, ctx.visitor, 0)
            can_assign = key_type.can_assign(key, ctx.visitor)
            if isinstance(can_assign, CanAssignError):
                ctx.show_error(
                    f"Dictionary does not accept keys of type {key}",
                    error_code=ErrorCode.incompatible_argument,
                    detail=str(can_assign),
                    arg="key",
                )
            value_type = self_value.get_generic_arg_for_type(dict, ctx.visitor, 1)
            return value_type | default
        else:
            return AnyValue(AnySource.inference)

    return flatten_unions(inner, ctx.vars["key"])


def _dict_pop_impl(ctx: CallContext) -> ImplReturn:
    key = ctx.vars["key"]
    default = ctx.vars["default"]
    varname = ctx.visitor.varname_for_self_constraint(ctx.node)
    self_value = replace_known_sequence_value(ctx.vars["self"])

    if not _check_dict_key_hashability(key, ctx, "key"):
        return ImplReturn(AnyValue(AnySource.error))

    if isinstance(self_value, TypedDictValue):
        if not TypedValue(str).is_assignable(key, ctx.visitor):
            ctx.show_error(
                f"TypedDict key must be str, not {key}",
                ErrorCode.invalid_typeddict_key,
                arg="key",
            )
            return ImplReturn(AnyValue(AnySource.error))
        elif isinstance(key, KnownValue):
            try:
                is_required, expected_type = self_value.items[key.val]
            # probably KeyError, but catch anything in case it's an
            # unhashable str subclass or something
            except Exception:
                pass
            else:
                if is_required:
                    ctx.show_error(
                        f"Cannot pop required TypedDict key {key}",
                        error_code=ErrorCode.incompatible_argument,
                        arg="key",
                    )
                return ImplReturn(_maybe_unite(expected_type, default))
        ctx.show_error(
            f"Key {key} does not exist in TypedDict",
            ErrorCode.invalid_typeddict_key,
            arg="key",
        )
        return ImplReturn(default)
    elif isinstance(self_value, DictIncompleteValue):
        existing_value = self_value.get_value(key, ctx.visitor)
        is_present = existing_value is not UNINITIALIZED_VALUE
        if varname is not None and isinstance(key, KnownValue):
            new_value = DictIncompleteValue(
                self_value.typ,
                [pair for pair in self_value.kv_pairs if pair.key != key],
            )
            no_return_unless = Constraint(
                varname, ConstraintType.is_value_object, True, new_value
            )
        else:
            no_return_unless = NULL_CONSTRAINT
        if not is_present:
            if default is _NO_ARG_SENTINEL:
                ctx.show_error(
                    f"Key {key} does not exist in dictionary {self_value}",
                    error_code=ErrorCode.incompatible_argument,
                    arg="key",
                )
                return ImplReturn(AnyValue(AnySource.error))
            return ImplReturn(default, no_return_unless=no_return_unless)
        return ImplReturn(
            _maybe_unite(existing_value, default), no_return_unless=no_return_unless
        )
    elif isinstance(self_value, TypedValue):
        key_type = self_value.get_generic_arg_for_type(dict, ctx.visitor, 0)
        value_type = self_value.get_generic_arg_for_type(dict, ctx.visitor, 1)
        tv_map = key_type.can_assign(key, ctx.visitor)
        if isinstance(tv_map, CanAssignError):
            ctx.show_error(
                f"Key {key} is not valid for {self_value}",
                ErrorCode.incompatible_argument,
                arg="key",
            )
        return ImplReturn(_maybe_unite(value_type, default))
    else:
        return ImplReturn(AnyValue(AnySource.inference))


def _maybe_unite(value: Value, default: Value) -> Value:
    if default is _NO_ARG_SENTINEL:
        return value
    return unite_values(value, default)


def _dict_setdefault_impl(ctx: CallContext) -> ImplReturn:
    key = ctx.vars["key"]
    default = ctx.vars["default"]
    varname = ctx.visitor.varname_for_self_constraint(ctx.node)
    self_value = replace_known_sequence_value(ctx.vars["self"])

    if not _check_dict_key_hashability(key, ctx, "key"):
        return ImplReturn(AnyValue(AnySource.error))

    if isinstance(self_value, TypedDictValue):
        if not TypedValue(str).is_assignable(key, ctx.visitor):
            ctx.show_error(
                f"TypedDict key must be str, not {key}",
                ErrorCode.invalid_typeddict_key,
                arg="key",
            )
            return ImplReturn(AnyValue(AnySource.error))
        elif isinstance(key, KnownValue):
            try:
                _, expected_type = self_value.items[key.val]
            # probably KeyError, but catch anything in case it's an
            # unhashable str subclass or something
            except Exception:
                pass
            else:
                tv_map = expected_type.can_assign(default, ctx.visitor)
                if isinstance(tv_map, CanAssignError):
                    ctx.show_error(
                        f"TypedDict key {key.val} expected value of type"
                        f" {expected_type}, not {default}",
                        ErrorCode.incompatible_argument,
                        arg="default",
                    )
                return ImplReturn(expected_type)
        ctx.show_error(
            f"Key {key} does not exist in TypedDict",
            ErrorCode.invalid_typeddict_key,
            arg="key",
        )
        return ImplReturn(default)
    elif isinstance(self_value, DictIncompleteValue):
        existing_value = self_value.get_value(key, ctx.visitor)
        is_present = existing_value is not UNINITIALIZED_VALUE
        new_value = DictIncompleteValue(
            self_value.typ,
            [*self_value.kv_pairs, KVPair(key, default, is_required=not is_present)],
        )
        if varname is not None:
            no_return_unless = Constraint(
                varname, ConstraintType.is_value_object, True, new_value
            )
        else:
            no_return_unless = NULL_CONSTRAINT
        if not is_present:
            return ImplReturn(default, no_return_unless=no_return_unless)
        return ImplReturn(
            unite_values(default, existing_value), no_return_unless=no_return_unless
        )
    elif isinstance(self_value, TypedValue):
        key_type = self_value.get_generic_arg_for_type(dict, ctx.visitor, 0)
        value_type = self_value.get_generic_arg_for_type(dict, ctx.visitor, 1)
        new_value_type = unite_values(value_type, default)
        tv_map = key_type.can_assign(key, ctx.visitor)
        if isinstance(tv_map, CanAssignError):
            ctx.show_error(
                f"Key {key} is not valid for {self_value}",
                ErrorCode.incompatible_argument,
                arg="key",
            )
        return ImplReturn(new_value_type)
    else:
        return ImplReturn(AnyValue(AnySource.inference))


def _unpack_iterable_of_pairs(
    val: Value, ctx: CanAssignContext
) -> Union[Sequence[KVPair], CanAssignError]:
    concrete = concrete_values_from_iterable(val, ctx)
    if isinstance(concrete, CanAssignError):
        return concrete
    if isinstance(concrete, Value):
        vals = unpack_values(concrete, ctx, 2)
        if isinstance(vals, CanAssignError):
            return CanAssignError(f"{concrete} is not a key-value pair", [vals])
        return [KVPair(vals[0], vals[1], is_many=True)]
    kv_pairs = []
    for i, subval in enumerate(concrete):
        vals = unpack_values(subval, ctx, 2)
        if isinstance(vals, CanAssignError):
            child = CanAssignError(f"{concrete} is not a key-value pair", [vals])
            return CanAssignError(f"In member {i} of iterable {val}", [child])
        kv_pairs.append(KVPair(vals[0], vals[1]))
    return kv_pairs


def _update_incomplete_dict(
    self_val: Value,
    pairs: Sequence[KVPair],
    ctx: CallContext,
    varname: Optional[VarnameWithOrigin],
) -> ImplReturn:
    self_pairs = kv_pairs_from_mapping(self_val, ctx.visitor)
    if isinstance(self_pairs, CanAssignError):
        ctx.show_error("self is not a mapping", arg="self", detail=str(self_pairs))
        return ImplReturn(KnownValue(None))
    pairs = [*self_pairs, *pairs]

    if varname is not None:
        no_return_unless = Constraint(
            varname,
            ConstraintType.is_value_object,
            True,
            DictIncompleteValue(
                self_val.typ if isinstance(self_val, TypedValue) else dict, pairs
            ),
        )
        return ImplReturn(KnownValue(None), no_return_unless=no_return_unless)

    return ImplReturn(KnownValue(None))


def _add_pairs_to_dict(
    self_val: Value,
    pairs: Sequence[KVPair],
    ctx: CallContext,
    varname: Optional[VarnameWithOrigin],
) -> ImplReturn:
    self_val = replace_known_sequence_value(self_val)
    if isinstance(self_val, TypedDictValue):
        for pair in pairs:
            _typeddict_setitem(self_val, pair.key, pair.value, ctx)
        return ImplReturn(KnownValue(None))
    elif isinstance(self_val, DictIncompleteValue):
        return _update_incomplete_dict(self_val, pairs, ctx, varname)
    elif isinstance(self_val, TypedValue):
        key_type = self_val.get_generic_arg_for_type(dict, ctx.visitor, 0)
        value_type = self_val.get_generic_arg_for_type(dict, ctx.visitor, 1)
        for pair in pairs:
            tv_map = key_type.can_assign(pair.key, ctx.visitor)
            if isinstance(tv_map, CanAssignError):
                ctx.show_error(
                    f"Cannot set key of type {pair.key} (expecting {key_type})",
                    ErrorCode.incompatible_argument,
                    arg="k",
                    detail=str(tv_map),
                )
            tv_map = value_type.can_assign(pair.value, ctx.visitor)
            if isinstance(tv_map, CanAssignError):
                ctx.show_error(
                    f"Cannot set value of type {pair.value} (expecting {value_type})",
                    ErrorCode.incompatible_argument,
                    arg="v",
                    detail=str(tv_map),
                )
        return ImplReturn(KnownValue(None))
    else:
        return _update_incomplete_dict(self_val, pairs, ctx, varname)


def _dict_update_impl(ctx: CallContext) -> ImplReturn:
    def inner(self_val: Value, m_val: Value, kwargs_val: Value) -> ImplReturn:
        pairs = []
        # The second argument must be either a mapping or an iterable of key-value pairs.
        if m_val is not _NO_ARG_SENTINEL:
            m_pairs = kv_pairs_from_mapping(m_val, ctx.visitor)
            if isinstance(m_pairs, CanAssignError):
                # Try an iterable of pairs instead
                iterable_pairs = _unpack_iterable_of_pairs(m_val, ctx.visitor)
                if isinstance(iterable_pairs, CanAssignError):
                    error = CanAssignError(children=[m_pairs, iterable_pairs])
                    ctx.show_error(
                        "m is not a mapping or iterable", arg="self", detail=str(error)
                    )
                else:
                    pairs += iterable_pairs
            else:
                pairs += m_pairs

        # Separate **kwargs
        kwargs_pairs = kv_pairs_from_mapping(kwargs_val, ctx.visitor)
        if isinstance(kwargs_pairs, CanAssignError):
            # should never happen
            ctx.show_error(
                "kwargs is not a mapping", arg="kwargs", detail=str(kwargs_pairs)
            )
            return ImplReturn(KnownValue(None))
        pairs += kwargs_pairs

        varname = ctx.visitor.varname_for_self_constraint(ctx.node)
        return _add_pairs_to_dict(self_val, pairs, ctx, varname)

    return flatten_unions(inner, ctx.vars["self"], ctx.vars["m"], ctx.vars["kwargs"])


def _dict_keys_impl(ctx: CallContext) -> Value:
    self_value = replace_known_sequence_value(ctx.vars["self"])
    if not isinstance(self_value, TypedValue):
        return TypedValue(collections.abc.KeysView)
    key_type = self_value.get_generic_arg_for_type(dict, ctx.visitor, 0)
    return GenericValue(collections.abc.KeysView, [key_type])


def _dict_items_impl(ctx: CallContext) -> Value:
    self_value = replace_known_sequence_value(ctx.vars["self"])
    if not isinstance(self_value, TypedValue):
        return TypedValue(collections.abc.ItemsView)
    key_type = self_value.get_generic_arg_for_type(dict, ctx.visitor, 0)
    value_type = self_value.get_generic_arg_for_type(dict, ctx.visitor, 1)
    return GenericValue(collections.abc.ItemsView, [key_type, value_type])


def _dict_values_impl(ctx: CallContext) -> Value:
    self_value = replace_known_sequence_value(ctx.vars["self"])
    if not isinstance(self_value, TypedValue):
        return TypedValue(collections.abc.ValuesView)
    value_type = self_value.get_generic_arg_for_type(dict, ctx.visitor, 1)
    return GenericValue(collections.abc.ValuesView, [value_type])


def _list_add_impl(ctx: CallContext) -> ImplReturn:
    def inner(left: Value, right: Value) -> Value:
        left = replace_known_sequence_value(left)
        right = replace_known_sequence_value(right)
        if isinstance(left, SequenceValue) and isinstance(right, SequenceValue):
            return SequenceValue.make_or_known(list, [*left.members, *right.members])
        elif isinstance(left, TypedValue) and isinstance(right, TypedValue):
            left_arg = left.get_generic_arg_for_type(list, ctx.visitor, 0)
            right_arg = right.get_generic_arg_for_type(list, ctx.visitor, 0)
            return GenericValue(list, [unite_values(left_arg, right_arg)])
        else:
            return TypedValue(list)

    return flatten_unions(inner, ctx.vars["self"], ctx.vars["x"])


def _list_extend_or_iadd_impl(
    ctx: CallContext, iterable_arg: str, name: str, *, return_container: bool = False
) -> ImplReturn:
    varname = ctx.visitor.varname_for_self_constraint(ctx.node)

    def inner(lst: Value, iterable: Value) -> ImplReturn:
        cleaned_lst = replace_known_sequence_value(lst)
        iterable = replace_known_sequence_value(iterable)
        if isinstance(cleaned_lst, SequenceValue):
            if isinstance(iterable, SequenceValue):
                constrained_value = SequenceValue.make_or_known(
                    list, (*cleaned_lst.members, *iterable.members)
                )
            else:
                if isinstance(iterable, TypedValue):
                    arg_type = iterable.get_generic_arg_for_type(
                        collections.abc.Iterable, ctx.visitor, 0
                    )
                else:
                    arg_type = AnyValue(AnySource.generic_argument)
                constrained_value = SequenceValue(
                    list, [*cleaned_lst.members, (True, arg_type)]
                )
            if return_container:
                return ImplReturn(constrained_value)
            if varname is not None:
                no_return_unless = Constraint(
                    varname, ConstraintType.is_value_object, True, constrained_value
                )
                return ImplReturn(KnownValue(None), no_return_unless=no_return_unless)
        if isinstance(cleaned_lst, GenericValue) and isinstance(iterable, TypedValue):
            actual_type = iterable.get_generic_arg_for_type(
                collections.abc.Iterable, ctx.visitor, 0
            )
            return _check_generic_container(
                name,
                iterable_arg,
                lst,
                cleaned_lst,
                actual_type,
                ctx,
                list,
                return_container=return_container,
            )
        return ImplReturn(lst if return_container else KnownValue(None))

    return flatten_unions(inner, ctx.vars["self"], ctx.vars[iterable_arg])


def _list_extend_impl(ctx: CallContext) -> ImplReturn:
    return _list_extend_or_iadd_impl(ctx, "iterable", "list.extend")


def _list_iadd_impl(ctx: CallContext) -> ImplReturn:
    return _list_extend_or_iadd_impl(ctx, "x", "list.__iadd__", return_container=True)


def _check_generic_container(
    function_name: str,
    arg: str,
    original_container_type: Value,
    container_type: GenericValue,
    actual_type: Value,
    ctx: CallContext,
    typ: type,
    *,
    return_container: bool = False,
) -> ImplReturn:
    expected_type = container_type.get_generic_arg_for_type(typ, ctx.visitor, 0)
    tv_map = expected_type.can_assign(actual_type, ctx.visitor)
    if isinstance(tv_map, CanAssignError):
        ctx.show_error(
            f"{function_name}: expected {expected_type} but got {actual_type}",
            ErrorCode.incompatible_argument,
            arg=arg,
            detail=str(tv_map),
        )
    if return_container:
        return ImplReturn(original_container_type)
    return ImplReturn(KnownValue(None))


def _set_add_impl(ctx: CallContext) -> ImplReturn:
    set_value = replace_known_sequence_value(ctx.vars["self"])
    element = ctx.vars["object"]
    if isinstance(set_value, SequenceValue):
        varname = ctx.visitor.varname_for_self_constraint(ctx.node)
        if varname is not None:
            no_return_unless = Constraint(
                varname,
                ConstraintType.is_value_object,
                True,
                SequenceValue.make_or_known(
                    set, (*set_value.members, (False, element))
                ),
            )
            return ImplReturn(KnownValue(None), no_return_unless=no_return_unless)
    if isinstance(set_value, GenericValue):
        return _check_generic_container(
            "set.add", "object", ctx.vars["self"], set_value, element, ctx, set
        )
    return ImplReturn(KnownValue(None))


def _remove_annotated(val: Value) -> Value:
    if isinstance(val, AnnotatedValue):
        return _remove_annotated(val.value)
    elif isinstance(val, MultiValuedValue):
        return unite_values(*[_remove_annotated(subval) for subval in val.vals])
    return val


def _assert_is_value_impl(ctx: CallContext) -> Value:
    if not ctx.visitor._is_checking():
        return KnownValue(None)
    obj = ctx.vars["obj"]
    expected_value = ctx.vars["value"]
    if not isinstance(expected_value, KnownValue):
        ctx.show_error(
            "Value argument to assert_is_value must be a KnownValue (got"
            f" {expected_value!r}; object is {obj!r})",
            ErrorCode.inference_failure,
            arg="value",
        )
    else:
        if _remove_annotated(ctx.vars["skip_annotated"]) == KnownValue(True):
            obj = _remove_annotated(obj)
        if obj != expected_value.val:
            ctx.show_error(
                f"Bad value inference: expected {expected_value.val}, got {obj}",
                ErrorCode.inference_failure,
            )
    return KnownValue(None)


def _reveal_type_impl(ctx: CallContext) -> Value:
    value = ctx.vars["value"]
    if ctx.visitor._is_checking():
        message = f"Revealed type is {ctx.visitor.display_value(value)}"
        ctx.show_error(message, ErrorCode.inference_failure, arg="value")
    return value


def _reveal_locals_impl(ctx: CallContext) -> Value:
    scope = ctx.visitor.scopes.current_scope()
    if ctx.visitor._is_collecting():
        for varname in scope.all_variables():
            scope.get(varname, ctx.node, ctx.visitor.state)
    else:
        details = []
        for varname in scope.all_variables():
            val, _, _ = scope.get(varname, ctx.node, ctx.visitor.state)
            details.append(CanAssignError(f"{varname}: {val}"))
        ctx.show_error(
            "Revealed local types are:",
            ErrorCode.inference_failure,
            detail=str(CanAssignError(children=details)),
        )
    return KnownValue(None)


def _dump_value_impl(ctx: CallContext) -> Value:
    value = ctx.vars["value"]
    if ctx.visitor._is_checking():
        message = f"Value is '{value!r}'"
        if isinstance(value, KnownValue):
            sig = ctx.visitor.arg_spec_cache.get_argspec(value.val)
            if sig is not None:
                message += f", signature is {sig!r}"
        ctx.show_error(message, ErrorCode.inference_failure, arg="value")
    return value


def _str_format_impl(ctx: CallContext) -> Value:
    self = ctx.vars["self"]
    if not isinstance(self, KnownValue):
        return TypedValue(str)
    args_value = replace_known_sequence_value(ctx.vars["args"])
    if isinstance(args_value, SequenceValue):
        args = args_value.get_member_sequence()
        if args is None:
            return TypedValue(str)
    else:
        return TypedValue(str)
    kwargs_value = replace_known_sequence_value(ctx.vars["kwargs"])
    kwargs = {}
    if isinstance(kwargs_value, DictIncompleteValue):
        for pair in kwargs_value.kv_pairs:
            if isinstance(pair.key, KnownValue) and isinstance(pair.key.val, str):
                kwargs[pair.key.val] = pair.value
            else:
                return TypedValue(str)
    elif isinstance(kwargs_value, TypedDictValue):
        for key, (required, value_value) in kwargs_value.items.items():
            if required:
                kwargs[key] = value_value
    else:
        return TypedValue(str)
    template = self.val
    used_indices = set()
    used_kwargs = set()
    current_index = 0
    parsed, errors = parse_format_string(template)
    if errors:
        _, message = errors[0]
        ctx.show_error(message, error_code=ErrorCode.incompatible_call)
        return TypedValue(str)
    for field in parsed.iter_replacement_fields():
        # TODO validate conversion specifiers, attributes, etc.
        if field.arg_name is None:
            if current_index >= len(args):
                ctx.show_error(
                    "Too few arguments to format string (expected at least"
                    f" {current_index})",
                    error_code=ErrorCode.incompatible_call,
                )
            used_indices.add(current_index)
            current_index += 1
        elif isinstance(field.arg_name, int):
            index = field.arg_name
            if index >= len(args):
                ctx.show_error(
                    f"Numbered argument {index} to format string is out of range",
                    error_code=ErrorCode.incompatible_call,
                )
            used_indices.add(index)
        else:
            if field.arg_name not in kwargs:
                ctx.show_error(
                    f"Named argument {field.arg_name} to format string was not given",
                    error_code=ErrorCode.incompatible_call,
                )
            used_kwargs.add(field.arg_name)
    # Skip these checks in unions because the arguments may be used in a
    # different branch of the union. Ideally we'd error if they are unused
    # in all variants, but that's difficult to achieve with the current
    # abstractions.
    if not ctx.visitor.in_union_decomposition:
        unused_indices = set(range(len(args))) - used_indices
        if unused_indices:
            ctx.show_error(
                "Numbered argument(s) %s were not used"
                % ", ".join(map(str, sorted(unused_indices))),
                error_code=ErrorCode.incompatible_call,
            )
        unused_kwargs = set(kwargs) - used_kwargs
        if unused_kwargs:
            ctx.show_error(
                "Named argument(s) %s were not used" % ", ".join(sorted(unused_kwargs)),
                error_code=ErrorCode.incompatible_call,
            )
    return TypedValue(str)


def _cast_impl(ctx: CallContext) -> Value:
    typ = ctx.vars["typ"]
    return type_from_value(typ, visitor=ctx.visitor, node=ctx.node)


def _assert_type_impl(ctx: CallContext) -> Value:
    # TODO maybe we should walk over the whole value and remove Annotated.
    val = unannotate(ctx.vars["val"])
    typ = ctx.vars["typ"]
    expected_type = type_from_value(typ, visitor=ctx.visitor, node=ctx.node)
    if val != expected_type:
        ctx.show_error(
            f"Type is {val} (expected {expected_type})",
            error_code=ErrorCode.inference_failure,
            arg="obj",
        )
    return val


def _subclasses_impl(ctx: CallContext) -> Value:
    """Overridden because typeshed types make it (T) => List[T] instead."""
    self_obj = ctx.vars["self"]
    if isinstance(self_obj, KnownValue) and isinstance(self_obj.val, type):
        return KnownValue(self_obj.val.__subclasses__())
    return GenericValue(list, [TypedValue(type)])


def _assert_is_impl(ctx: CallContext) -> ImplReturn:
    return _qcore_assert_impl(ctx, ConstraintType.is_value, True)


def _assert_is_not_impl(ctx: CallContext) -> ImplReturn:
    return _qcore_assert_impl(ctx, ConstraintType.is_value, False)


def _qcore_assert_impl(
    ctx: CallContext, constraint_type: ConstraintType, positive: bool
) -> ImplReturn:
    left_varname = ctx.varname_for_arg("expected")
    right_varname = ctx.varname_for_arg("actual")
    if left_varname is not None and isinstance(ctx.vars["actual"], KnownValue):
        varname = left_varname
        constrained_to = ctx.vars["actual"].val
    elif right_varname is not None and isinstance(ctx.vars["expected"], KnownValue):
        varname = right_varname
        constrained_to = ctx.vars["expected"].val
    else:
        return ImplReturn(KnownValue(None))

    no_return_unless = Constraint(varname, constraint_type, positive, constrained_to)
    return ImplReturn(KnownValue(None), no_return_unless=no_return_unless)


def len_of_value(val: Value) -> Value:
    if (
        isinstance(val, SequenceValue)
        and isinstance(val.typ, type)
        and not issubclass(val.typ, KNOWN_MUTABLE_TYPES)
    ):
        members = val.get_member_sequence()
        if members is not None:
            return KnownValue(len(members))
    if isinstance(val, KnownValue):
        try:
            if not isinstance(val.val, KNOWN_MUTABLE_TYPES):
                return KnownValue(len(val.val))
        except Exception:
            return TypedValue(int)
    return TypedValue(int)


def _len_impl(ctx: CallContext) -> ImplReturn:
    varname = ctx.varname_for_arg("obj")
    if varname is None:
        constraint = NULL_CONSTRAINT
    else:
        constraint = PredicateProvider(varname, len_of_value)
    return ImplReturn(len_of_value(ctx.vars["obj"]), constraint)


def _bool_impl(ctx: CallContext) -> Value:
    if ctx.vars["o"] is _NO_ARG_SENTINEL:
        return KnownValue(False)

    # Maybe we should check boolability here too? But it seems fair to
    # believe the author if they explicitly wrote bool().
    varname = ctx.varname_for_arg("o")
    if varname is None:
        return TypedValue(bool)
    constraint = Constraint(
        varname, ConstraintType.is_truthy, positive=True, value=None
    )
    return annotate_with_constraint(TypedValue(bool), constraint)


_POS_ONLY = ParameterKind.POSITIONAL_ONLY
_ENCODING_PARAMETER = SigParameter(
    "encoding", annotation=TypedValue(str), default=KnownValue("")
)

T = TypeVar("T")
K = TypeVar("K")
V = TypeVar("V")


def get_default_argspecs() -> Dict[object, Signature]:
    signatures = [
        # pyanalyze helpers
        Signature.make(
            [
                SigParameter("obj"),
                SigParameter("value", annotation=TypedValue(Value)),
                SigParameter(
                    "skip_annotated",
                    ParameterKind.KEYWORD_ONLY,
                    default=KnownValue(False),
                    annotation=TypedValue(bool),
                ),
            ],
            KnownValue(None),
            impl=_assert_is_value_impl,
            callable=assert_is_value,
        ),
        Signature.make(
            [SigParameter("value", _POS_ONLY, annotation=TypeVarValue(T))],
            TypeVarValue(T),
            impl=_reveal_type_impl,
            callable=reveal_type,
        ),
        Signature.make(
            [], KnownValue(None), impl=_reveal_locals_impl, callable=reveal_locals
        ),
        Signature.make(
            [SigParameter("value", _POS_ONLY, annotation=TypeVarValue(T))],
            TypeVarValue(T),
            impl=_dump_value_impl,
            callable=dump_value,
        ),
        # builtins
        Signature.make(
            [SigParameter("self", _POS_ONLY)],
            callable=type.__subclasses__,
            impl=_subclasses_impl,
        ),
        Signature.make(
            [SigParameter("obj", _POS_ONLY), SigParameter("class_or_tuple", _POS_ONLY)],
            impl=_isinstance_impl,
            callable=isinstance,
        ),
        Signature.make(
            [
                SigParameter("cls", _POS_ONLY, annotation=TypedValue(type)),
                SigParameter(
                    "class_or_tuple",
                    _POS_ONLY,
                    annotation=MultiValuedValue(
                        [TypedValue(type), GenericValue(tuple, [TypedValue(type)])]
                    ),
                ),
            ],
            impl=_issubclass_impl,
            callable=issubclass,
        ),
        Signature.make(
            [SigParameter("obj"), SigParameter("class_or_tuple")],
            impl=_isinstance_impl,
            callable=safe_isinstance,
        ),
        Signature.make(
            [
                SigParameter("cls", _POS_ONLY, annotation=TypedValue(type)),
                SigParameter(
                    "class_or_tuple",
                    _POS_ONLY,
                    annotation=MultiValuedValue(
                        [TypedValue(type), GenericValue(tuple, [TypedValue(type)])]
                    ),
                ),
            ],
            impl=_issubclass_impl,
            callable=safe_issubclass,
        ),
        Signature.make(
            [
                SigParameter("object", _POS_ONLY),
                SigParameter("name", _POS_ONLY, annotation=TypedValue(str)),
                SigParameter("default", _POS_ONLY, default=_NO_ARG_SENTINEL),
            ],
            AnyValue(AnySource.inference),
            callable=getattr,
        ),
        Signature.make(
            [
                SigParameter("object", _POS_ONLY),
                SigParameter("name", _POS_ONLY, annotation=TypedValue(str)),
            ],
            impl=_hasattr_impl,
            callable=hasattr,
        ),
        Signature.make(
            [
                SigParameter("object", _POS_ONLY),
                SigParameter("name", _POS_ONLY, annotation=TypedValue(str)),
            ],
            impl=_hasattr_impl,
            callable=hasattr_static,
        ),
        Signature.make(
            [
                SigParameter("object", _POS_ONLY),
                SigParameter("name", _POS_ONLY, annotation=TypedValue(str)),
                SigParameter("value", _POS_ONLY),
            ],
            impl=_setattr_impl,
            callable=setattr,
        ),
        Signature.make(
            [
                SigParameter("type", _POS_ONLY, default=_NO_ARG_SENTINEL),
                SigParameter("obj", _POS_ONLY, default=_NO_ARG_SENTINEL),
            ],
            impl=_super_impl,
            callable=super,
        ),
        Signature.make(
            [SigParameter("iterable", _POS_ONLY, default=_NO_ARG_SENTINEL)],
            impl=_tuple_impl,
            callable=tuple,
        ),
        Signature.make(
            [SigParameter("iterable", _POS_ONLY, default=_NO_ARG_SENTINEL)],
            impl=_tuple_impl,
            callable=tuple,
        ),
        Signature.make(
            [SigParameter("iterable", _POS_ONLY, default=_NO_ARG_SENTINEL)],
            impl=_list_impl,
            callable=list,
        ),
        Signature.make(
            [SigParameter("iterable", _POS_ONLY, default=_NO_ARG_SENTINEL)],
            impl=_set_impl,
            callable=set,
        ),
        Signature.make(
            [
                SigParameter("self", _POS_ONLY, annotation=TypedValue(list)),
                SigParameter("object", _POS_ONLY),
            ],
            callable=list.append,
            impl=_list_append_impl,
        ),
        Signature.make(
            [
                SigParameter("self", _POS_ONLY, annotation=TypedValue(list)),
                SigParameter("x", _POS_ONLY, annotation=TypedValue(list)),
            ],
            callable=list.__add__,
            impl=_list_add_impl,
        ),
        Signature.make(
            [
                SigParameter("self", _POS_ONLY, annotation=TypedValue(list)),
                SigParameter(
                    "x", _POS_ONLY, annotation=TypedValue(collections.abc.Iterable)
                ),
            ],
            callable=list.__iadd__,
            impl=_list_iadd_impl,
        ),
        Signature.make(
            [
                SigParameter("self", _POS_ONLY, annotation=TypedValue(list)),
                SigParameter(
                    "iterable",
                    _POS_ONLY,
                    annotation=TypedValue(collections.abc.Iterable),
                ),
            ],
            callable=list.extend,
            impl=_list_extend_impl,
        ),
        Signature.make(
            [
                SigParameter("self", _POS_ONLY, annotation=TypedValue(list)),
                SigParameter("obj", _POS_ONLY),
            ],
            callable=list.__getitem__,
            impl=_list_getitem_impl,
        ),
        Signature.make(
            [
                SigParameter("self", _POS_ONLY, annotation=TypedValue(tuple)),
                SigParameter("obj", _POS_ONLY),
            ],
            callable=tuple.__getitem__,
            impl=_tuple_getitem_impl,
        ),
        Signature.make(
            [
                SigParameter("self", _POS_ONLY, annotation=TypedValue(set)),
                SigParameter("object", _POS_ONLY),
            ],
            callable=set.add,
            impl=_set_add_impl,
        ),
        Signature.make(
            [
                SigParameter("self", _POS_ONLY, annotation=TypedValue(dict)),
                SigParameter("k", _POS_ONLY),
                SigParameter("v", _POS_ONLY),
            ],
            callable=dict.__setitem__,
            impl=_dict_setitem_impl,
        ),
        Signature.make(
            [
                SigParameter("self", _POS_ONLY, annotation=TypedValue(dict)),
                SigParameter("k", _POS_ONLY),
            ],
            callable=dict.__getitem__,
            impl=_dict_getitem_impl,
        ),
        Signature.make(
            [
                SigParameter("self", _POS_ONLY, annotation=TypedValue(dict)),
                SigParameter("key", _POS_ONLY),
                SigParameter("default", _POS_ONLY, default=KnownValue(None)),
            ],
            callable=dict.get,
            impl=_dict_get_impl,
        ),
        Signature.make(
            [
                SigParameter("self", _POS_ONLY, annotation=TypedValue(dict)),
                SigParameter("key", _POS_ONLY),
                SigParameter("default", _POS_ONLY, default=KnownValue(None)),
            ],
            callable=dict.setdefault,
            impl=_dict_setdefault_impl,
        ),
        Signature.make(
            [
                SigParameter("self", _POS_ONLY, annotation=TypedValue(dict)),
                SigParameter("key", _POS_ONLY),
                SigParameter("default", _POS_ONLY, default=_NO_ARG_SENTINEL),
            ],
            callable=dict.pop,
            impl=_dict_pop_impl,
        ),
        Signature.make(
            [
                SigParameter("self", _POS_ONLY, annotation=TypedValue(dict)),
                SigParameter("m", _POS_ONLY, default=_NO_ARG_SENTINEL),
                SigParameter("kwargs", ParameterKind.VAR_KEYWORD),
            ],
            KnownValue(None),
            callable=dict.update,
            impl=_dict_update_impl,
        ),
        Signature.make(
            [
                SigParameter(
                    "self",
                    _POS_ONLY,
                    annotation=GenericValue(dict, [TypeVarValue(K), TypeVarValue(V)]),
                )
            ],
            DictIncompleteValue(
                dict, [KVPair(TypeVarValue(K), TypeVarValue(V), is_many=True)]
            ),
            callable=dict.copy,
        ),
        Signature.make(
            [
                SigParameter("self", _POS_ONLY, annotation=TypedValue(bytes)),
                _ENCODING_PARAMETER,
                SigParameter(
                    "errors", annotation=TypedValue(str), default=KnownValue("")
                ),
            ],
            TypedValue(str),
            callable=bytes.decode,
            allow_call=True,
        ),
        Signature.make(
            [
                SigParameter("self", _POS_ONLY, annotation=TypedValue(str)),
                _ENCODING_PARAMETER,
                SigParameter(
                    "errors", annotation=TypedValue(str), default=KnownValue("")
                ),
            ],
            TypedValue(bytes),
            callable=str.encode,
            allow_call=True,
        ),
        Signature.make(
            [
                SigParameter("self", _POS_ONLY, annotation=TypedValue(str)),
                SigParameter("args", ParameterKind.VAR_POSITIONAL),
                SigParameter("kwargs", ParameterKind.VAR_KEYWORD),
            ],
            impl=_str_format_impl,
            callable=str.format,
        ),
        Signature.make(
            [SigParameter("typ", _POS_ONLY), SigParameter("val", _POS_ONLY)],
            callable=cast,
            impl=_cast_impl,
        ),
        Signature.make(
            [
                SigParameter("val", _POS_ONLY, annotation=TypeVarValue(T)),
                SigParameter("typ", _POS_ONLY),
            ],
            TypeVarValue(T),
            callable=assert_type,
            impl=_assert_type_impl,
        ),
        Signature.make(
            [
                SigParameter("expected"),
                SigParameter("actual"),
                SigParameter("message", default=KnownValue(None)),
                SigParameter("extra", default=KnownValue(None)),
            ],
            callable=qcore.asserts.assert_is,
            impl=_assert_is_impl,
        ),
        Signature.make(
            [
                SigParameter("expected"),
                SigParameter("actual"),
                SigParameter("message", default=KnownValue(None)),
                SigParameter("extra", default=KnownValue(None)),
            ],
            callable=qcore.asserts.assert_is_not,
            impl=_assert_is_not_impl,
        ),
        Signature.make(
            [
                SigParameter("value"),
                SigParameter("types"),
                SigParameter("message", default=KnownValue(None)),
                SigParameter("extra", default=KnownValue(None)),
            ],
            callable=qcore.asserts.assert_is_instance,
            impl=_assert_is_instance_impl,
        ),
        # Need to override this because the type for the tp parameter in typeshed is too strict
        Signature.make(
            [SigParameter("name", annotation=TypedValue(str)), SigParameter(name="tp")],
            callable=NewType,
        ),
        Signature.make(
            [
                SigParameter(
                    "obj",
                    ParameterKind.POSITIONAL_ONLY,
                    annotation=TypedValue(collections.abc.Sized),
                )
            ],
            callable=len,
            impl=_len_impl,
        ),
        Signature.make(
            [
                SigParameter(
                    "o", ParameterKind.POSITIONAL_ONLY, default=_NO_ARG_SENTINEL
                )
            ],
            callable=bool,
            impl=_bool_impl,
        ),
    ]
    for mod in typing, typing_extensions:
        try:
            reveal_type_func = getattr(mod, "reveal_type")
        except AttributeError:
            pass
        else:
            # Anticipating https://bugs.python.org/issue46414
            sig = Signature.make(
                [SigParameter("value", _POS_ONLY, annotation=TypeVarValue(T))],
                TypeVarValue(T),
                impl=_reveal_type_impl,
                callable=reveal_type_func,
            )
            signatures.append(sig)
        # Anticipating that this will be added to the stdlib
        try:
            assert_type_func = getattr(mod, "assert_type")
        except AttributeError:
            pass
        else:
            sig = Signature.make(
                [
                    SigParameter("val", _POS_ONLY, annotation=TypeVarValue(T)),
                    SigParameter("typ", _POS_ONLY),
                ],
                TypeVarValue(T),
                callable=assert_type_func,
                impl=_assert_type_impl,
            )
            signatures.append(sig)
    return {sig.callable: sig for sig in signatures}<|MERGE_RESOLUTION|>--- conflicted
+++ resolved
@@ -26,11 +26,8 @@
     CanAssignError,
     HasAttrGuardExtension,
     KVPair,
-<<<<<<< HEAD
-=======
     ParameterTypeGuardExtension,
     SequenceValue,
->>>>>>> 01ae2026
     TypeVarValue,
     TypedValue,
     SubclassValue,
