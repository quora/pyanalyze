"""

The :class:`Signature` object and associated functionality. This
provides a way to represent rich callable objects and type check
calls.

"""

from collections import defaultdict

from .error_code import ErrorCode
from .safe import all_of_type
from .stacked_scopes import (
    AndConstraint,
    Composite,
    Constraint,
    ConstraintType,
    NULL_CONSTRAINT,
    AbstractConstraint,
    Varname,
)
from .value import (
    AnnotatedValue,
    AnySource,
    AnyValue,
    AsyncTaskIncompleteValue,
    CanAssignContext,
    GenericValue,
    HasAttrExtension,
    HasAttrGuardExtension,
    KnownValue,
    ParameterTypeGuardExtension,
    SequenceIncompleteValue,
    DictIncompleteValue,
    TypeGuardExtension,
    TypeVarValue,
    TypedDictValue,
    TypedValue,
    Value,
    TypeVarMap,
    CanAssign,
    CanAssignError,
    concrete_values_from_iterable,
    extract_typevars,
    flatten_values,
    replace_known_sequence_value,
    stringify_object,
    unify_typevar_maps,
    unite_values,
)

import ast
import asynq
import collections.abc
from dataclasses import dataclass, field
from functools import reduce
from types import MethodType, FunctionType
import inspect
import qcore
from qcore.helpers import safe_str
from typing import (
    Any,
    Iterable,
    NamedTuple,
    Optional,
    ClassVar,
    Sequence,
    Union,
    Callable,
    Dict,
    List,
    Set,
    TypeVar,
    Tuple,
    TYPE_CHECKING,
)
from typing_extensions import Literal

if TYPE_CHECKING:
    from .name_check_visitor import NameCheckVisitor

EMPTY = inspect.Parameter.empty

ARGS = qcore.MarkerObject("*args")
KWARGS = qcore.MarkerObject("**kwargs")


@dataclass
class PossibleKwarg:
    """Label used for keyword arguments that may not be present at runtiime."""

    name: str


# Representation of a single argument to a call. Second member is
# None for positional args, str for keyword args,
# ARGS for *args, KWARGS for **kwargs.
Argument = Tuple[Composite, Union[None, str, Literal[ARGS], Literal[KWARGS]]]


class ImplReturn(NamedTuple):
    """Return value of :term:`impl` functions.

    These functions return either a single :class:`pyanalyze.value.Value`
    object, indicating what the function returns, or an instance of this class.

    """

    return_value: Value
    """The return value of the function."""
    constraint: AbstractConstraint = NULL_CONSTRAINT
    """A :class:`pyanalyze.stacked_scopes.Constraint` indicating things that are true
    if the function returns a truthy value."""
    no_return_unless: AbstractConstraint = NULL_CONSTRAINT
    """A :class:`pyanalyze.stacked_scopes.Constraint` indicating things that are true
    unless the function does not return."""


@dataclass
class CallContext:
    """The context passed to an :term:`impl` function."""

    vars: Dict[str, Value]
    """Dictionary of variable names passed to the function."""
    visitor: "NameCheckVisitor"
    """Using the visitor can allow various kinds of advanced logic
    in impl functions."""
    bound_args: inspect.BoundArguments
    node: ast.AST
    """AST node corresponding to the function call. Useful for
    showing errors."""

    def ast_for_arg(self, arg: str) -> Optional[ast.AST]:
        composite = self.composite_for_arg(arg)
        if composite is not None:
            return composite.node
        return None

    def varname_for_arg(self, arg: str) -> Optional[Varname]:
        """Return a :term:`varname` corresponding to the given function argument.

        This is useful for creating a :class:`pyanalyze.stacked_scopes.Constraint`
        referencing the argument.

        """
        composite = self.composite_for_arg(arg)
        if composite is not None:
            return composite.varname
        return None

    def composite_for_arg(self, arg: str) -> Optional[Composite]:
        composite = self.bound_args.arguments.get(arg)
        if isinstance(composite, Composite):
            return composite
        return None

    def show_error(
        self,
        message: str,
        error_code: ErrorCode = ErrorCode.incompatible_call,
        *,
        arg: Optional[str] = None,
        node: Optional[ast.AST] = None,
        detail: Optional[str] = None,
    ) -> None:
        """Show an error.

        If the `arg` parameter is given, we attempt to find the
        AST for that argument to the function and point the error
        to it.

        """
        if node is None and arg is not None:
            node = self.ast_for_arg(arg)
        if node is None:
            node = self.node
        self.visitor.show_error(node, message, error_code=error_code, detail=detail)


Impl = Callable[[CallContext], Union[Value, ImplReturn]]


class SigParameter(inspect.Parameter):
    """Wrapper around :class:`inspect.Parameter` that stores annotations
    as :class:`pyanalyze.value.Value` objects."""

    __slots__ = ()

    def __init__(
        self,
        name: str,
        kind: inspect._ParameterKind = inspect.Parameter.POSITIONAL_OR_KEYWORD,
        *,
        default: Union[None, Value, Literal[EMPTY]] = None,
        annotation: Union[None, Value, Literal[EMPTY]] = None,
    ) -> None:
        if default is None:
            default_composite = EMPTY
        elif isinstance(default, Value):
            default_composite = Composite(default, None, None)
        else:
            default_composite = default
        if annotation is None:
            annotation = EMPTY
        super().__init__(name, kind, default=default_composite, annotation=annotation)

    def substitute_typevars(self, typevars: TypeVarMap) -> "SigParameter":
        if self._annotation is EMPTY:
            annotation = self._annotation
        else:
            annotation = self._annotation.substitute_typevars(typevars)
        return SigParameter(
            name=self._name,
            kind=self._kind,
            default=self._default,
            annotation=annotation,
        )

    def get_annotation(self) -> Value:
        if self.annotation is EMPTY:
            return AnyValue(AnySource.unannotated)
        return self.annotation

    def __str__(self) -> str:
        # Adapted from Parameter.__str__
        kind = self.kind
        formatted = self._name

        if self._annotation is not EMPTY:
            formatted = f"{formatted}: {self._annotation}"

        if self._default is not EMPTY:
            if self._annotation is not EMPTY:
                formatted = f"{formatted} = {self._default.value}"
            else:
                formatted = f"{formatted}={self._default.value}"

        if kind is SigParameter.VAR_POSITIONAL:
            formatted = "*" + formatted
        elif kind is SigParameter.VAR_KEYWORD:
            formatted = "**" + formatted

        return formatted


<<<<<<< HEAD
@dataclass
class ActualArguments:
    positionals: List[Composite]
    star_args: Optional[Value]  # represents the type of the elements of *args
    keywords: Dict[str, Tuple[bool, Composite]]
    star_kwargs: Optional[Value]  # represents the type of the elements of **kwargs
    kwargs_required: bool


@dataclass
=======
@dataclass(frozen=True)
>>>>>>> 20e21dd7
class Signature:
    """Represents the signature of a Python callable.

    This is used to type check function calls and it powers the
    :class:`pyanalyze.value.CallableValue` class.

    """

    _return_key: ClassVar[str] = "%return"

    signature: inspect.Signature
    """The underlying :class:`inspect.Signature`, storing the parameters
    and the return annotation."""
    impl: Optional[Impl] = field(default=None, compare=False)
    """:term:`impl` function for this signature."""
    callable: Optional[Callable[..., Any]] = field(default=None, compare=False)
    """The callable that this signature represents."""
    is_asynq: bool = False
    """Whether this signature represents an asynq function."""
    has_return_annotation: bool = True
    is_ellipsis_args: bool = False
    """Whether this signature represents a ``Callable[..., T]`` callable. Such
    a callable is compatible with any other callable with a compatible return type."""
    allow_call: bool = False
    """Whether type checking can call the actual function to retrieve a precise return value."""
    typevars_of_params: Dict[str, List["TypeVar"]] = field(
        init=False, default_factory=dict, repr=False, compare=False, hash=False
    )
    all_typevars: Set["TypeVar"] = field(
        init=False, default_factory=set, repr=False, compare=False, hash=False
    )

    def __post_init__(self) -> None:
        for param_name, param in self.signature.parameters.items():
            if param.annotation is EMPTY:
                continue
            typevars = list(extract_typevars(param.annotation))
            if typevars:
                self.typevars_of_params[param_name] = typevars
        if self.signature.return_annotation is not EMPTY:
            return_typevars = list(extract_typevars(self.signature.return_annotation))
            if return_typevars:
                self.typevars_of_params[self._return_key] = return_typevars
        self.all_typevars.update(
            {
                typevar
                for tv_list in self.typevars_of_params.values()
                for typevar in tv_list
            }
        )

    def _check_param_type_compatibility(
        self,
        param: SigParameter,
        var_value: Value,
        visitor: "NameCheckVisitor",
        node: ast.AST,
        typevar_map: TypeVarMap,
    ) -> bool:
        if param.annotation is not EMPTY and not (
            isinstance(param.default, Composite) and var_value is param.default.value
        ):
            if typevar_map:
                param_typ = param.annotation.substitute_typevars(typevar_map)
            else:
                param_typ = param.annotation
            tv_map = param_typ.can_assign(var_value, visitor)
            if isinstance(tv_map, CanAssignError):
                visitor.show_error(
                    node,
                    f"Incompatible argument type for {param.name}: expected {param_typ}"
                    f" but got {var_value}",
                    ErrorCode.incompatible_argument,
                    detail=str(tv_map),
                )
                return False
        return True

    def _translate_bound_arg(self, argument: Any) -> Value:
        if argument is EMPTY:
            return AnyValue(AnySource.unannotated)
        elif isinstance(argument, Composite):
            return argument.value
        elif isinstance(argument, tuple):
            return SequenceIncompleteValue(
                tuple, [composite.value for composite in argument]
            )
        elif isinstance(argument, dict):
            return DictIncompleteValue(
                dict,
                [
                    (KnownValue(key), composite.value)
                    for key, composite in argument.items()
                ],
            )
        else:
            raise TypeError(repr(argument))

    def _apply_annotated_constraints(
        self, raw_return: Union[Value, ImplReturn], bound_args: inspect.BoundArguments
    ) -> ImplReturn:
        if isinstance(raw_return, Value):
            ret = ImplReturn(raw_return)
        else:
            ret = raw_return
        constraints = []
        if ret.constraint is not NULL_CONSTRAINT:
            constraints.append(ret.constraint)
        if isinstance(ret.return_value, AnnotatedValue):
            for guard in ret.return_value.get_metadata_of_type(
                ParameterTypeGuardExtension
            ):
                if guard.varname in bound_args.arguments:
                    composite = bound_args.arguments[guard.varname]
                    if (
                        isinstance(composite, Composite)
                        and composite.varname is not None
                    ):
                        constraint = Constraint(
                            composite.varname,
                            ConstraintType.is_value_object,
                            True,
                            guard.guarded_type,
                        )
                        constraints.append(constraint)
            for guard in ret.return_value.get_metadata_of_type(TypeGuardExtension):
                # This might miss some cases where we should use the second argument instead. We'll
                # have to come up with additional heuristics if that comes up.
                if isinstance(self.callable, MethodType) or (
                    isinstance(self.callable, FunctionType)
                    and self.callable.__name__ != self.callable.__qualname__
                ):
                    index = 1
                else:
                    index = 0
                composite = bound_args.args[index]
                if isinstance(composite, Composite) and composite.varname is not None:
                    constraint = Constraint(
                        composite.varname,
                        ConstraintType.is_value_object,
                        True,
                        guard.guarded_type,
                    )
                    constraints.append(constraint)
            for guard in ret.return_value.get_metadata_of_type(HasAttrGuardExtension):
                if guard.varname in bound_args.arguments:
                    composite = bound_args.arguments[guard.varname]
                    if (
                        isinstance(composite, Composite)
                        and composite.varname is not None
                    ):
                        constraint = Constraint(
                            composite.varname,
                            ConstraintType.add_annotation,
                            True,
                            HasAttrExtension(
                                guard.attribute_name, guard.attribute_type
                            ),
                        )
                        constraints.append(constraint)
        if constraints:
            constraint = reduce(AndConstraint, constraints)
        else:
            constraint = NULL_CONSTRAINT
        return ImplReturn(ret.return_value, constraint, ret.no_return_unless)

    def preprocess_args(
        self, args: Iterable[Argument], visitor: "NameCheckVisitor", node: ast.AST
    ) -> Optional[ActualArguments]:
        """Preprocess the argument list. Produces an ActualArguments object."""

        # Step 1: Split up args and kwargs if possible.
        processed_args = []
        kwargs_requireds = []
        for arg, label in args:
            if label is None or isinstance(label, str):
                processed_args.append((arg, label))
            elif label is ARGS:
                concrete_values = concrete_values_from_iterable(arg.value, visitor)
                if concrete_values is None:
                    self.show_call_error(f"{arg.value} is not iterable", node, visitor)
                    return None
                elif isinstance(concrete_values, Value):
                    # We don't know the precise types. Repack it in a tuple because
                    # at this point it doesn't matter what the precise runtime type is.
                    new_value = GenericValue(tuple, [concrete_values])
                    new_composite = Composite(new_value, arg.varname, arg.node)
                    processed_args.append((new_composite, ARGS))
                else:
                    # We figured out the exact types. Treat them as separate positional
                    # args.
                    for subval in concrete_values:
                        processed_args.append((Composite(subval), None))
            elif label is KWARGS:
                items = {}
                extra_values = []
                # We union all the kwargs that may be provided by any union member, so that
                # we give an error if
                for subval in flatten_values(arg.value, unwrap_annotated=True):
                    result = self.preprocess_kwargs_no_mvv(subval, visitor, node)
                    if result is None:
                        return None
                    new_items, new_value = result
                    if new_value is not None:
                        extra_values.append(new_value)
                    for key, (required, value) in new_items.items():
                        if key in items:
                            old_required, old_value = items[key]
                            # If the item is not required in any of the dicts, we treat it as not
                            # required at the end.
                            items[key] = old_required and required, unite_values(
                                old_value, value
                            )
                        else:
                            items[key] = required, value
                for key, (required, value) in items.items():
                    if required:
                        processed_args.append((Composite(value), key))
                    else:
                        processed_args.append((Composite(value), PossibleKwarg(key)))
                if extra_values:
                    kwargs_requireds.append(not items)
                    new_value = GenericValue(
                        dict, [TypedValue(str), unite_values(*extra_values)]
                    )
                    # don't preserve the varname because we may have mutilated the dict
                    new_composite = Composite(new_value)
                    processed_args.append((new_composite, KWARGS))
            else:
                assert False, f"unhandled label {label}"

        # Step 2: enforce invariants about ARGS and KWARGS placement. We dump
        # any single argument that come after *args into *args, and we merge all *args.
        # But for keywords, we first get all the arguments with known keys, and after that unite
        # all the **kwargs into a single argument.
        more_processed_args: List[Composite] = []
        more_processed_kwargs: Dict[str, Tuple[bool, Composite]] = {}
        star_args: Optional[Value] = None
        star_kwargs: Optional[Value] = None

        for arg, label in processed_args:
            if label is None:
                # Should never happen because the parser doesn't let you
                if more_processed_kwargs or star_kwargs is not None:
                    self.show_call_error(
                        "Positional argument follow keyword arguments", node, visitor
                    )
                    return None
                if star_args is not None:
                    star_args = unite_values(arg.value, star_args)
                else:
                    more_processed_args.append(arg)
            elif label is ARGS:
                # This is legal: f(x=3, *args)
                # But this is not: f(**kwargs, **args)
                if star_kwargs is not None:
                    self.show_call_error("*args follows **kwargs", node, visitor)
                    return None
                if star_args is not None:
                    assert isinstance(arg.value, GenericValue), repr(processed_args)
                    star_args = unite_values(arg.value.args[0], star_args)
                else:
                    assert isinstance(arg.value, GenericValue), repr(processed_args)
                    star_args = arg.value.args[0]
            elif isinstance(label, str):
                if label in more_processed_kwargs:
                    self.show_call_error(
                        f"Multiple values provided for argument '{label}'",
                        node,
                        visitor,
                    )
                    return None
                more_processed_kwargs[label] = (True, arg)
            elif isinstance(label, PossibleKwarg):
                if label.name in more_processed_kwargs:
                    self.show_call_error(
                        f"Multiple values provided for argument '{label.name}'",
                        node,
                        visitor,
                    )
                    return None
                more_processed_kwargs[label.name] = (False, arg)
            elif label is KWARGS:
                assert isinstance(arg.value, GenericValue), repr(processed_args)
                new_kwargs = arg.value.args[1]
                if star_kwargs is None:
                    star_kwargs = new_kwargs
                else:
                    star_kwargs = unite_values(star_kwargs, new_kwargs)
            else:
                assert False, repr(label)

        return ActualArguments(
            more_processed_args,
            star_args,
            more_processed_kwargs,
            star_kwargs,
            kwargs_required=any(kwargs_requireds),
        )

    def preprocess_kwargs_no_mvv(
        self, value: Value, visitor: "NameCheckVisitor", node: ast.AST
    ) -> Optional[Tuple[Dict[str, Tuple[bool, Value]], Optional[Value]]]:
        """Preprocess a Value passed as **kwargs.

        Three possible return types:
        - None if there was a blocking error (the passed in type is not a mapping).
        - A pair of two values:
            - An {argument: (required, Value)} dict if we know the precise arguments (e.g.,
              for a TypedDict).
            - A single Value if the argument is a mapping, but we don't know all the precise keys.
              This is None if all the keys are known.

        """
        value = replace_known_sequence_value(value)
        if isinstance(value, TypedDictValue):
            return value.items, None
        elif isinstance(value, DictIncompleteValue):
            return self.preprocess_kwargs_kv_pairs(value.items, visitor, node)
        else:
            mapping_tv_map = MappingValue.can_assign(value, visitor)
            if isinstance(mapping_tv_map, CanAssignError):
                self.show_call_error(
                    f"{value} is not a mapping",
                    node,
                    visitor,
                    detail=str(mapping_tv_map),
                )
                return None
            key_type = mapping_tv_map.get(K, AnyValue(AnySource.generic_argument))
            value_type = mapping_tv_map.get(V, AnyValue(AnySource.generic_argument))
            return self.preprocess_kwargs_kv_pairs(
                [(key_type, value_type)], visitor, node
            )

    def preprocess_kwargs_kv_pairs(
        self,
        items: Sequence[Tuple[Value, Value]],
        visitor: "NameCheckVisitor",
        node: ast.AST,
    ) -> Optional[Tuple[Dict[str, Tuple[bool, Value]], Optional[Value]]]:
        out_items = {}
        possible_values = []
        for key, val in items:
            possible_keys = []
            for subkey in flatten_values(key, unwrap_annotated=True):
                if isinstance(subkey, KnownValue):
                    if isinstance(subkey.val, str):
                        possible_keys.append(subkey.val)
                    else:
                        self.show_call_error(
                            "Dict passed as **kwargs contains non-string key"
                            f" {subkey.val!r}",
                            node,
                            visitor,
                        )
                        return None
                else:
                    can_assign = TypedValue(str).can_assign(key, visitor)
                    if isinstance(can_assign, CanAssignError):
                        self.show_call_error(
                            f"Dict passed as **kwargs contains non-string key {key!r}",
                            node,
                            visitor,
                            detail=str(can_assign),
                        )
                        return None
                    possible_keys = []
                    break
            if possible_keys:
                required = len(possible_keys) == 1
                for key in possible_keys:
                    out_items[key] = (required, val)
            else:
                possible_values.append(val)
        if possible_values:
            extra_value = unite_values(*possible_values)
        else:
            extra_value = None
        return out_items, extra_value

    def bind_arguments(
        self, args: Iterable[Argument], visitor: "NameCheckVisitor", node: ast.AST
    ) -> Optional[inspect.BoundArguments]:
        """Attempt to bind the parameters in the signature to the arguments actually passed in.

        Nomenclature:
        - parameters: the formal parameters of the callable
        - arguments: the arguments passed in in this call
        - bound arguments: the mapping of parameter names to values produced by this call

        """
        actual_args = self.preprocess_args(args, visitor, node)
        if actual_args is None:
            return None
        positional_index = 0
        keywords_consumed: Set[str] = set()
        bound_args: Dict[str, Composite] = {}
        star_args_consumed = False
        star_kwargs_consumed = False

        for param in self.signature.parameters.values():
            if param.kind is SigParameter.POSITIONAL_ONLY:
                if positional_index < len(actual_args.positionals):
                    bound_args[param.name] = actual_args.positionals[positional_index]
                    positional_index += 1
                elif actual_args.star_args is not None:
                    bound_args[param.name] = Composite(actual_args.star_args)
                    star_args_consumed = True
                elif param.default is EMPTY:
                    self.show_call_error(
                        f"Missing required positional argument: '{param.name}'",
                        node,
                        visitor,
                    )
                    return None
                else:
                    bound_args[param.name] = param.default
            elif param.kind is SigParameter.POSITIONAL_OR_KEYWORD:
                if positional_index < len(actual_args.positionals):
                    bound_args[param.name] = actual_args.positionals[positional_index]
                    positional_index += 1
                    if param.name in actual_args.keywords:
                        self.show_call_error(
                            f"Parameter '{param.name}' provided as both a positional"
                            " and a keyword argument",
                            node,
                            visitor,
                        )
                        return None
                elif actual_args.star_args is not None:
                    if param.name in actual_args.keywords:
                        self.show_call_error(
                            f"Parameter '{param.name}' may be filled from both *args"
                            " and a keyword argument",
                            node,
                            visitor,
                        )
                        return None
                    star_args_consumed = True
                    # It may also come from **kwargs
                    if actual_args.star_kwargs is not None:
                        value = unite_values(
                            actual_args.star_kwargs, actual_args.star_kwargs
                        )
                        star_kwargs_consumed = True
                    else:
                        value = actual_args.star_args
                    bound_args[param.name] = Composite(value)
                elif param.name in actual_args.keywords:
                    definitely_provided, composite = actual_args.keywords[param.name]
                    if not definitely_provided and param.default is EMPTY:
                        self.show_call_error(
                            f"Parameter '{param.name}' may not be provided by this"
                            " call",
                            node,
                            visitor,
                        )
                        return None
                    bound_args[param.name] = composite
                    keywords_consumed.add(param.name)
                elif actual_args.star_kwargs is not None:
                    bound_args[param.name] = Composite(actual_args.star_kwargs)
                    star_kwargs_consumed = True
                elif param.default is EMPTY:
                    self.show_call_error(
                        f"Missing required argument: '{param.name}'", node, visitor
                    )
                    return None
                else:
                    bound_args[param.name] = param.default
            elif param.kind is SigParameter.KEYWORD_ONLY:
                if param.name in actual_args.keywords:
                    definitely_provided, composite = actual_args.keywords[param.name]
                    if not definitely_provided and param.default is EMPTY:
                        self.show_call_error(
                            f"Parameter '{param.name}' may not be provided by this"
                            " call",
                            node,
                            visitor,
                        )
                        return None
                    bound_args[param.name] = composite
                    keywords_consumed.add(param.name)
                elif actual_args.star_kwargs is not None:
                    bound_args[param.name] = Composite(actual_args.star_kwargs)
                    star_kwargs_consumed = True
                    keywords_consumed.add(param.name)
                elif param.default is EMPTY:
                    self.show_call_error(
                        f"Missing required argument: '{param.name}'", node, visitor
                    )
                    return None
                else:
                    bound_args[param.name] = param.default
            elif param.kind is SigParameter.VAR_POSITIONAL:
                star_args_consumed = True
                positionals = []
                while positional_index < len(actual_args.positionals):
                    positionals.append(actual_args.positionals[positional_index].value)
                    positional_index += 1
                if actual_args.star_args is not None:
                    element_value = unite_values(*positionals, actual_args.star_args)
                    star_args_value = GenericValue(tuple, [element_value])
                else:
                    star_args_value = SequenceIncompleteValue(tuple, positionals)
                bound_args[param.name] = Composite(star_args_value)
            elif param.kind is SigParameter.VAR_KEYWORD:
                star_kwargs_consumed = True
                items = {}
                for key, (
                    definitely_provided,
                    composite,
                ) in actual_args.keywords.items():
                    if key in keywords_consumed:
                        continue
                    items[key] = (definitely_provided, composite.value)
                if actual_args.star_kwargs is not None:
                    value_value = unite_values(
                        *(val for _, val in items.values()), actual_args.star_kwargs
                    )
                    star_kwargs_value = GenericValue(
                        dict, [TypedValue(str), value_value]
                    )
                else:
                    star_kwargs_value = TypedDictValue(items)
                bound_args[param.name] = Composite(star_kwargs_value)
            else:
                assert False, f"unhandled param {param.kind}"

        if not star_args_consumed and positional_index != len(actual_args.positionals):
            self.show_call_error(
                f"Takes {positional_index} positional arguments but"
                f" {len(actual_args.positionals)} were given",
                node,
                visitor,
            )
            return None
        if not star_kwargs_consumed:
            extra_kwargs = set(actual_args.keywords) - keywords_consumed
            if extra_kwargs:
                extra_kwargs_str = ", ".join(map(repr, extra_kwargs))
                if len(extra_kwargs) == 1:
                    message = f"Got an unexpected keyword argument {extra_kwargs_str}"
                else:
                    message = f"Got unexpected keyword arguments {extra_kwargs_str}"
                self.show_call_error(message, node, visitor)
                return None
        if not star_args_consumed and actual_args.star_args:
            self.show_call_error("*args provided but not used", node, visitor)
            return None
        if (
            not star_kwargs_consumed
            and actual_args.star_kwargs
            and actual_args.kwargs_required
        ):
            self.show_call_error("**kwargs provided but not used", node, visitor)
            return None
        return inspect.BoundArguments(self.signature, bound_args)

    def show_call_error(
        self,
        message: str,
        node: ast.AST,
        visitor: "NameCheckVisitor",
        detail: Optional[str] = None,
    ) -> None:
        if self.callable is not None:
            message = f"In call to {stringify_object(self.callable)}: {message}"
        visitor.show_error(node, message, ErrorCode.incompatible_call, detail=detail)

    def get_default_return(self, source: AnySource = AnySource.error) -> ImplReturn:
        return_value = self.signature.return_annotation
        if return_value is EMPTY:
            return ImplReturn(AnyValue(AnySource.unannotated))
        if self._return_key in self.typevars_of_params:
            typevar_values = {tv: AnyValue(source) for tv in self.all_typevars}
            return_value = return_value.substitute_typevars(typevar_values)
        return ImplReturn(return_value)

    def check_call(
        self, args: Iterable[Argument], visitor: "NameCheckVisitor", node: ast.AST
    ) -> ImplReturn:
        """Type check a call to this Signature with the given arguments.

        This may call the :term:`impl` function or the underlying callable,
        but normally just uses :meth:`inspect.Signature.bind`.

        """
        args = list(args)
        if self.is_ellipsis_args:
            if self.allow_call:
                runtime_return = self._maybe_perform_call(args, visitor, node)
                if runtime_return is not None:
                    return ImplReturn(runtime_return)
            return_value = self.signature.return_annotation
            if return_value is EMPTY:
                return ImplReturn(AnyValue(AnySource.unannotated))
            return ImplReturn(return_value)

        bound_args = self.bind_arguments(args, visitor, node)
        if bound_args is None:
            return self.get_default_return()
        variables = {
            name: self._translate_bound_arg(value)
            for name, value in bound_args.arguments.items()
        }
        return_value = self.signature.return_annotation
        typevar_values: Dict[TypeVar, Value] = {}
        if self.all_typevars:
            tv_possible_values: Dict[TypeVar, List[Value]] = defaultdict(list)
            for param_name in self.typevars_of_params:
                if param_name == self._return_key:
                    continue
                var_value = variables[param_name]
                param = self.signature.parameters[param_name]
                if param.annotation is EMPTY:
                    continue
                tv_map = param.annotation.can_assign(var_value, visitor)
                if not isinstance(tv_map, CanAssignError):
                    # For now, the first assignment wins.
                    for typevar, value in tv_map.items():
                        tv_possible_values[typevar].append(value)
            typevar_values = {
                typevar: unite_values(
                    *tv_possible_values.get(
                        typevar, [AnyValue(AnySource.generic_argument)]
                    )
                )
                for typevar in self.all_typevars
            }
            if self._return_key in self.typevars_of_params:
                return_value = return_value.substitute_typevars(typevar_values)

        had_error = False
        for name, var_value in variables.items():
            param = self.signature.parameters[name]
            if not self._check_param_type_compatibility(
                param, var_value, visitor, node, typevar_values
            ):
                had_error = True

        # don't call the implementation function if we had an error, so that
        # the implementation function doesn't have to worry about basic
        # type checking
        if not had_error and self.impl is not None:
            ctx = CallContext(
                vars=variables, visitor=visitor, bound_args=bound_args, node=node
            )
            return_value = self.impl(ctx)

        if self.allow_call:
            runtime_return = self._maybe_perform_call(args, visitor, node)
            if runtime_return is not None:
                if isinstance(return_value, ImplReturn):
                    return_value = ImplReturn(
                        runtime_return,
                        return_value.constraint,
                        return_value.no_return_unless,
                    )
                else:
                    return_value = runtime_return
        if return_value is EMPTY:
            return ImplReturn(AnyValue(AnySource.unannotated))
        else:
            return self._apply_annotated_constraints(return_value, bound_args)

    def _maybe_perform_call(
        self, arguments: Iterable[Argument], visitor: "NameCheckVisitor", node: ast.AST
    ) -> Optional[Value]:
        if self.callable is None:
            return None
        args = []
        kwargs = {}
        for composite, label in arguments:
            if label is None:
                if isinstance(composite.value, KnownValue):
                    args.append(composite.value.val)
                else:
                    return None
            elif isinstance(label, str):
                if isinstance(composite.value, KnownValue):
                    kwargs[label] = composite.value.val
                else:
                    return None
            elif label is ARGS:
                values = concrete_values_from_iterable(composite.value, visitor)
                if isinstance(values, collections.abc.Sequence) and all_of_type(
                    values, KnownValue
                ):
                    args += [val.val for val in values]
                else:
                    return None
            else:
                assert label is KWARGS, label
                value = replace_known_sequence_value(composite.value)
                if isinstance(value, DictIncompleteValue):
                    for key, val in value.items:
                        if (
                            isinstance(key, KnownValue)
                            and isinstance(key.val, str)
                            and isinstance(val, KnownValue)
                        ):
                            kwargs[key.val] = val.val
                        else:
                            return None
                else:
                    return None

        try:
            value = self.callable(*args, **kwargs)
        except Exception as e:
            message = f"Error calling {self}: {safe_str(e)}"
            visitor._show_error_if_checking(node, message, ErrorCode.incompatible_call)
            return None
        else:
            return KnownValue(value)

    def can_assign(self, other: "Signature", ctx: CanAssignContext) -> CanAssign:
        """Equivalent of :meth:`pyanalyze.value.Value.can_assign`. Checks
        whether another ``Signature`` is compatible with this ``Signature``.
        """
        if self.is_asynq and not other.is_asynq:
            return CanAssignError("callable is not asynq")
        their_return = other.signature.return_annotation
        my_return = self.signature.return_annotation
        return_tv_map = my_return.can_assign(their_return, ctx)
        if isinstance(return_tv_map, CanAssignError):
            return CanAssignError(
                "return annotation is not compatible", [return_tv_map]
            )
        if self.is_ellipsis_args or other.is_ellipsis_args:
            return {}
        tv_maps = [return_tv_map]
        their_params = list(other.signature.parameters.values())
        their_args = other.get_param_of_kind(SigParameter.VAR_POSITIONAL)
        if their_args is not None:
            their_args_index = their_params.index(their_args)
            args_annotation = their_args.get_annotation()
        else:
            their_args_index = -1
            args_annotation = None
        their_kwargs = other.get_param_of_kind(SigParameter.VAR_KEYWORD)
        if their_kwargs is not None:
            kwargs_annotation = their_kwargs.get_annotation()
        else:
            kwargs_annotation = None
        consumed_positional = set()
        consumed_keyword = set()
        for i, my_param in enumerate(self.signature.parameters.values()):
            my_annotation = my_param.get_annotation()
            if my_param.kind is SigParameter.POSITIONAL_ONLY:
                if i < len(their_params) and their_params[i].kind in (
                    SigParameter.POSITIONAL_ONLY,
                    SigParameter.POSITIONAL_OR_KEYWORD,
                ):
                    if (
                        my_param.default is not EMPTY
                        and their_params[i].default is EMPTY
                    ):
                        return CanAssignError(
                            f"positional-only param {my_param.name!r} has no default"
                        )

                    their_annotation = their_params[i].get_annotation()
                    tv_map = their_annotation.can_assign(my_annotation, ctx)
                    if isinstance(tv_map, CanAssignError):
                        return CanAssignError(
                            f"type of positional-only parameter {my_param.name!r} is"
                            " incompatible",
                            [tv_map],
                        )
                    tv_maps.append(tv_map)
                    consumed_positional.add(their_params[i].name)
                elif args_annotation is not None:
                    new_tv_maps = can_assign_var_positional(
                        my_param, args_annotation, i - their_args_index, ctx
                    )
                    if isinstance(new_tv_maps, CanAssignError):
                        return new_tv_maps
                    tv_maps += new_tv_maps
                else:
                    return CanAssignError(
                        f"positional-only parameter {i} is not accepted"
                    )
            elif my_param.kind is SigParameter.POSITIONAL_OR_KEYWORD:
                if (
                    i < len(their_params)
                    and their_params[i].kind is SigParameter.POSITIONAL_OR_KEYWORD
                ):
                    if my_param.name != their_params[i].name:
                        return CanAssignError(
                            f"param name {their_params[i].name!r} does not match"
                            f" {my_param.name!r}"
                        )
                    if (
                        my_param.default is not EMPTY
                        and their_params[i].default is EMPTY
                    ):
                        return CanAssignError(f"param {my_param.name!r} has no default")
                    their_annotation = their_params[i].get_annotation()
                    tv_map = their_annotation.can_assign(my_annotation, ctx)
                    if isinstance(tv_map, CanAssignError):
                        return CanAssignError(
                            f"type of parameter {my_param.name!r} is incompatible",
                            [tv_map],
                        )
                    tv_maps.append(tv_map)
                    consumed_positional.add(their_params[i].name)
                    consumed_keyword.add(their_params[i].name)
                elif (
                    i < len(their_params)
                    and their_params[i].kind is SigParameter.POSITIONAL_ONLY
                ):
                    return CanAssignError(
                        f"parameter {my_param.name!r} is not accepted as a keyword"
                        " argument"
                    )
                elif args_annotation is not None and kwargs_annotation is not None:
                    new_tv_maps = can_assign_var_positional(
                        my_param, args_annotation, i - their_args_index, ctx
                    )
                    if isinstance(new_tv_maps, CanAssignError):
                        return new_tv_maps
                    tv_maps += new_tv_maps
                    new_tv_maps = can_assign_var_keyword(
                        my_param, kwargs_annotation, ctx
                    )
                    if isinstance(new_tv_maps, CanAssignError):
                        return new_tv_maps
                    tv_maps += new_tv_maps
                else:
                    return CanAssignError(
                        f"parameter {my_param.name!r} is not accepted"
                    )
            elif my_param.kind is SigParameter.KEYWORD_ONLY:
                their_param = other.signature.parameters.get(my_param.name)
                if their_param is not None and their_param.kind in (
                    SigParameter.POSITIONAL_OR_KEYWORD,
                    SigParameter.KEYWORD_ONLY,
                ):
                    if my_param.default is not EMPTY and their_param.default is EMPTY:
                        return CanAssignError(
                            f"keyword-only param {my_param.name!r} has no default"
                        )
                    their_annotation = their_param.get_annotation()
                    tv_map = their_annotation.can_assign(my_annotation, ctx)
                    if isinstance(tv_map, CanAssignError):
                        return CanAssignError(
                            f"type of parameter {my_param.name!r} is incompatible",
                            [tv_map],
                        )
                    tv_maps.append(tv_map)
                    consumed_keyword.add(their_param.name)
                elif kwargs_annotation is not None:
                    new_tv_maps = can_assign_var_keyword(
                        my_param, kwargs_annotation, ctx
                    )
                    if isinstance(new_tv_maps, CanAssignError):
                        return new_tv_maps
                    tv_maps += new_tv_maps
                else:
                    return CanAssignError(
                        f"parameter {my_param.name!r} is not accepted"
                    )
            elif my_param.kind is SigParameter.VAR_POSITIONAL:
                if args_annotation is None:
                    return CanAssignError("*args are not accepted")
                tv_map = args_annotation.can_assign(my_annotation, ctx)
                if isinstance(tv_map, CanAssignError):
                    return CanAssignError("type of *args is incompatible", [tv_map])
                tv_maps.append(tv_map)
                extra_positional = [
                    param
                    for param in their_params
                    if param.name not in consumed_positional
                    and param.kind
                    in (
                        SigParameter.POSITIONAL_ONLY,
                        SigParameter.POSITIONAL_OR_KEYWORD,
                    )
                ]
                for extra_param in extra_positional:
                    tv_map = extra_param.get_annotation().can_assign(my_annotation, ctx)
                    if isinstance(tv_map, CanAssignError):
                        return CanAssignError(
                            f"type of param {extra_param.name!r} is incompatible with "
                            "*args type",
                            [tv_map],
                        )
                    tv_maps.append(tv_map)
            elif my_param.kind is SigParameter.VAR_KEYWORD:
                if kwargs_annotation is None:
                    return CanAssignError("**kwargs are not accepted")
                tv_map = kwargs_annotation.can_assign(my_annotation, ctx)
                if isinstance(tv_map, CanAssignError):
                    return CanAssignError("type of **kwargs is incompatible", [tv_map])
                tv_maps.append(tv_map)
                extra_keyword = [
                    param
                    for param in their_params
                    if param.name not in consumed_keyword
                    and param.kind
                    in (SigParameter.KEYWORD_ONLY, SigParameter.POSITIONAL_OR_KEYWORD)
                ]
                for extra_param in extra_keyword:
                    tv_map = extra_param.get_annotation().can_assign(my_annotation, ctx)
                    if isinstance(tv_map, CanAssignError):
                        return CanAssignError(
                            f"type of param {extra_param.name!r} is incompatible with "
                            "**kwargs type",
                            [tv_map],
                        )
                    tv_maps.append(tv_map)

        return unify_typevar_maps(tv_maps)

    def get_param_of_kind(self, kind: inspect._ParameterKind) -> Optional[SigParameter]:
        for param in self.signature.parameters.values():
            if param.kind is kind:
                return param
        return None

    def substitute_typevars(self, typevars: TypeVarMap) -> "Signature":
        return Signature(
            signature=inspect.Signature(
                [
                    param.substitute_typevars(typevars)
                    for param in self.signature.parameters.values()
                ],
                return_annotation=self.signature.return_annotation.substitute_typevars(
                    typevars
                ),
            ),
            impl=self.impl,
            callable=self.callable,
            is_asynq=self.is_asynq,
            has_return_annotation=self.has_return_annotation,
            is_ellipsis_args=self.is_ellipsis_args,
            allow_call=self.allow_call,
        )

    def walk_values(self) -> Iterable[Value]:
        yield from self.signature.return_annotation.walk_values()
        for param in self.signature.parameters.values():
            if param.annotation is not EMPTY:
                yield from param.annotation.walk_values()

    def get_asynq_value(self) -> "Signature":
        """Return the :class:`Signature` for the `.asynq` attribute of an
        :class:`pyanalyze.extensions.AsynqCallable`."""
        if not self.is_asynq:
            raise TypeError("get_asynq_value() is only supported for AsynqCallable")
        return_annotation = AsyncTaskIncompleteValue(
            asynq.AsyncTask, self.signature.return_annotation
        )
        return Signature.make(
            self.signature.parameters.values(),
            return_annotation,
            impl=self.impl,
            callable=self.callable,
            has_return_annotation=self.has_return_annotation,
            is_ellipsis_args=self.is_ellipsis_args,
            is_asynq=False,
            allow_call=self.allow_call,
        )

    @classmethod
    def make(
        cls,
        parameters: Iterable[SigParameter],
        return_annotation: Optional[Value] = None,
        *,
        impl: Optional[Impl] = None,
        callable: Optional[object] = None,
        has_return_annotation: bool = True,
        is_ellipsis_args: bool = False,
        is_asynq: bool = False,
        allow_call: bool = False,
    ) -> "Signature":
        """Create a :class:`Signature` object.

        This is more convenient to use than the constructor
        because it abstracts away the creation of the underlying
        :class:`inspect.Signature`.

        """
        if return_annotation is None:
            return_annotation = AnyValue(AnySource.unannotated)
            has_return_annotation = False
        return cls(
            signature=inspect.Signature(
                parameters, return_annotation=return_annotation
            ),
            impl=impl,
            callable=callable,
            has_return_annotation=has_return_annotation,
            is_ellipsis_args=is_ellipsis_args,
            is_asynq=is_asynq,
            allow_call=allow_call,
        )

    def __str__(self) -> str:
        param_str = ", ".join(self._render_parameters())
        asynq_str = "@asynq " if self.is_asynq else ""
        rendered = f"{asynq_str}({param_str})"
        if self.signature.return_annotation is not EMPTY:
            rendered += f" -> {self.signature.return_annotation}"
        return rendered

    def _render_parameters(self) -> Iterable[str]:
        # Adapted from Signature's own __str__
        if self.is_ellipsis_args:
            yield "..."
            return
        render_pos_only_separator = False
        render_kw_only_separator = True
        for param in self.signature.parameters.values():
            formatted = str(param)

            kind = param.kind

            if kind == SigParameter.POSITIONAL_ONLY:
                render_pos_only_separator = True
            elif render_pos_only_separator:
                yield "/"
                render_pos_only_separator = False

            if kind == SigParameter.VAR_POSITIONAL:
                render_kw_only_separator = False
            elif kind == SigParameter.KEYWORD_ONLY and render_kw_only_separator:
                yield "*"
                render_kw_only_separator = False

            yield formatted

        if render_pos_only_separator:
            yield "/"

    # TODO: do we need these?
    def has_return_value(self) -> bool:
        return self.has_return_annotation

    @property
    def return_value(self) -> Value:
        return self.signature.return_annotation


ANY_SIGNATURE = Signature.make(
    [], AnyValue(AnySource.explicit), is_ellipsis_args=True, is_asynq=True
)
""":class:`Signature` that should be compatible with any other
:class:`Signature`."""


@dataclass(frozen=True)
class BoundMethodSignature:
    """Signature for a method bound to a particular value."""

    signature: Signature
    self_composite: Composite
    return_override: Optional[Value] = None

    def check_call(
        self, args: Iterable[Argument], visitor: "NameCheckVisitor", node: ast.AST
    ) -> ImplReturn:
        ret = self.signature.check_call(
            [(self.self_composite, None), *args], visitor, node
        )
        if self.return_override is not None and not self.signature.has_return_value():
            return ImplReturn(
                self.return_override, ret.constraint, ret.no_return_unless
            )
        return ret

    def get_signature(self, *, preserve_impl: bool = False) -> Optional[Signature]:
        if self.signature.is_ellipsis_args:
            return ANY_SIGNATURE
        params = list(self.signature.signature.parameters.values())
        if not params or params[0].kind not in (
            SigParameter.POSITIONAL_ONLY,
            SigParameter.POSITIONAL_OR_KEYWORD,
        ):
            return None
        return Signature(
            signature=inspect.Signature(
                params[1:], return_annotation=self.return_value
            ),
            # We don't carry over the implementation function by default, because it
            # may not work when passed different arguments.
            impl=self.signature.impl if preserve_impl else None,
            callable=self.signature.callable,
            is_asynq=self.signature.is_asynq,
            has_return_annotation=self.has_return_value(),
            is_ellipsis_args=self.signature.is_ellipsis_args,
            allow_call=self.signature.allow_call,
        )

    def has_return_value(self) -> bool:
        if self.return_override is not None:
            return True
        return self.signature.has_return_value()

    @property
    def return_value(self) -> Value:
        if self.signature.has_return_value():
            return self.signature.return_value
        if self.return_override is not None:
            return self.return_override
        return AnyValue(AnySource.unannotated)

    def substitute_typevars(self, typevars: TypeVarMap) -> "BoundMethodSignature":
        return BoundMethodSignature(
            self.signature.substitute_typevars(typevars),
            self.self_composite.substitute_typevars(typevars),
            self.return_override.substitute_typevars(typevars)
            if self.return_override is not None
            else None,
        )


@dataclass(frozen=True)
class PropertyArgSpec:
    """Pseudo-argspec for properties."""

    obj: object
    return_value: Value = AnyValue(AnySource.unannotated)

    def check_call(
        self, args: Iterable[Argument], visitor: "NameCheckVisitor", node: ast.AST
    ) -> ImplReturn:
        raise TypeError("property object is not callable")

    def has_return_value(self) -> bool:
        return not isinstance(self.return_value, AnyValue)

    def substitute_typevars(self, typevars: TypeVarMap) -> "PropertyArgSpec":
        return PropertyArgSpec(
            self.obj, self.return_value.substitute_typevars(typevars)
        )


MaybeSignature = Union[None, Signature, BoundMethodSignature, PropertyArgSpec]


def make_bound_method(
    argspec: MaybeSignature,
    self_composite: Composite,
    return_override: Optional[Value] = None,
) -> Optional[BoundMethodSignature]:
    if argspec is None:
        return None
    if isinstance(argspec, Signature):
        return BoundMethodSignature(argspec, self_composite, return_override)
    elif isinstance(argspec, BoundMethodSignature):
        if return_override is None:
            return_override = argspec.return_override
        return BoundMethodSignature(argspec.signature, self_composite, return_override)
    else:
        assert False, f"invalid argspec {argspec}"


T = TypeVar("T")
IterableValue = GenericValue(collections.abc.Iterable, [TypeVarValue(T)])
K = TypeVar("K")
V = TypeVar("V")
MappingValue = GenericValue(collections.abc.Mapping, [TypeVarValue(K), TypeVarValue(V)])


def can_assign_var_positional(
    my_param: SigParameter, args_annotation: Value, idx: int, ctx: CanAssignContext
) -> Union[List[TypeVarMap], CanAssignError]:
    tv_maps = []
    my_annotation = my_param.get_annotation()
    if isinstance(args_annotation, SequenceIncompleteValue):
        length = len(args_annotation.members)
        if idx >= length:
            return CanAssignError(
                f"parameter {my_param.name!r} is not accepted; {args_annotation} only"
                f" accepts {length} values"
            )
        their_annotation = args_annotation.members[idx]
        tv_map = their_annotation.can_assign(my_annotation, ctx)
        if isinstance(tv_map, CanAssignError):
            return CanAssignError(
                f"type of parameter {my_param.name!r} is incompatible: *args[{idx}]"
                " type is incompatible",
                [tv_map],
            )
        tv_maps.append(tv_map)
    else:
        tv_map = IterableValue.can_assign(args_annotation, ctx)
        if isinstance(tv_map, CanAssignError):
            return CanAssignError(
                f"{args_annotation} is not an iterable type", [tv_map]
            )
        iterable_arg = tv_map.get(T, AnyValue(AnySource.generic_argument))
        tv_map = iterable_arg.can_assign(my_annotation, ctx)
        if isinstance(tv_map, CanAssignError):
            return CanAssignError(
                f"type of parameter {my_param.name!r} is incompatible: "
                "*args type is incompatible",
                [tv_map],
            )
        tv_maps.append(tv_map)
    return tv_maps


def can_assign_var_keyword(
    my_param: SigParameter, kwargs_annotation: Value, ctx: CanAssignContext
) -> Union[List[TypeVarMap], CanAssignError]:
    my_annotation = my_param.get_annotation()
    tv_maps = []
    if isinstance(kwargs_annotation, TypedDictValue):
        if my_param.name not in kwargs_annotation.items:
            return CanAssignError(
                f"parameter {my_param.name!r} is not accepted by {kwargs_annotation}"
            )
        their_annotation = kwargs_annotation.items[my_param.name][1]
        tv_map = their_annotation.can_assign(my_annotation, ctx)
        if isinstance(tv_map, CanAssignError):
            return CanAssignError(
                f"type of parameter {my_param.name!r} is incompatible:"
                f" *kwargs[{my_param.name!r}] type is incompatible",
                [tv_map],
            )
        tv_maps.append(tv_map)
    else:
        mapping_tv_map = MappingValue.can_assign(kwargs_annotation, ctx)
        if isinstance(mapping_tv_map, CanAssignError):
            return CanAssignError(
                f"{kwargs_annotation} is not a mapping type", [mapping_tv_map]
            )
        key_arg = mapping_tv_map.get(K, AnyValue(AnySource.generic_argument))
        tv_map = key_arg.can_assign(KnownValue(my_param.name), ctx)
        if isinstance(tv_map, CanAssignError):
            return CanAssignError(
                f"parameter {my_param.name!r} is not accepted by **kwargs type",
                [tv_map],
            )
        tv_maps.append(tv_map)
        value_arg = mapping_tv_map.get(V, AnyValue(AnySource.generic_argument))
        tv_map = value_arg.can_assign(my_annotation, ctx)
        if isinstance(tv_map, CanAssignError):
            return CanAssignError(
                f"type of parameter {my_param.name!r} is incompatible: **kwargs type"
                " is incompatible",
                [tv_map],
            )
        tv_maps.append(tv_map)
    return tv_maps<|MERGE_RESOLUTION|>--- conflicted
+++ resolved
@@ -243,7 +243,6 @@
         return formatted
 
 
-<<<<<<< HEAD
 @dataclass
 class ActualArguments:
     positionals: List[Composite]
@@ -253,10 +252,7 @@
     kwargs_required: bool
 
 
-@dataclass
-=======
 @dataclass(frozen=True)
->>>>>>> 20e21dd7
 class Signature:
     """Represents the signature of a Python callable.
 
