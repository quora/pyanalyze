--- conflicted
+++ resolved
@@ -6,13 +6,9 @@
 
 """
 
-<<<<<<< HEAD
-from pyanalyze.extensions import CustomCheck
+from .extensions import CustomCheck
 from . import annotations
-from .type_evaluation import Evaluator
-=======
 from .type_evaluation import EvalContext, Evaluator
->>>>>>> d2b8274f
 from .error_code import ErrorCode
 from .safe import all_of_type
 from .stacked_scopes import (
@@ -1170,15 +1166,8 @@
                 positions = {
                     param: position for param, (position, _) in bound_args.items()
                 }
-<<<<<<< HEAD
-                eval_ctx = annotations.TypeEvaluationContext(
-                    varmap, positions, ctx.can_assign_ctx, self.evaluator.globals
-                )
+                eval_ctx = EvalContext(varmap, positions, visitor)
                 return_value, errors = self.evaluator.evaluate(eval_ctx)
-=======
-                ctx = EvalContext(varmap, positions, visitor)
-                return_value, errors = self.evaluator.evaluate(ctx)
->>>>>>> d2b8274f
                 for error in errors:
                     error_node = None
                     if error.argument is not None:
