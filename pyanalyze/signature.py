--- conflicted
+++ resolved
@@ -520,10 +520,6 @@
         self.validate()
 
     def __hash__(self) -> int:
-<<<<<<< HEAD
-        # hash by identity because the params dict is not hashable
-        return id(self)
-=======
         return hash(
             (
                 tuple(self.parameters.items()),
@@ -536,7 +532,6 @@
                 self.evaluator,
             )
         )
->>>>>>> 4a6224ec
 
     def validate(self) -> None:
         seen_kinds = set()
