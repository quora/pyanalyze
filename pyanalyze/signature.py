"""

The :class:`Signature` object and associated functionality. This
provides a way to represent rich callable objects and type check
calls.

"""

import ast
import collections.abc
import enum
import inspect
import itertools
from dataclasses import dataclass, field, replace
from types import FunctionType, MethodType
from typing import (
    Any,
    Callable,
    ClassVar,
    Container,
    Dict,
    Iterable,
    List,
    NamedTuple,
    Optional,
    Sequence,
    Set,
    Tuple,
    TYPE_CHECKING,
    TypeVar,
    Union,
)

import asynq
import qcore
from qcore.helpers import safe_str
from typing_extensions import assert_never, Literal, Protocol, Self

from .error_code import ErrorCode
<<<<<<< HEAD
from .safe import safe_getattr
=======
from .node_visitor import Replacement
from .options import IntegerOption
>>>>>>> 1054dec4
from .stacked_scopes import (
    AbstractConstraint,
    AndConstraint,
    Composite,
    Constraint,
    ConstraintType,
    NULL_CONSTRAINT,
    OrConstraint,
    VarnameWithOrigin,
)
from .type_evaluation import (
    ARGS,
    DEFAULT,
    EvalContext,
    Evaluator,
    KWARGS,
    Position,
    UNKNOWN,
)
from .typevar import resolve_bounds_map
from .value import (
    annotate_value,
    AnnotatedValue,
    AnySource,
    AnyValue,
    AsyncTaskIncompleteValue,
    BoundsMap,
    CallableValue,
    can_assign_and_used_any,
    CanAssign,
    CanAssignContext,
    CanAssignError,
    concrete_values_from_iterable,
    ConstraintExtension,
    DictIncompleteValue,
    extract_typevars,
    flatten_values,
    GenericValue,
    get_tv_map,
    HasAttrExtension,
    HasAttrGuardExtension,
    KnownValue,
    KVPair,
    LowerBound,
    MultiValuedValue,
    NO_RETURN_VALUE,
    NoReturnConstraintExtension,
    NoReturnGuardExtension,
    ParameterTypeGuardExtension,
    ParamSpecArgsValue,
    ParamSpecKwargsValue,
    replace_known_sequence_value,
    SequenceValue,
    stringify_object,
    TypedDictValue,
    TypedValue,
    TypeGuardExtension,
    TypeVarLike,
    TypeVarMap,
    TypeVarValue,
    unannotate,
    unannotate_value,
    unify_bounds_maps,
    unite_values,
    Value,
)

if TYPE_CHECKING:
    from .name_check_visitor import NameCheckVisitor

EMPTY = inspect.Parameter.empty
UNANNOTATED = AnyValue(AnySource.unannotated)
ELLIPSIS = qcore.MarkerObject("ellipsis")
ELLIPSIS_COMPOSITE = Composite(AnyValue(AnySource.ellipsis_callable))

# TODO turn on
USE_CHECK_CALL_FOR_CAN_ASSIGN = False


class MaximumPositionalArgs(IntegerOption):
    """If calls have more than this many positional arguments, attempt to
    turn them into keyword arguments."""

    default_value = 10
    name = "maximum_positional_args"


class InvalidSignature(Exception):
    """Raised when an invalid signature is encountered."""


@dataclass
class PossibleArg:
    # Label used for arguments that may not be present at runtiime.
    name: Optional[str]


@dataclass
class PosOrKeyword:
    name: str
    is_required: bool


# Representation of a single argument to a call. Second member is
# None for positional args, str for keyword args,
# ARGS for *args, KWARGS for **kwargs, PossibleArg for args that may
# be missing, TypeVarValue for a ParamSpec.
Argument = Tuple[
    Composite,
    Union[
        None,
        str,
        PossibleArg,
        Literal[ARGS, KWARGS, ELLIPSIS],
        TypeVarValue,
        PosOrKeyword,
    ],
]

# Arguments bound to a call
BoundArgs = Dict[str, Tuple[Position, Composite]]


class CheckCallContext(Protocol):
    @property
    def visitor(self) -> Optional["NameCheckVisitor"]:
        raise NotImplementedError

    def on_error(
        self,
        __message: str,
        *,
        code: ErrorCode = ...,
        node: Optional[ast.AST] = ...,
        detail: Optional[str] = ...,
        replacement: Optional[Replacement] = ...,
    ) -> object:
        raise NotImplementedError

    @property
    def can_assign_ctx(self) -> CanAssignContext:
        raise NotImplementedError


@dataclass
class _CanAssignBasedContext:
    can_assign_ctx: CanAssignContext
    visitor: Optional["NameCheckVisitor"] = None
    errors: List[str] = field(default_factory=list)

    def on_error(
        self,
        message: str,
        *,
        code: ErrorCode = ErrorCode.incompatible_call,
        node: Optional[ast.AST] = None,
        detail: Optional[str] = ...,
        replacement: Optional[Replacement] = ...,
    ) -> object:
        self.errors.append(message)
        return None


@dataclass
class _VisitorBasedContext:
    visitor: "NameCheckVisitor"
    node: Optional[ast.AST]

    @property
    def can_assign_ctx(self) -> CanAssignContext:
        return self.visitor

    def on_error(
        self,
        message: str,
        *,
        code: ErrorCode = ErrorCode.incompatible_call,
        node: Optional[ast.AST] = None,
        detail: Optional[str] = ...,
        replacement: Optional[Replacement] = None,
    ) -> None:
        if node is None:
            node = self.node
        if node is None:
            return
        self.visitor.show_error(
            node, message, code, detail=detail, replacement=replacement
        )


@dataclass
class ActualArguments:
    """Represents the actual arguments to a call.

    Before creating this class, we decompose ``*args`` and ``**kwargs`` arguments
    of known composition into additional positional and keyword arguments, and we
    merge multiple ``*args`` or ``**kwargs``.

    Creating the ``ActualArguments`` for a call is independent of the signature
    of the callee.

    """

    positionals: List[Tuple[bool, Composite]]
    star_args: Optional[Value]  # represents the type of the elements of *args
    keywords: Dict[str, Tuple[bool, Composite]]
    star_kwargs: Optional[Value]  # represents the type of the elements of **kwargs
    kwargs_required: bool
    pos_or_keyword_params: Container[Union[int, str]]
    ellipsis: bool = False
    param_spec: Optional[TypeVarValue] = None


class CallReturn(NamedTuple):
    """Return value of a preprocessed call.

    This returns data that is useful for overload resolution.

    """

    return_value: Value
    """The return value of the function."""
    sig: "Signature"
    """Signature that was used for this call."""
    is_error: bool = False
    """Whether there was an error in this call. Used only for overload resolutioon."""
    used_any_for_match: bool = False
    """Whether Any was used for this match. Used only for overload resolution."""
    remaining_arguments: Optional[ActualArguments] = None
    """Arguments that still need to be processed. Used only for overload resolution."""


class ImplReturn(NamedTuple):
    """Return value of :term:`impl` functions.

    These functions return either a single :class:`pyanalyze.value.Value`
    object, indicating what the function returns, or an instance of this class.

    """

    return_value: Value
    """The return value of the function."""
    constraint: AbstractConstraint = NULL_CONSTRAINT
    """A :class:`pyanalyze.stacked_scopes.Constraint` indicating things that are true
    if the function returns a truthy value."""
    no_return_unless: AbstractConstraint = NULL_CONSTRAINT
    """A :class:`pyanalyze.stacked_scopes.Constraint` indicating things that are true
    unless the function does not return."""

    @classmethod
    def unite_impl_rets(cls, rets: Sequence["ImplReturn"]) -> "ImplReturn":
        if not rets:
            return ImplReturn(NO_RETURN_VALUE)
        return ImplReturn(
            unite_values(*[r.return_value for r in rets]),
            OrConstraint.make([r.constraint for r in rets]),
            OrConstraint.make([r.no_return_unless for r in rets]),
        )


@dataclass
class CallContext:
    """The context passed to an :term:`impl` function."""

    vars: Dict[str, Value]
    """Dictionary of variable names passed to the function."""
    visitor: "NameCheckVisitor"
    """Using the visitor can allow various kinds of advanced logic
    in impl functions."""
    composites: Dict[str, Composite]
    node: Optional[ast.AST]
    """AST node corresponding to the function call. Useful for
    showing errors."""

    def ast_for_arg(self, arg: str) -> Optional[ast.AST]:
        composite = self.composite_for_arg(arg)
        if composite is not None:
            return composite.node
        return None

    def varname_for_arg(self, arg: str) -> Optional[VarnameWithOrigin]:
        """Return a :term:`varname` corresponding to the given function argument.

        This is useful for creating a :class:`pyanalyze.stacked_scopes.Constraint`
        referencing the argument.

        """
        composite = self.composite_for_arg(arg)
        if composite is not None:
            return composite.varname
        return None

    def composite_for_arg(self, arg: str) -> Optional[Composite]:
        composite = self.composites.get(arg)
        if isinstance(composite, Composite):
            return composite
        return None

    def show_error(
        self,
        message: str,
        error_code: ErrorCode = ErrorCode.incompatible_call,
        *,
        arg: Optional[str] = None,
        node: Optional[ast.AST] = None,
        detail: Optional[str] = None,
    ) -> None:
        """Show an error.

        If the `arg` parameter is given, we attempt to find the
        AST for that argument to the function and point the error
        to it.

        """
        if node is None and arg is not None:
            node = self.ast_for_arg(arg)
        if node is None:
            node = self.node
        self.visitor.show_error(node, message, error_code=error_code, detail=detail)


Impl = Callable[[CallContext], Union[Value, ImplReturn]]


class ParameterKind(enum.Enum):
    """Kinds of parameters."""

    # Values must match inspect._ParameterKind
    POSITIONAL_ONLY = 0
    POSITIONAL_OR_KEYWORD = 1
    VAR_POSITIONAL = 2
    KEYWORD_ONLY = 3
    VAR_KEYWORD = 4
    PARAM_SPEC = 5
    ELLIPSIS = 6  # Callable[..., T]
    """Special kind for `Callable[..., T]`. Such callables are compatible
    with any other callable. There can only be one ELLIPSIS parameter
    and it must be the last one."""

    def allow_unpack(self) -> bool:
        return self is ParameterKind.VAR_KEYWORD or self is ParameterKind.VAR_POSITIONAL


KIND_TO_ALLOWED_PREVIOUS = {
    ParameterKind.POSITIONAL_ONLY: {ParameterKind.POSITIONAL_ONLY},
    ParameterKind.POSITIONAL_OR_KEYWORD: {
        ParameterKind.POSITIONAL_ONLY,
        ParameterKind.POSITIONAL_OR_KEYWORD,
    },
    ParameterKind.VAR_POSITIONAL: {
        ParameterKind.POSITIONAL_OR_KEYWORD,
        ParameterKind.POSITIONAL_ONLY,
    },
    ParameterKind.KEYWORD_ONLY: {
        ParameterKind.POSITIONAL_ONLY,
        ParameterKind.POSITIONAL_OR_KEYWORD,
        ParameterKind.VAR_POSITIONAL,
        ParameterKind.KEYWORD_ONLY,
    },
    ParameterKind.VAR_KEYWORD: {
        ParameterKind.POSITIONAL_ONLY,
        ParameterKind.POSITIONAL_OR_KEYWORD,
        ParameterKind.VAR_POSITIONAL,
        ParameterKind.KEYWORD_ONLY,
    },
    ParameterKind.PARAM_SPEC: {ParameterKind.POSITIONAL_ONLY},
    ParameterKind.ELLIPSIS: {ParameterKind.POSITIONAL_ONLY},
}
CAN_HAVE_DEFAULT = {
    ParameterKind.POSITIONAL_ONLY,
    ParameterKind.POSITIONAL_OR_KEYWORD,
    ParameterKind.KEYWORD_ONLY,
}


@dataclass(frozen=True)
class SigParameter:
    """Represents a single parameter to a callable."""

    name: str
    """Name of the parameter."""
    kind: ParameterKind = ParameterKind.POSITIONAL_OR_KEYWORD
    """How the parameter can be passed."""
    default: Optional[Value] = None
    """The default for the parameter, or None if there is no default."""
    annotation: Value = AnyValue(AnySource.unannotated)
    """Type annotation for the parameter."""

    # For compatibility
    empty: ClassVar[Literal[EMPTY]] = EMPTY
    POSITIONAL_ONLY: ClassVar[
        Literal[ParameterKind.POSITIONAL_ONLY]
    ] = ParameterKind.POSITIONAL_ONLY
    POSITIONAL_OR_KEYWORD: ClassVar[
        Literal[ParameterKind.POSITIONAL_OR_KEYWORD]
    ] = ParameterKind.POSITIONAL_OR_KEYWORD
    VAR_POSITIONAL: ClassVar[
        Literal[ParameterKind.VAR_POSITIONAL]
    ] = ParameterKind.VAR_POSITIONAL
    KEYWORD_ONLY: ClassVar[
        Literal[ParameterKind.KEYWORD_ONLY]
    ] = ParameterKind.KEYWORD_ONLY
    VAR_KEYWORD: ClassVar[
        Literal[ParameterKind.VAR_KEYWORD]
    ] = ParameterKind.VAR_KEYWORD

    def __post_init__(self) -> None:
        # backward compatibility
        if self.default is EMPTY:
            object.__setattr__(self, "default", None)

    def substitute_typevars(self, typevars: TypeVarMap) -> "SigParameter":
        return SigParameter(
            name=self.name,
            kind=self.kind,
            default=self.default,
            annotation=self.annotation.substitute_typevars(typevars),
        )

    def get_annotation(self) -> Value:
        return self.annotation

    def is_unnamed(self) -> bool:
        return self.name.startswith("@")

    def __str__(self) -> str:
        # Adapted from Parameter.__str__
        kind = self.kind
        if self.is_unnamed():
            if self.default is None:
                formatted = str(self.annotation)
            else:
                formatted = f"{self.annotation} = {self.default}"
        else:
            formatted = self.name

            if self.annotation != UNANNOTATED:
                formatted = f"{formatted}: {self.annotation}"

            if self.default is not None:
                if self.annotation != UNANNOTATED:
                    formatted = f"{formatted} = {self.default}"
                else:
                    formatted = f"{formatted}={self.default}"

        if kind is ParameterKind.VAR_POSITIONAL:
            formatted = "*" + formatted
        elif kind is ParameterKind.VAR_KEYWORD or kind is ParameterKind.PARAM_SPEC:
            formatted = "**" + formatted

        return formatted

    def to_argument(self) -> Argument:
        val = Composite(self.annotation)
        if self.kind is ParameterKind.ELLIPSIS:
            return val, ELLIPSIS
        elif self.kind is ParameterKind.PARAM_SPEC:
            assert isinstance(self.annotation, TypeVarValue)
            return val, self.annotation
        elif self.kind is ParameterKind.VAR_KEYWORD:
            return val, KWARGS
        elif self.kind is ParameterKind.VAR_POSITIONAL:
            return val, ARGS
        elif self.kind is ParameterKind.POSITIONAL_ONLY:
            return val, PossibleArg(None) if self.default is not None else None
        elif self.kind is ParameterKind.KEYWORD_ONLY:
            return (
                val,
                PossibleArg(self.name) if self.default is not None else self.name,
            )
        elif self.kind is ParameterKind.POSITIONAL_OR_KEYWORD:
            return val, PosOrKeyword(self.name, self.default is None)
        else:
            assert False, self.kind


@dataclass(frozen=True)
class Signature:
    """Represents the signature of a Python callable.

    This is used to type check function calls and it powers the
    :class:`pyanalyze.value.CallableValue` class.

    """

    _return_key: ClassVar[str] = "%return"

    parameters: Dict[str, SigParameter]
    """An ordered mapping of the signature's parameters."""
    return_value: Value
    """What the callable returns."""
    impl: Optional[Impl] = field(default=None, compare=False)
    """:term:`impl` function for this signature."""
    callable: Optional[object] = field(default=None, compare=False)
    """The callable that this signature represents."""
    is_asynq: bool = False
    """Whether this signature represents an asynq function."""
    has_return_annotation: bool = True
    allow_call: bool = False
    """Whether type checking can call the actual function to retrieve a precise return value."""
    evaluator: Optional[Evaluator] = None
    """Type evaluator for this function."""
    deprecated: Optional[str] = None
    """Deprecation message for this callable."""
    typevars_of_params: Dict[str, List[TypeVarLike]] = field(
        init=False, default_factory=dict, repr=False, compare=False, hash=False
    )
    all_typevars: Set[TypeVarLike] = field(
        init=False, default_factory=set, repr=False, compare=False, hash=False
    )

    def __post_init__(self) -> None:
        for param_name, param in self.parameters.items():
            typevars = list(extract_typevars(param.annotation))
            if typevars:
                self.typevars_of_params[param_name] = typevars
        return_typevars = list(extract_typevars(self.return_value))
        if return_typevars:
            self.typevars_of_params[self._return_key] = return_typevars
        self.all_typevars.update(
            {
                typevar
                for tv_list in self.typevars_of_params.values()
                for typevar in tv_list
            }
        )
        self.validate()

    def __hash__(self) -> int:
        return hash(
            (
                tuple(self.parameters.items()),
                self.return_value,
                self.impl,
                self.callable,
                self.is_asynq,
                self.has_return_annotation,
                self.allow_call,
                self.evaluator,
            )
        )

    def validate(self) -> None:
        seen_kinds = set()
        seen_with_default = set()
        for name, param in self.parameters.items():
            if name != param.name:
                raise InvalidSignature(f"names {name} and {param.name} do not match")
            disallowed_previous = seen_kinds - KIND_TO_ALLOWED_PREVIOUS[param.kind]
            if disallowed_previous:
                disallowed_text = ", ".join(kind.name for kind in disallowed_previous)
                raise InvalidSignature(
                    f"param {param} of kind {param.kind.name} may not follow param of"
                    f" kind {disallowed_text} {self.parameters}"
                )
            if param.default is not None and param.kind not in CAN_HAVE_DEFAULT:
                raise InvalidSignature(
                    f"param {param} of kind {param.kind.name} may not have a default"
                )
            if param.default is None:
                if param.kind is ParameterKind.POSITIONAL_ONLY:
                    if ParameterKind.POSITIONAL_ONLY in seen_with_default:
                        raise InvalidSignature(
                            f"param {param} has no default but follows a param with a"
                            " default"
                        )
                elif param.kind is ParameterKind.POSITIONAL_OR_KEYWORD:
                    if seen_with_default & {
                        ParameterKind.POSITIONAL_ONLY,
                        ParameterKind.POSITIONAL_OR_KEYWORD,
                    }:
                        raise InvalidSignature(
                            f"param {param} has no default but follows a param with a"
                            " default"
                        )

            seen_kinds.add(param.kind)
            if param.default is not None:
                seen_with_default.add(param.kind)

    def _check_param_type_compatibility(
        self,
        param: SigParameter,
        composite: Composite,
        ctx: CheckCallContext,
        typevar_map: Optional[TypeVarMap] = None,
        is_overload: bool = False,
    ) -> Tuple[Optional[BoundsMap], bool, Optional[Value]]:
        """Check type compatibility for a single parameter.

        Returns a three-tuple:
        - A BoundsMap if the assignment succeeded, or None if there was an error.
        - A bool indicating whether Any was used to succeed in the assignment.
        - A Value or None, used for union decomposition with overloads.

        """
        if param.annotation != UNANNOTATED:
            if typevar_map:
                param_typ = param.annotation.substitute_typevars(typevar_map)
            else:
                param_typ = param.annotation
            bounds_map, used_any = can_assign_and_used_any(
                param_typ, composite.value, ctx.can_assign_ctx
            )
            if composite.value is param.default:
                used_any = False
            if isinstance(bounds_map, CanAssignError):
                if composite.value is param.default:
                    bounds_map = {}
                else:
                    if is_overload:
                        triple = decompose_union(
                            param_typ, composite.value, ctx.can_assign_ctx
                        )
                        if triple is not None:
                            return triple
                    ctx.on_error(
                        (
                            f"Incompatible argument type for {param.name}: expected"
                            f" {param_typ} but got {composite.value}"
                        ),
                        code=bounds_map.get_error_code()
                        or ErrorCode.incompatible_argument,
                        node=composite.node if composite.node is not None else None,
                        detail=str(bounds_map),
                    )
                    return None, False, None
            return bounds_map, used_any, None
        return {}, False, None

    def _get_positional_parameter(self, index: int) -> Optional[SigParameter]:
        for i, param in enumerate(self.parameters.values()):
            if param.kind in (
                ParameterKind.VAR_KEYWORD,
                ParameterKind.VAR_POSITIONAL,
                ParameterKind.KEYWORD_ONLY,
            ):
                return None
            if i == index:
                return param
        return None

    def _apply_annotated_constraints(
        self, raw_return: Union[Value, ImplReturn], composites: Dict[str, Composite]
    ) -> Value:
        if isinstance(raw_return, Value):
            ret = ImplReturn(raw_return)
        else:
            ret = raw_return
        constraints = [ret.constraint]
        return_value = ret.return_value
        no_return_unless = ret.no_return_unless
        if isinstance(return_value, AnnotatedValue):
            return_value, ptg = unannotate_value(
                return_value, ParameterTypeGuardExtension
            )
            for guard in ptg:
                if guard.varname in composites:
                    composite = composites[guard.varname]
                    if composite.varname is not None:
                        constraint = Constraint(
                            composite.varname,
                            ConstraintType.is_value_object,
                            True,
                            guard.guarded_type,
                        )
                        constraints.append(constraint)
            return_value, tg = unannotate_value(return_value, TypeGuardExtension)
            for guard in tg:
                # This might miss some cases where we should use the second argument instead. We'll
                # have to come up with additional heuristics if that comes up.
                if isinstance(self.callable, MethodType) or (
                    isinstance(self.callable, FunctionType)
                    and self.callable.__name__ != self.callable.__qualname__
                ):
                    index = 1
                else:
                    index = 0
                param = self._get_positional_parameter(index)
                if param is not None:
                    composite = composites[param.name]
                    if composite.varname is not None:
                        constraint = Constraint(
                            composite.varname,
                            ConstraintType.is_value_object,
                            True,
                            guard.guarded_type,
                        )
                        constraints.append(constraint)
            return_value, hag = unannotate_value(return_value, HasAttrGuardExtension)
            for guard in hag:
                if guard.varname in composites:
                    composite = composites[guard.varname]
                    if composite.varname is not None:
                        constraint = Constraint(
                            composite.varname,
                            ConstraintType.add_annotation,
                            True,
                            HasAttrExtension(
                                guard.attribute_name, guard.attribute_type
                            ),
                        )
                        constraints.append(constraint)

            return_value, nrg = unannotate_value(return_value, NoReturnGuardExtension)
            extra_nru = []
            for guard in nrg:
                if guard.varname in composites:
                    composite = composites[guard.varname]
                    if composite.varname is not None:
                        constraint = Constraint(
                            composite.varname,
                            ConstraintType.is_value_object,
                            True,
                            guard.guarded_type,
                        )
                        extra_nru.append(constraint)
            if extra_nru:
                no_return_unless = AndConstraint.make([no_return_unless, *extra_nru])

        constraint = AndConstraint.make(constraints)
        extensions = []
        if constraint is not NULL_CONSTRAINT:
            extensions.append(ConstraintExtension(constraint))
        if no_return_unless is not NULL_CONSTRAINT:
            extensions.append(NoReturnConstraintExtension(no_return_unless))
        return annotate_value(return_value, extensions)

    def bind_arguments(
        self, actual_args: ActualArguments, ctx: CheckCallContext
    ) -> Optional[BoundArgs]:
        """Attempt to bind the parameters in the signature to the arguments actually passed in.

        Nomenclature:
        - parameters: the formal parameters of the callable
        - arguments: the arguments passed in in this call
        - bound arguments: the mapping of parameter names to values produced by this call

        """
        positional_index = 0
        keywords_consumed: Set[str] = set()
        bound_args: BoundArgs = {}
        star_args_consumed = False
        star_kwargs_consumed = False
        param_spec_consumed = False

        for param in self.parameters.values():
            if param.kind is ParameterKind.POSITIONAL_ONLY:
                if positional_index < len(actual_args.positionals):
                    if positional_index in actual_args.pos_or_keyword_params:
                        self.show_call_error(
                            (
                                f"Positional parameter {positional_index} should be"
                                " positional-or-keyword"
                            ),
                            ctx,
                        )
                        return None
                    definitely_provided, composite = actual_args.positionals[
                        positional_index
                    ]
                    if (
                        not definitely_provided
                        and param.default is None
                        and not actual_args.ellipsis
                    ):
                        self.show_call_error(
                            (
                                f"Parameter '{param.name}' may not be provided by this"
                                " call"
                            ),
                            ctx,
                        )
                        return None
                    bound_args[param.name] = (positional_index, composite)
                    positional_index += 1
                elif actual_args.star_args is not None:
                    if param.default is None:
                        position = ARGS  # either that or the call fails
                    else:
                        position = UNKNOWN  # default or args
                    bound_args[param.name] = position, Composite(actual_args.star_args)
                    star_args_consumed = True
                elif param.default is not None:
                    bound_args[param.name] = DEFAULT, Composite(param.default)
                elif actual_args.ellipsis:
                    bound_args[param.name] = UNKNOWN, ELLIPSIS_COMPOSITE
                else:
                    if param.is_unnamed():
                        message = (
                            "Missing required positional argument at position"
                            f" {int(param.name[1:])}"
                        )
                    else:
                        message = f"Missing required positional argument '{param.name}'"
                    self.show_call_error(message, ctx)
                    return None
            elif param.kind is ParameterKind.POSITIONAL_OR_KEYWORD:
                if positional_index < len(actual_args.positionals):
                    definitely_provided, composite = actual_args.positionals[
                        positional_index
                    ]
                    if (
                        not definitely_provided
                        and param.default is None
                        and not actual_args.ellipsis
                    ):
                        self.show_call_error(
                            (
                                f"Parameter '{param.name}' may not be provided by this"
                                " call"
                            ),
                            ctx,
                        )
                        return None
                    bound_args[param.name] = (positional_index, composite)
                    positional_index += 1
                    if param.name in actual_args.keywords:
                        if param.name in actual_args.pos_or_keyword_params:
                            keywords_consumed.add(param.name)
                        else:
                            self.show_call_error(
                                (
                                    f"Parameter '{param.name}' provided as both a"
                                    " positional and a keyword argument"
                                ),
                                ctx,
                            )
                            return None
                elif actual_args.star_args is not None:
                    if param.name in actual_args.keywords:
                        self.show_call_error(
                            (
                                f"Parameter '{param.name}' may be filled from both"
                                " *args and a keyword argument"
                            ),
                            ctx,
                        )
                        return None
                    star_args_consumed = True
                    if param.default is None:
                        position = ARGS
                    else:
                        position = UNKNOWN
                    # It may also come from **kwargs
                    if actual_args.star_kwargs is not None:
                        value = unite_values(
                            actual_args.star_args, actual_args.star_kwargs
                        )
                        star_kwargs_consumed = True
                        position = UNKNOWN  # could be either args or kwargs
                    else:
                        value = actual_args.star_args
                    bound_args[param.name] = position, Composite(value)
                elif param.name in actual_args.keywords:
                    definitely_provided, composite = actual_args.keywords[param.name]
                    if (
                        not definitely_provided
                        and param.default is None
                        and not actual_args.ellipsis
                    ):
                        self.show_call_error(
                            (
                                f"Parameter '{param.name}' may not be provided by this"
                                " call"
                            ),
                            ctx,
                        )
                        return None
                    bound_args[param.name] = param.name, composite
                    keywords_consumed.add(param.name)
                elif actual_args.star_kwargs is not None:
                    if param.default is None:
                        position = KWARGS
                    else:
                        position = UNKNOWN
                    bound_args[param.name] = position, Composite(
                        actual_args.star_kwargs
                    )
                    star_kwargs_consumed = True
                elif param.default is not None:
                    bound_args[param.name] = DEFAULT, Composite(param.default)
                elif actual_args.ellipsis:
                    bound_args[param.name] = DEFAULT, ELLIPSIS_COMPOSITE
                else:
                    self.show_call_error(
                        f"Missing required argument '{param.name}'", ctx
                    )
                    return None
            elif param.kind is ParameterKind.KEYWORD_ONLY:
                if param.name in actual_args.keywords:
                    if param.name in actual_args.pos_or_keyword_params:
                        self.show_call_error(
                            (
                                f"Keyword parameter {param.name} should be"
                                " positional-or-keyword"
                            ),
                            ctx,
                        )
                        return None
                    definitely_provided, composite = actual_args.keywords[param.name]
                    if (
                        not definitely_provided
                        and param.default is None
                        and not actual_args.ellipsis
                    ):
                        self.show_call_error(
                            (
                                f"Parameter '{param.name}' may not be provided by this"
                                " call"
                            ),
                            ctx,
                        )
                        return None
                    bound_args[param.name] = param.name, composite
                    keywords_consumed.add(param.name)
                elif actual_args.star_kwargs is not None:
                    if param.default is None:
                        position = KWARGS
                    else:
                        position = UNKNOWN
                    bound_args[param.name] = position, Composite(
                        actual_args.star_kwargs
                    )
                    star_kwargs_consumed = True
                    keywords_consumed.add(param.name)
                elif param.default is not None:
                    bound_args[param.name] = DEFAULT, Composite(param.default)
                elif actual_args.ellipsis:
                    bound_args[param.name] = DEFAULT, ELLIPSIS_COMPOSITE
                else:
                    self.show_call_error(
                        f"Missing required argument '{param.name}'", ctx
                    )
                    return None
            elif param.kind is ParameterKind.VAR_POSITIONAL:
                star_args_consumed = True
                positionals = []
                while positional_index < len(actual_args.positionals):
                    positionals.append(
                        actual_args.positionals[positional_index][1].value
                    )
                    positional_index += 1
                position = ARGS
                if actual_args.ellipsis:
                    star_args_value = GenericValue(
                        tuple, [AnyValue(AnySource.ellipsis_callable)]
                    )
                elif actual_args.star_args is not None:
                    star_args_value = SequenceValue(
                        tuple,
                        [
                            *[(False, pos) for pos in positionals],
                            (True, actual_args.star_args),
                        ],
                    )
                else:
                    star_args_value = SequenceValue(
                        tuple, [(False, pos) for pos in positionals]
                    )
                    if not positionals:
                        # no *args were actually provided
                        position = DEFAULT
                bound_args[param.name] = position, Composite(star_args_value)
            elif param.kind is ParameterKind.VAR_KEYWORD:
                star_kwargs_consumed = True
                items = {}
                for key, (
                    definitely_provided,
                    composite,
                ) in actual_args.keywords.items():
                    if key in keywords_consumed:
                        continue
                    items[key] = (definitely_provided, composite.value)
                position = KWARGS
                if actual_args.ellipsis:
                    star_kwargs_value = GenericValue(
                        dict, [TypedValue(str), AnyValue(AnySource.ellipsis_callable)]
                    )
                elif actual_args.star_kwargs is not None:
                    value_value = unite_values(
                        *(val for _, val in items.values()), actual_args.star_kwargs
                    )
                    star_kwargs_value = GenericValue(
                        dict, [TypedValue(str), value_value]
                    )
                else:
                    star_kwargs_value = TypedDictValue(items)
                    if not items:
                        position = DEFAULT
                bound_args[param.name] = position, Composite(star_kwargs_value)
            elif param.kind is ParameterKind.ELLIPSIS:
                # just take it all
                star_args_consumed = True
                star_kwargs_consumed = True
                param_spec_consumed = True
                val = AnyValue(AnySource.ellipsis_callable)
                bound_args[param.name] = UNKNOWN, Composite(val)
            elif param.kind is ParameterKind.PARAM_SPEC:
                if actual_args.param_spec is not None:
                    bound_args[param.name] = KWARGS, Composite(actual_args.param_spec)
                    param_spec_consumed = True
                elif (
                    actual_args.star_args is not None
                    and actual_args.star_kwargs is not None
                    and not star_args_consumed
                    and not star_kwargs_consumed
                    and isinstance(actual_args.star_args, ParamSpecArgsValue)
                    and isinstance(actual_args.star_kwargs, ParamSpecKwargsValue)
                    and actual_args.star_args.param_spec
                    is actual_args.star_kwargs.param_spec
                ):
                    star_kwargs_consumed = True
                    star_args_consumed = True
                    composite = Composite(
                        TypeVarValue(
                            actual_args.star_kwargs.param_spec, is_paramspec=True
                        )
                    )
                    bound_args[param.name] = KWARGS, composite
                else:
                    self.show_call_error("Callable requires a ParamSpec argument", ctx)
                    return None
            else:
                assert False, f"unhandled param {param.kind}"

        if not star_args_consumed and positional_index != len(actual_args.positionals):
            self.show_call_error(
                (
                    f"Takes {positional_index} positional arguments but"
                    f" {len(actual_args.positionals)} were given"
                ),
                ctx,
            )
            return None
        if not star_kwargs_consumed:
            extra_kwargs = set(actual_args.keywords) - keywords_consumed
            if extra_kwargs:
                extra_kwargs_str = ", ".join(map(repr, extra_kwargs))
                if len(extra_kwargs) == 1:
                    message = f"Got an unexpected keyword argument {extra_kwargs_str}"
                else:
                    message = f"Got unexpected keyword arguments {extra_kwargs_str}"
                self.show_call_error(message, ctx)
                return None
        if not star_args_consumed and actual_args.star_args:
            self.show_call_error("*args provided but not used", ctx)
            return None
        if (
            not star_kwargs_consumed
            and actual_args.star_kwargs
            and actual_args.kwargs_required
        ):
            self.show_call_error("**kwargs provided but not used", ctx)
            return None
        if not param_spec_consumed and actual_args.param_spec is not None:
            self.show_call_error("ParamSpec provided but not used", ctx)
        return bound_args

    def show_call_error(
        self,
        message: str,
        ctx: CheckCallContext,
        *,
        node: Optional[ast.AST] = None,
        detail: Optional[str] = None,
    ) -> None:
        if self.callable is not None:
            message = f"In call to {stringify_object(self.callable)}: {message}"
        ctx.on_error(message, node=node, detail=detail)

    def get_default_return(self, source: AnySource = AnySource.error) -> CallReturn:
        return_value = self.return_value
        if self._return_key in self.typevars_of_params:
            typevar_values = {tv: AnyValue(source) for tv in self.all_typevars}
            return_value = return_value.substitute_typevars(typevar_values)
        return CallReturn(return_value, is_error=True, sig=self)

    def check_call(
        self,
        args: Iterable[Argument],
        visitor: "NameCheckVisitor",
        node: Optional[ast.AST],
    ) -> Value:
        """Type check a call to this Signature with the given arguments.

        This may call the :term:`impl` function or the underlying callable,
        but normally just uses :meth:`inspect.Signature.bind`.

        """
        args = list(args)
        ctx = _VisitorBasedContext(visitor, node)
        preprocessed = preprocess_args(args, ctx)
        if preprocessed is None:
            return self.get_default_return().return_value
        return self.check_call_preprocessed(
            preprocessed, ctx, original_args=args, node=node
        ).return_value

    def maybe_show_too_many_pos_args_error(
        self,
        *,
        args: Sequence[Argument],
        bound_args: BoundArgs,
        ctx: CheckCallContext,
        node: ast.Call,
    ) -> None:
        """Show an error if the call to this Signature has too many positional arguments.
        """
        if ctx.visitor is None:
            return
        if len(node.args) < ctx.visitor.options.get_value_for(MaximumPositionalArgs):
            return
        composite_to_name = {}
        for name, (kind, composite) in bound_args.items():
            if isinstance(kind, int):
                composite_to_name[composite] = name
        node_to_composite = {}
        for unbound_arg, kind in args:
            if kind is None and unbound_arg.node is not None:
                node_to_composite[unbound_arg.node] = unbound_arg

        new_args = []
        new_keywords = []
        for arg in node.args:
            if arg not in node_to_composite:
                return
            composite = node_to_composite[arg]
            if composite not in composite_to_name:
                return
            name = composite_to_name[composite]
            new_keywords.append(ast.keyword(arg=name, value=arg))
        new_keywords += node.keywords
        new_node = ast.Call(func=node.func, args=new_args, keywords=new_keywords)
        ctx.visitor.show_error(
            node,
            f"Too many positional arguments for {stringify_object(self.callable)}",
            error_code=ErrorCode.too_many_positional_args,
            replacement=ctx.visitor.replace_node(node, new_node),
        )

    def check_call_preprocessed(
        self,
        preprocessed: ActualArguments,
        ctx: CheckCallContext,
        *,
        is_overload: bool = False,
        original_args: Optional[Sequence[Argument]] = None,
        node: Optional[ast.AST] = None,
    ) -> CallReturn:
        bound_args = self.bind_arguments(preprocessed, ctx)
        if bound_args is None:
            return self.get_default_return()
        if original_args is not None and isinstance(node, ast.Call):
            self.maybe_show_too_many_pos_args_error(
                args=original_args, bound_args=bound_args, ctx=ctx, node=node
            )
        return self.check_call_with_bound_args(
            preprocessed, bound_args, ctx, is_overload=is_overload
        )

    def check_call_with_bound_args(
        self,
        preprocessed: ActualArguments,
        bound_args: BoundArgs,
        ctx: CheckCallContext,
        *,
        is_overload: bool = False,
    ) -> CallReturn:
        variables = {key: composite.value for key, (_, composite) in bound_args.items()}

        if self.callable is not None and ctx.visitor is not None:
            ctx.visitor.record_call(self.callable, variables)

        return_value = self.return_value
        typevar_values: TypeVarMap = {}
        if self.all_typevars:
            bounds_maps = []
            for param_name in self.typevars_of_params:
                if param_name == self._return_key:
                    continue
                param = self.parameters[param_name]
                bounds_map, _, _ = self._check_param_type_compatibility(
                    param, bound_args[param_name][1], ctx
                )
                if bounds_map is None:
                    return self.get_default_return()
                else:
                    bounds_maps.append(bounds_map)
            typevar_values, errors = resolve_bounds_map(
                unify_bounds_maps(bounds_maps),
                ctx.can_assign_ctx,
                all_typevars=self.all_typevars,
            )
            if errors:
                self.show_call_error(
                    "Cannot resolve type variables",
                    ctx,
                    detail=str(CanAssignError(children=list(errors))),
                )
                return self.get_default_return()
            if self._return_key in self.typevars_of_params:
                return_value = return_value.substitute_typevars(typevar_values)

        had_error = False
        used_any = False
        new_args = None
        for name, (position, composite) in bound_args.items():
            param = self.parameters[name]
            (
                tv_map,
                param_used_any,
                remaining_value,
            ) = self._check_param_type_compatibility(
                param,
                composite,
                ctx,
                typevar_values,
                # If position is None we can't narrow so don't bother.
                is_overload=is_overload and position is not None,
            )
            if tv_map is None:
                had_error = True
            if param_used_any:
                used_any = True
            if remaining_value is not None:
                if isinstance(position, int):
                    new_positionals = list(preprocessed.positionals)
                    existing_required, _ = new_positionals[position]
                    new_positionals[position] = existing_required, Composite(
                        remaining_value
                    )
                    new_args = replace(preprocessed, positionals=new_positionals)
                elif isinstance(position, str):
                    new_kwargs = dict(preprocessed.keywords)
                    existing_required, _ = new_kwargs[position]
                    new_kwargs[position] = existing_required, Composite(remaining_value)
                    new_args = replace(preprocessed, keywords=new_kwargs)
                else:
                    assert False, "position should be set"
                # You only get to do this once per call.
                is_overload = False

        composites = {param: composite for param, (_, composite) in bound_args.items()}
        # don't call the implementation function if we had an error, so that
        # the implementation function doesn't have to worry about basic
        # type checking
        if not had_error:
            # Unfortunately we can't make a CallContext out of a _CanAssignBasedContext
            if self.impl is not None and isinstance(ctx, _VisitorBasedContext):
                call_ctx = CallContext(
                    vars=variables,
                    visitor=ctx.visitor,
                    composites=composites,
                    node=ctx.node,
                )
                return_value = self.impl(call_ctx)
            elif self.evaluator is not None:
                varmap = {
                    param: composite.value
                    for param, (_, composite) in bound_args.items()
                }
                positions = {
                    param: position for param, (position, _) in bound_args.items()
                }
                eval_ctx = EvalContext(
                    varmap, positions, ctx.can_assign_ctx, typevar_values
                )
                return_value, errors = self.evaluator.evaluate(eval_ctx)
                for error in errors:
                    error_node = None
                    if error.argument is not None:
                        composite = bound_args[error.argument][1]
                        error_node = composite.node
                    self.show_call_error(
                        error.message, ctx, node=error_node, detail=error.get_detail()
                    )

        if self.allow_call:
            runtime_return = self._maybe_perform_call(preprocessed, ctx)
            if runtime_return is not None:
                if isinstance(return_value, ImplReturn):
                    return_value = ImplReturn(
                        runtime_return,
                        return_value.constraint,
                        return_value.no_return_unless,
                    )
                else:
                    return_value = runtime_return
        ret = self._apply_annotated_constraints(return_value, composites)
        return CallReturn(
            ret,
            is_error=had_error,
            used_any_for_match=used_any,
            remaining_arguments=new_args,
            sig=self,
        )

    def _maybe_perform_call(
        self, actual_args: ActualArguments, ctx: CheckCallContext
    ) -> Optional[Value]:
        if self.callable is None or not callable(self.callable):
            return None
        args = []
        kwargs = {}
        for definitely_present, composite in actual_args.positionals:
            if not definitely_present:
                return None
            arg = _extract_known_value(composite.value)
            if arg is None:
                return None
            args.append(arg.val)
        if actual_args.star_args is not None:
            values = concrete_values_from_iterable(
                actual_args.star_args, ctx.can_assign_ctx
            )
            if not isinstance(values, collections.abc.Sequence):
                return None
            for args_val in values:
                arg = _extract_known_value(args_val)
                if arg is None:
                    return None
                args.append(arg.val)
        for kwarg, (required, composite) in actual_args.keywords.items():
            if not required:
                return None
            kwarg_value = _extract_known_value(composite.value)
            if kwarg_value is None:
                return None
            kwargs[kwarg] = kwarg_value.val
        if actual_args.star_kwargs is not None:
            value = replace_known_sequence_value(actual_args.star_kwargs)
            if isinstance(value, DictIncompleteValue):
                for pair in value.kv_pairs:
                    if pair.is_many or not pair.is_required:
                        return None
                    key_val = _extract_known_value(pair.key)
                    value_val = _extract_known_value(pair.value)
                    if (
                        key_val is None
                        or value_val is None
                        or not isinstance(key_val.val, str)
                    ):
                        return None
                    kwargs[key_val.val] = value_val.val
            else:
                return None

        try:
            value = self.callable(*args, **kwargs)
        except Exception as e:
            message = f"Error calling {self}: {safe_str(e)}"
            ctx.on_error(message)
            return None
        else:
            return KnownValue(value)

    def can_assign(
        self, other: "ConcreteSignature", ctx: CanAssignContext
    ) -> CanAssign:
        """Equivalent of :meth:`pyanalyze.value.Value.can_assign`. Checks
        whether another ``Signature`` is compatible with this ``Signature``.
        """
        if isinstance(other, OverloadedSignature):
            # An overloaded signature can be assigned if any of the component signatures
            # can be assigned. Strictly, an overloaded signature could satisfy a non-overloaded
            # signature through a combination of overloads, but we make no attempt to support
            # that.
            errors = []
            for sig in other.signatures:
                can_assign = self.can_assign(sig, ctx)
                if isinstance(can_assign, CanAssignError):
                    errors.append(
                        CanAssignError(f"overload {sig} is incompatible", [can_assign])
                    )
                else:
                    return can_assign
            return CanAssignError("overloaded function is incompatible", errors)
        # Callable[..., Any] is compatible with an asynq callable too.
        if (
            self.is_asynq
            and not other.is_asynq
            and not any(
                param.kind is ParameterKind.ELLIPSIS
                for param in other.parameters.values()
            )
        ):
            return CanAssignError("callable is not asynq")
        if USE_CHECK_CALL_FOR_CAN_ASSIGN:
            return self.can_assign_through_check_call(other, ctx)
        their_return = other.return_value
        my_return = self.return_value
        return_tv_map = my_return.can_assign(their_return, ctx)
        if isinstance(return_tv_map, CanAssignError):
            return CanAssignError(
                "return annotation is not compatible", [return_tv_map]
            )
        tv_maps = [return_tv_map]
        their_params = list(other.parameters.values())
        their_args = other.get_param_of_kind(ParameterKind.VAR_POSITIONAL)
        if their_args is not None:
            their_args_index = their_params.index(their_args)
            args_annotation = their_args.get_annotation()
        else:
            their_args_index = -1
            args_annotation = None
        their_kwargs = other.get_param_of_kind(ParameterKind.VAR_KEYWORD)
        if their_kwargs is not None:
            kwargs_annotation = their_kwargs.get_annotation()
        else:
            kwargs_annotation = None
        their_ellipsis = other.get_param_of_kind(ParameterKind.ELLIPSIS)
        if their_ellipsis is not None:
            args_annotation = kwargs_annotation = AnyValue(AnySource.ellipsis_callable)
        consumed_positional = set()
        consumed_keyword = set()
        consumed_paramspec = False
        for i, my_param in enumerate(self.parameters.values()):
            my_annotation = my_param.get_annotation()
            if my_param.kind is ParameterKind.POSITIONAL_ONLY:
                if i < len(their_params) and their_params[i].kind in (
                    ParameterKind.POSITIONAL_ONLY,
                    ParameterKind.POSITIONAL_OR_KEYWORD,
                ):
                    if my_param.default is not None and their_params[i].default is None:
                        return CanAssignError(
                            f"positional-only param {my_param.name!r} has no default"
                        )

                    their_annotation = their_params[i].get_annotation()
                    tv_map = their_annotation.can_assign(my_annotation, ctx)
                    if isinstance(tv_map, CanAssignError):
                        return CanAssignError(
                            (
                                "type of positional-only parameter"
                                f" {my_param.name!r} is incompatible"
                            ),
                            [tv_map],
                        )
                    tv_maps.append(tv_map)
                    consumed_positional.add(their_params[i].name)
                elif args_annotation is not None:
                    new_tv_maps = can_assign_var_positional(
                        my_param, args_annotation, i - their_args_index, ctx
                    )
                    if isinstance(new_tv_maps, CanAssignError):
                        return new_tv_maps
                    tv_maps += new_tv_maps
                else:
                    return CanAssignError(
                        f"positional-only parameter {i} is not accepted"
                    )
            elif my_param.kind is ParameterKind.POSITIONAL_OR_KEYWORD:
                if (
                    i < len(their_params)
                    and their_params[i].kind is ParameterKind.POSITIONAL_OR_KEYWORD
                ):
                    if my_param.name != their_params[i].name:
                        return CanAssignError(
                            f"param name {their_params[i].name!r} does not match"
                            f" {my_param.name!r}"
                        )
                    if my_param.default is not None and their_params[i].default is None:
                        return CanAssignError(f"param {my_param.name!r} has no default")
                    their_annotation = their_params[i].get_annotation()
                    tv_map = their_annotation.can_assign(my_annotation, ctx)
                    if isinstance(tv_map, CanAssignError):
                        return CanAssignError(
                            f"type of parameter {my_param.name!r} is incompatible",
                            [tv_map],
                        )
                    tv_maps.append(tv_map)
                    consumed_positional.add(their_params[i].name)
                    consumed_keyword.add(their_params[i].name)
                elif (
                    i < len(their_params)
                    and their_params[i].kind is ParameterKind.POSITIONAL_ONLY
                ):
                    return CanAssignError(
                        f"parameter {my_param.name!r} is not accepted as a keyword"
                        " argument"
                    )
                elif args_annotation is not None and kwargs_annotation is not None:
                    new_tv_maps = can_assign_var_positional(
                        my_param, args_annotation, i - their_args_index, ctx
                    )
                    if isinstance(new_tv_maps, CanAssignError):
                        return new_tv_maps
                    tv_maps += new_tv_maps
                    new_tv_maps = can_assign_var_keyword(
                        my_param, kwargs_annotation, ctx
                    )
                    if isinstance(new_tv_maps, CanAssignError):
                        return new_tv_maps
                    tv_maps += new_tv_maps
                else:
                    return CanAssignError(
                        f"parameter {my_param.name!r} is not accepted"
                    )
            elif my_param.kind is ParameterKind.KEYWORD_ONLY:
                their_param = other.parameters.get(my_param.name)
                if their_param is not None and their_param.kind in (
                    ParameterKind.POSITIONAL_OR_KEYWORD,
                    ParameterKind.KEYWORD_ONLY,
                ):
                    if my_param.default is not None and their_param.default is None:
                        return CanAssignError(
                            f"keyword-only param {my_param.name!r} has no default"
                        )
                    their_annotation = their_param.get_annotation()
                    tv_map = their_annotation.can_assign(my_annotation, ctx)
                    if isinstance(tv_map, CanAssignError):
                        return CanAssignError(
                            f"type of parameter {my_param.name!r} is incompatible",
                            [tv_map],
                        )
                    tv_maps.append(tv_map)
                    consumed_keyword.add(their_param.name)
                elif kwargs_annotation is not None:
                    new_tv_maps = can_assign_var_keyword(
                        my_param, kwargs_annotation, ctx
                    )
                    if isinstance(new_tv_maps, CanAssignError):
                        return new_tv_maps
                    tv_maps += new_tv_maps
                else:
                    return CanAssignError(
                        f"parameter {my_param.name!r} is not accepted"
                    )
            elif my_param.kind is ParameterKind.VAR_POSITIONAL:
                if args_annotation is None:
                    return CanAssignError("*args are not accepted")
                tv_map = args_annotation.can_assign(my_annotation, ctx)
                if isinstance(tv_map, CanAssignError):
                    return CanAssignError("type of *args is incompatible", [tv_map])
                tv_maps.append(tv_map)
                extra_positional = [
                    param
                    for param in their_params
                    if param.name not in consumed_positional
                    and param.kind
                    in (
                        ParameterKind.POSITIONAL_ONLY,
                        ParameterKind.POSITIONAL_OR_KEYWORD,
                    )
                ]
                for extra_param in extra_positional:
                    tv_map = extra_param.get_annotation().can_assign(my_annotation, ctx)
                    if isinstance(tv_map, CanAssignError):
                        return CanAssignError(
                            (
                                f"type of param {extra_param.name!r} is incompatible"
                                " with *args type"
                            ),
                            [tv_map],
                        )
                    tv_maps.append(tv_map)
            elif my_param.kind is ParameterKind.VAR_KEYWORD:
                if kwargs_annotation is None:
                    return CanAssignError("**kwargs are not accepted")
                tv_map = kwargs_annotation.can_assign(my_annotation, ctx)
                if isinstance(tv_map, CanAssignError):
                    return CanAssignError("type of **kwargs is incompatible", [tv_map])
                tv_maps.append(tv_map)
                extra_keyword = [
                    param
                    for param in their_params
                    if param.name not in consumed_keyword
                    and param.kind
                    in (ParameterKind.KEYWORD_ONLY, ParameterKind.POSITIONAL_OR_KEYWORD)
                ]
                for extra_param in extra_keyword:
                    tv_map = extra_param.get_annotation().can_assign(my_annotation, ctx)
                    if isinstance(tv_map, CanAssignError):
                        return CanAssignError(
                            (
                                f"type of param {extra_param.name!r} is incompatible"
                                " with **kwargs type"
                            ),
                            [tv_map],
                        )
                    tv_maps.append(tv_map)
            elif my_param.kind is ParameterKind.PARAM_SPEC:
                remaining = [
                    param
                    for param in other.parameters.values()
                    if param.name not in consumed_positional
                    and param.name not in consumed_keyword
                ]
                new_sig = Signature.make(remaining)
                assert isinstance(my_annotation, TypeVarValue)
                tv_maps.append(
                    {
                        my_annotation.typevar: [
                            LowerBound(my_annotation.typevar, CallableValue(new_sig))
                        ]
                    }
                )
                consumed_paramspec = True
            elif my_param.kind is ParameterKind.ELLIPSIS:
                consumed_paramspec = True
            else:
                assert False, f"unhandled param {my_param}"

        if not consumed_paramspec:
            for param in their_params:
                if (
                    param.kind is ParameterKind.VAR_POSITIONAL
                    or param.kind is ParameterKind.VAR_KEYWORD
                ):
                    continue  # ok if they have extra *args or **kwargs
                elif param.default is not None:
                    continue
                elif param.kind is ParameterKind.POSITIONAL_ONLY:
                    if param.name not in consumed_positional:
                        return CanAssignError(
                            f"takes extra positional-only parameter {param.name!r}"
                        )
                elif param.kind is ParameterKind.POSITIONAL_OR_KEYWORD:
                    if (
                        param.name not in consumed_positional
                        and param.name not in consumed_keyword
                    ):
                        return CanAssignError(f"takes extra parameter {param.name!r}")
                elif param.kind is ParameterKind.KEYWORD_ONLY:
                    if param.name not in consumed_keyword:
                        return CanAssignError(f"takes extra parameter {param.name!r}")
                elif param.kind is ParameterKind.PARAM_SPEC:
                    return CanAssignError(f"takes extra ParamSpec {param!r}")
                elif param.kind is ParameterKind.ELLIPSIS:
                    continue
                else:
                    assert False, f"unhandled param {param}"

        return unify_bounds_maps(tv_maps)

    def can_assign_through_check_call(
        self, other: "Signature", ctx: CanAssignContext
    ) -> CanAssign:
        args = [param.to_argument() for param in self.parameters.values()]
        check_ctx = _CanAssignBasedContext(ctx)
        actual_args = preprocess_args(args, check_ctx)
        if actual_args is None:
            return CanAssignError(
                "Invalid callable", [CanAssignError(e) for e in check_ctx.errors]
            )
        return_value = other.check_call_preprocessed(actual_args, check_ctx)
        if check_ctx.errors:
            return CanAssignError(
                "Incompatible callable", [CanAssignError(e) for e in check_ctx.errors]
            )
        return_tv_map = self.return_value.can_assign(return_value.return_value, ctx)
        if isinstance(return_tv_map, CanAssignError):
            return CanAssignError(
                "Return annotation is not compatible", [return_tv_map]
            )
        return return_tv_map

    def get_param_of_kind(self, kind: ParameterKind) -> Optional[SigParameter]:
        for param in self.parameters.values():
            if param.kind is kind:
                return param
        return None

    def substitute_typevars(self, typevars: TypeVarMap) -> "Signature":
        params = []
        for name, param in self.parameters.items():
            if param.kind is ParameterKind.PARAM_SPEC:
                assert isinstance(param.annotation, TypeVarValue)
                tv = param.annotation.typevar
                if tv in typevars:
                    new_val = typevars[tv].substitute_typevars(typevars)
                    if isinstance(new_val, TypeVarValue):
                        assert new_val.is_paramspec, new_val
                        new_param = SigParameter(
                            param.name, param.kind, annotation=new_val
                        )
                        params.append((name, new_param))
                    elif isinstance(new_val, AnyValue):
                        new_param = SigParameter(param.name, ParameterKind.ELLIPSIS)
                        params.append((param.name, new_param))
                    else:
                        assert isinstance(new_val, CallableValue), new_val
                        assert isinstance(new_val.signature, Signature), new_val
                        params += list(new_val.signature.parameters.items())
                else:
                    params.append((name, param))
            else:
                params.append((name, param.substitute_typevars(typevars)))
        params_dict = dict(params)
        return_value = self.return_value.substitute_typevars(typevars)
        # Returning the same object helps the local return value check, which relies
        # on identity of signature objects.
        if return_value == self.return_value and params_dict == self.parameters:
            return self
        return Signature(
            params_dict,
            return_value,
            impl=self.impl,
            callable=self.callable,
            is_asynq=self.is_asynq,
            has_return_annotation=self.has_return_annotation,
            allow_call=self.allow_call,
            evaluator=self.evaluator,
        )

    def walk_values(self) -> Iterable[Value]:
        yield from self.return_value.walk_values()
        for param in self.parameters.values():
            yield from param.annotation.walk_values()

    def get_asynq_value(self) -> "Signature":
        """Return the :class:`Signature` for the `.asynq` attribute of an
        :class:`pyanalyze.extensions.AsynqCallable`."""
        if not self.is_asynq:
            raise TypeError("get_asynq_value() is only supported for AsynqCallable")
        return_value = AsyncTaskIncompleteValue(asynq.AsyncTask, self.return_value)
        return Signature.make(
            self.parameters.values(),
            return_value,
            impl=self.impl,
            callable=self.callable,
            has_return_annotation=self.has_return_annotation,
            is_asynq=False,
            allow_call=self.allow_call,
            evaluator=self.evaluator,
        )

    @classmethod
    def make(
        cls,
        parameters: Iterable[SigParameter],
        return_annotation: Optional[Value] = None,
        *,
        impl: Optional[Impl] = None,
        callable: Optional[object] = None,
        has_return_annotation: bool = True,
        is_asynq: bool = False,
        allow_call: bool = False,
        evaluator: Optional[Evaluator] = None,
        deprecated: Optional[str] = None,
    ) -> "Signature":
        """Create a :class:`Signature` object.

        This is more convenient to use than the constructor
        because it abstracts away the creation of the underlying
        :class:`inspect.Signature`.

        """
        if return_annotation is None:
            return_annotation = AnyValue(AnySource.unannotated)
            has_return_annotation = False
        param_dict = {}
        i = 0
        for param in parameters:
            if param.kind is ParameterKind.VAR_POSITIONAL and isinstance(
                param.annotation, SequenceValue
            ):
                simple_members = param.annotation.get_member_sequence()
                if simple_members is None:
                    param_dict[param.name] = param
                    i += 1
                else:
                    for member in simple_members:
                        name = f"@{i}"
                        param_dict[name] = SigParameter(
                            name, ParameterKind.POSITIONAL_ONLY, annotation=member
                        )
                        i += 1
            elif param.kind is ParameterKind.VAR_KEYWORD and isinstance(
                param.annotation, TypedDictValue
            ):
                for name, (is_required, value) in param.annotation.items.items():
                    param_dict[name] = SigParameter(
                        name,
                        ParameterKind.KEYWORD_ONLY,
                        annotation=value,
                        default=None if is_required else AnyValue(AnySource.marker),
                    )
                    i += 1
                if param.annotation.extra_keys is not None:
                    name = f"%kwargs{i}"
                    param_dict[name] = SigParameter(
                        name,
                        ParameterKind.VAR_KEYWORD,
                        annotation=GenericValue(
                            dict, [TypedValue(str), param.annotation.extra_keys]
                        ),
                    )
                    i += 1
            else:
                param_dict[param.name] = param
                i += 1
        if deprecated is None and callable is not None:
            deprecated = safe_getattr(callable, "__deprecated__", None)
        return cls(
            param_dict,
            return_value=return_annotation,
            impl=impl,
            callable=callable,
            has_return_annotation=has_return_annotation,
            is_asynq=is_asynq,
            allow_call=allow_call,
            evaluator=evaluator,
            deprecated=deprecated,
        )

    def __str__(self) -> str:
        param_str = ", ".join(self._render_parameters())
        asynq_str = "@asynq " if self.is_asynq else ""
        rendered = f"{asynq_str}({param_str}) -> {self.return_value}"
        if self.impl:
            rendered += " (with impl)"
        if self.evaluator:
            rendered += " (with evaluator)"
        return rendered

    def _render_parameters(self) -> Iterable[str]:
        # Adapted from inspect.Signature's __str__
        render_pos_only_separator = False
        render_kw_only_separator = True
        for param in self.parameters.values():
            formatted = str(param)

            kind = param.kind

            if kind == ParameterKind.POSITIONAL_ONLY:
                render_pos_only_separator = True
            elif render_pos_only_separator:
                yield "/"
                render_pos_only_separator = False

            if kind == ParameterKind.VAR_POSITIONAL:
                render_kw_only_separator = False
            elif kind == ParameterKind.KEYWORD_ONLY and render_kw_only_separator:
                yield "*"
                render_kw_only_separator = False

            yield formatted

        if render_pos_only_separator:
            yield "/"

    def bind_self(
        self,
        *,
        preserve_impl: bool = False,
        self_value: Optional[Value] = None,
        ctx: CanAssignContext,
    ) -> Optional["Signature"]:
        params = list(self.parameters.values())
        if not params:
            return None
        kind = params[0].kind
        if self_value is not None:
            tv_map = get_tv_map(params[0].annotation, self_value, ctx)
            if isinstance(tv_map, CanAssignError):
                return None
        else:
            tv_map = {}
        if kind is ParameterKind.ELLIPSIS:
            new_params = params
        elif kind in (
            ParameterKind.POSITIONAL_ONLY,
            ParameterKind.POSITIONAL_OR_KEYWORD,
        ):
            new_params = params[1:]
        else:
            return None
        if tv_map:
            new_params = {
                param.name: param.substitute_typevars(tv_map) for param in new_params
            }
            return_value = self.return_value.substitute_typevars(tv_map)
        else:
            new_params = {param.name: param for param in new_params}
            return_value = self.return_value
        return Signature(
            new_params,
            return_value,
            # We don't carry over the implementation function by default, because it
            # may not work when passed different arguments.
            impl=self.impl if preserve_impl else None,
            callable=self.callable,
            is_asynq=self.is_asynq,
            has_return_annotation=self.has_return_value(),
            allow_call=self.allow_call,
        )

    def has_return_value(self) -> bool:
        return self.has_return_annotation or self.evaluator is not None

    def replace_return_value(self, return_value: Value) -> Self:
        return replace(self, return_value=return_value)


ELLIPSIS_PARAM = SigParameter("...", ParameterKind.ELLIPSIS)
ANY_SIGNATURE = Signature.make([ELLIPSIS_PARAM], AnyValue(AnySource.explicit))
""":class:`Signature` that should be compatible with any other
:class:`Signature`."""


def preprocess_args(
    args: Iterable[Argument], ctx: CheckCallContext
) -> Optional[ActualArguments]:
    """Preprocess the argument list. Produces an ActualArguments object."""

    # Step 1: Split up args and kwargs if possible.
    processed_args: List[Argument] = []
    kwargs_requireds = []
    for arg, label in args:
        if label is ARGS:
            concrete_values = concrete_values_from_iterable(
                arg.value, ctx.can_assign_ctx
            )
            if isinstance(concrete_values, CanAssignError):
                ctx.on_error(
                    f"{arg.value} is not iterable", detail=str(concrete_values)
                )
                return None
            elif isinstance(concrete_values, Value):
                # We don't know the precise types. Repack it in a tuple because
                # at this point it doesn't matter what the precise runtime type is.
                new_value = GenericValue(tuple, [concrete_values])
                new_composite = Composite(new_value, arg.varname, arg.node)
                processed_args.append((new_composite, ARGS))
            else:
                # We figured out the exact types. Treat them as separate positional
                # args.
                for subval in concrete_values:
                    processed_args.append((Composite(subval), None))
        elif label is KWARGS:
            items = {}
            extra_values = []
            if arg.value is NO_RETURN_VALUE:
                new_value = GenericValue(dict, [TypedValue(str), NO_RETURN_VALUE])
                processed_args.append((Composite(new_value), KWARGS))
                continue

            # We union all the kwargs that may be provided by any union member, so that
            # we give an error if
            for subval in flatten_values(arg.value, unwrap_annotated=True):
                result = _preprocess_kwargs_no_mvv(subval, ctx)
                if result is None:
                    return None
                new_items, new_value = result
                if new_value is not None:
                    extra_values.append(new_value)
                for key, (required, value) in new_items.items():
                    if key in items:
                        old_required, old_value = items[key]
                        # If the item is not required in any of the dicts, we treat it as not
                        # required at the end.
                        items[key] = old_required and required, unite_values(
                            old_value, value
                        )
                    else:
                        items[key] = required, value
            for key, (required, value) in items.items():
                if required:
                    processed_args.append((Composite(value), key))
                else:
                    processed_args.append((Composite(value), PossibleArg(key)))
            if extra_values:
                kwargs_requireds.append(not items)
                new_value = GenericValue(
                    dict, [TypedValue(str), unite_values(*extra_values)]
                )
                # don't preserve the varname because we may have mutilated the dict
                new_composite = Composite(new_value)
                processed_args.append((new_composite, KWARGS))
        else:
            processed_args.append((arg, label))

    # Step 2: enforce invariants about ARGS and KWARGS placement. We dump
    # any single arguments that come after *args into *args, and we merge all *args.
    # But for keywords, we first get all the arguments with known keys, and after that unite
    # all the **kwargs into a single argument.
    more_processed_args: List[Tuple[bool, Composite]] = []
    more_processed_kwargs: Dict[str, Tuple[bool, Composite]] = {}
    star_args: Optional[Value] = None
    star_kwargs: Optional[Value] = None
    is_ellipsis: bool = False
    pok_indices = set()
    param_spec = None

    for arg, label in processed_args:
        if label is None or (isinstance(label, PossibleArg) and label.name is None):
            is_required = label is None
            # Should never happen because the parser doesn't let you
            if more_processed_kwargs or star_kwargs is not None:
                ctx.on_error("Positional argument follow keyword arguments")
                return None
            if star_args is not None:
                star_args = unite_values(arg.value, star_args)
            else:
                more_processed_args.append((is_required, arg))
        elif label is ARGS:
            # This is legal: f(x=3, *args)
            # But this is not: f(**kwargs, *args)
            if star_kwargs is not None:
                ctx.on_error("*args follows **kwargs")
                return None
            if star_args is not None:
                assert isinstance(arg.value, GenericValue), repr(processed_args)
                star_args = unite_values(arg.value.args[0], star_args)
            else:
                assert isinstance(arg.value, GenericValue), repr(processed_args)
                star_args = arg.value.args[0]
        elif isinstance(label, (str, PossibleArg)):
            is_required = isinstance(label, str)
            if isinstance(label, PossibleArg):
                assert isinstance(label.name, str), label
                label = label.name
            if label in more_processed_kwargs:
                ctx.on_error(f"Multiple values provided for argument '{label}'")
                return None
            more_processed_kwargs[label] = (is_required, arg)
        elif label is KWARGS:
            assert isinstance(arg.value, GenericValue), repr(processed_args)
            new_kwargs = arg.value.args[1]
            if star_kwargs is None:
                star_kwargs = new_kwargs
            else:
                star_kwargs = unite_values(star_kwargs, new_kwargs)
        elif isinstance(label, PosOrKeyword):
            if label.name in more_processed_kwargs:
                ctx.on_error(f"Multiple values provided for argument '{label}'")
                return None
            pok_indices.add(label.name)
            pok_indices.add(len(more_processed_args))
            more_processed_kwargs[label.name] = (label.is_required, arg)
            more_processed_args.append((label.is_required, arg))
        elif isinstance(label, TypeVarValue):
            param_spec = label
        elif label is ELLIPSIS:
            is_ellipsis = True
        else:
            assert False, repr(label)

    return ActualArguments(
        more_processed_args,
        star_args,
        more_processed_kwargs,
        star_kwargs,
        kwargs_required=any(kwargs_requireds),
        ellipsis=is_ellipsis,
        pos_or_keyword_params=pok_indices,
        param_spec=param_spec,
    )


def _preprocess_kwargs_no_mvv(
    value: Value, ctx: CheckCallContext
) -> Optional[Tuple[Dict[str, Tuple[bool, Value]], Optional[Value]]]:
    """Preprocess a Value passed as **kwargs.

    Two possible return types:

    - None if there was a blocking error (the passed in type is not a mapping).
    - A pair of two values:
        - An {argument: (required, Value)} dict if we know the precise arguments (e.g.,
            for a TypedDict).
        - A single Value if the argument is a mapping, but we don't know all the precise keys.
            This is None if all the keys are known. The Value represents the values in the
            mapping (all the keys must be strings).

    """
    value = replace_known_sequence_value(value)
    if isinstance(value, TypedDictValue):
        return value.items, None
    elif isinstance(value, DictIncompleteValue):
        return _preprocess_kwargs_kv_pairs(value.kv_pairs, ctx)
    else:
        mapping_tv_map = get_tv_map(MappingValue, value, ctx.can_assign_ctx)
        if isinstance(mapping_tv_map, CanAssignError):
            ctx.on_error(f"{value} is not a mapping", detail=str(mapping_tv_map))
            return None
        key_type = mapping_tv_map.get(K, AnyValue(AnySource.generic_argument))
        value_type = mapping_tv_map.get(V, AnyValue(AnySource.generic_argument))
        return _preprocess_kwargs_kv_pairs(
            [KVPair(key_type, value_type, is_many=True)], ctx
        )


def _preprocess_kwargs_kv_pairs(
    items: Sequence[KVPair], ctx: CheckCallContext
) -> Optional[Tuple[Dict[str, Tuple[bool, Value]], Optional[Value]]]:
    out_items = {}
    possible_values = []
    covered_keys: Set[Value] = set()
    for pair in reversed(items):
        if not pair.is_many:
            if isinstance(pair.key, AnnotatedValue):
                key = pair.key.value
            else:
                key = pair.key
            if isinstance(key, KnownValue):
                if isinstance(key.val, str):
                    if key in covered_keys:
                        continue
                    out_items[key.val] = (pair.is_required, pair.value)
                    continue
                else:
                    ctx.on_error(
                        f"Dict passed as **kwargs contains non-string key {key.val!r}"
                    )
                    return None

        possible_keys = []
        has_non_literal = False
        for subkey in flatten_values(pair.key, unwrap_annotated=True):
            if isinstance(subkey, KnownValue):
                if isinstance(subkey.val, str):
                    possible_keys.append(subkey.val)
                else:
                    ctx.on_error(
                        "Dict passed as **kwargs contains non-string key"
                        f" {subkey.val!r}"
                    )
                    return None
            else:
                can_assign = TypedValue(str).can_assign(subkey, ctx.can_assign_ctx)
                if isinstance(can_assign, CanAssignError):
                    ctx.on_error(
                        f"Dict passed as **kwargs contains non-string key {subkey!r}",
                        detail=str(can_assign),
                    )
                    return None
                has_non_literal = True
        if possible_keys and not has_non_literal:
            for key in possible_keys:
                out_items[key] = (False, pair.value)
        else:
            possible_values.append(pair.value)
    if possible_values:
        extra_value = unite_values(*possible_values)
    else:
        extra_value = None
    return out_items, extra_value


@dataclass(frozen=True)
class OverloadedSignature:
    """Represent an overloaded function."""

    signatures: Tuple[Signature, ...]

    def __init__(self, sigs: Sequence[Signature]) -> None:
        object.__setattr__(self, "signatures", tuple(sigs))

    def check_call(
        self,
        args: Iterable[Argument],
        visitor: "NameCheckVisitor",
        node: Optional[ast.AST],
    ) -> Value:
        """Check a call to an overloaded function.

        The way overloads are handled is not well specified in any PEPs. Useful resources
        include:

        - Michael Lee's `specification
          <https://github.com/python/typing/issues/253#issuecomment-389262904>`_
          of mypy's behavior.
        - Eric Traut's `discussion
          <https://github.com/microsoft/pyright/issues/2521#issuecomment-956823577>`_
          of pyright's behavior.
        - The `documentation
          <https://github.com/microsoft/pyright/blob/main/docs/type-concepts.md#overloads>`_
          for pyright's behavior.

        Our behavior is closer to mypy. The general rule is to pick the first overload that matches
        and return an error otherwise, but there are two twists: ``Any`` and unions.

        Before we do a full check, we first check only whether the argument names and
        numbers match by calling :func:`Signature.bind_arguments` (a trick we picked up
        from pyright). This makes for better error messages.

        If an overload matched only due to ``Any``, we continue looking for more overloads. If there
        are other matching overloads, we return ``Any`` (with
        ``AnySource.multiple_overload_matches``).
        This is different from pyright's behavior: pyright picks the first overload regardless
        of ``Any``, which is unsafe in general. Returning a ``Union`` would be more precise, but
        may lead to false positives according to experience from other type checkers. A match
        "due to ``Any``" is defined as a check that succeeded because ``Any`` was on the right-hand
        side but not the left-hand side of a typecheck.

        This is implemented by setting a flag on the :class:`pyanalyze.value.CanAssignContext` when
        a type check succeeds due to ``Any``. This flag gets propagated to
        :attr:`ImplReturn.used_any_for_match`.

        If an overload does not match, but one of the arguments passed was a ``Union``, we try all
        the components of the ``Union`` separately. If some of them match, we subtract them from the
        ``Union`` and try the remaining overloads with a narrower ``Union``. In this case, we return
        a ``Union`` of the return values of all the matching overloads on success.

        The decomposition happens in the private ``_check_param_type_compatibility`` method of
        :class:`Signature`. When we perform decomposition, this method returns a
        :class:`pyanalyze.value.Value` representing the remaining union members. This value is
        then used to construct a new :class:`ActualArguments` object, which ends up in
        :attr:`ImplReturn.remaining_arguments`.

        An overload that matches without requiring use of ``Any`` or
        union decomposition is called a "clean match".

        """
        ctx = _VisitorBasedContext(visitor, node)
        actual_args = preprocess_args(args, ctx)
        if actual_args is None:
            return AnyValue(AnySource.error)

        # We first bind the arguments for each overload, to get the obvious errors
        # out of the way first.
        errors_per_overload = []
        bound_args_per_overload = []
        for sig in self.signatures:
            with visitor.catch_errors() as caught_errors:
                bound_args = sig.bind_arguments(actual_args, ctx)
            bound_args_per_overload.append(bound_args)
            errors_per_overload.append(caught_errors)

        if not any(bound_args is not None for bound_args in bound_args_per_overload):
            detail = self._make_detail(errors_per_overload, self.signatures)
            visitor.show_error(
                node,
                "Cannot call overloaded function",
                ErrorCode.incompatible_call,
                detail=str(detail),
            )
            return AnyValue(AnySource.error)

        errors_per_overload = []
        any_rets: List[CallReturn] = []
        union_rets: List[CallReturn] = []
        union_and_any_rets: List[CallReturn] = []
        sigs = [
            sig
            for sig, bound_args in zip(self.signatures, bound_args_per_overload)
            if bound_args is not None
        ]
        last = len(sigs) - 1
        for i, sig in enumerate(sigs):
            with visitor.catch_errors() as caught_errors:
                # We can't use check_call_with_bound_args here because we may
                # rebind the arguments.
                ret = sig.check_call_preprocessed(
                    actual_args,
                    ctx,
                    # We set is_overload to False for the last overload
                    # because we can't do union decomposition on the last one:
                    # there's no other overload that could handle the remaining
                    # union members.
                    is_overload=i != last,
                )
            errors_per_overload.append(caught_errors)
            if ret.is_error:
                continue
            elif ret.remaining_arguments is not None:
                if ret.used_any_for_match:
                    # If an overload used both Any and union decomposition,
                    # we treat it differently from either: unlike Any matches
                    # it's not enough to prevent an error later (because it's
                    # not a full match), but unlike union matches it's enough
                    # to trigger an Any return type.
                    union_and_any_rets.append(ret)
                else:
                    union_rets.append(ret)
                actual_args = ret.remaining_arguments
            elif ret.used_any_for_match:
                any_rets.append(ret)
            else:
                # We got a clean match!
                return self._unite_rets(
                    any_rets,
                    union_and_any_rets,
                    union_rets,
                    ret,
                    visitor=visitor,
                    node=node,
                )

        if any_rets:
            # We don't do this if we have union_rets, because if we got here, we
            # didn't get any clean matches. Therefore, we must have some remaining
            # union members we haven't handled.
            return self._unite_rets(
                any_rets, union_and_any_rets, union_rets, visitor=visitor, node=node
            )

        # None of the signatures matched
        errors = list(itertools.chain.from_iterable(errors_per_overload))
        codes = {error["error_code"] for error in errors}
        if len(codes) == 1:
            (error_code,) = codes
        else:
            error_code = ErrorCode.incompatible_call
        detail = self._make_detail(errors_per_overload, sigs)
        visitor.show_error(
            node, "Cannot call overloaded function", error_code, detail=str(detail)
        )
        return AnyValue(AnySource.error)

    def _unite_rets(
        self,
        any_rets: Sequence[CallReturn],
        union_and_any_rets: Sequence[CallReturn],
        union_rets: Sequence[CallReturn],
        clean_ret: Optional[CallReturn] = None,
        *,
        visitor: "NameCheckVisitor",
        node: Optional[ast.AST],
    ) -> Value:
        if any_rets or union_and_any_rets:
            deduped = {ret.return_value for ret in any_rets}
            if (
                len(deduped) == 1
                and not union_rets
                and not union_and_any_rets
                and clean_ret is None
            ):
                rets = any_rets
            else:
                return AnyValue(AnySource.multiple_overload_matches)
        elif union_rets:
            if clean_ret is not None:
                rets = [*union_rets, clean_ret]
            else:
                rets = union_rets
        else:
            assert clean_ret is not None
            rets = [clean_ret]
        for ret in rets:
            if ret.sig.deprecated is not None:
                visitor.show_error(
                    node,
                    f"Use of deprecated overload {ret.sig}: {ret.sig.deprecated}",
                    ErrorCode.deprecated,
                )
        return unite_values(*[r.return_value for r in rets])

    def _make_detail(
        self,
        errors_per_overload: Sequence[Sequence[Dict[str, Any]]],
        sigs: Sequence[Signature],
    ) -> CanAssignError:
        details = []
        for sig, errors in zip(sigs, errors_per_overload):
            for error in errors:
                inner = CanAssignError(
                    error["e"],
                    [CanAssignError(error["detail"])] if error["detail"] else [],
                )
                details.append(CanAssignError(f"In overload {sig}", [inner]))
        return CanAssignError(children=details)

    def substitute_typevars(self, typevars: TypeVarMap) -> "OverloadedSignature":
        new_sigs = [sig.substitute_typevars(typevars) for sig in self.signatures]
        if all(sig1 is sig2 for sig1, sig2 in zip(self.signatures, new_sigs)):
            return self
        return OverloadedSignature(new_sigs)

    def bind_self(
        self,
        *,
        preserve_impl: bool = False,
        self_value: Optional[Value] = None,
        ctx: CanAssignContext,
    ) -> Optional["ConcreteSignature"]:
        bound_sigs = [
            sig.bind_self(preserve_impl=preserve_impl, self_value=self_value, ctx=ctx)
            for sig in self.signatures
        ]
        bound_sigs = [sig for sig in bound_sigs if isinstance(sig, Signature)]
        if len(bound_sigs) == 1:
            return bound_sigs[0]
        elif bound_sigs:
            return OverloadedSignature(bound_sigs)
        return None

    def has_return_value(self) -> bool:
        return all(sig.has_return_value() for sig in self.signatures)

    def replace_return_value(self, return_value: Value) -> "OverloadedSignature":
        return OverloadedSignature(
            [sig.replace_return_value(return_value) for sig in self.signatures]
        )

    @property
    def return_value(self) -> Value:
        return unite_values(*[sig.return_value for sig in self.signatures])

    def __str__(self) -> str:
        sigs = ", ".join(map(str, self.signatures))
        return f"overloaded ({sigs})"

    def walk_values(self) -> Iterable[Value]:
        for sig in self.signatures:
            yield from sig.walk_values()

    def get_asynq_value(self) -> "OverloadedSignature":
        return OverloadedSignature([sig.get_asynq_value() for sig in self.signatures])

    @property
    def is_asynq(self) -> bool:
        return all(sig.is_asynq for sig in self.signatures)

    def can_assign(
        self, other: "ConcreteSignature", ctx: CanAssignContext
    ) -> CanAssign:
        # A signature can be assigned if it can be assigned to all the component signatures.
        bounds_maps = []
        for sig in self.signatures:
            can_assign = sig.can_assign(other, ctx)
            if isinstance(can_assign, CanAssignError):
                return CanAssignError(
                    f"{other} is incompatible with overload {sig}", [can_assign]
                )
            bounds_maps.append(can_assign)
        return unify_bounds_maps(bounds_maps)


ConcreteSignature = Union[Signature, OverloadedSignature]


@dataclass(frozen=True)
class BoundMethodSignature:
    """Signature for a method bound to a particular value."""

    signature: ConcreteSignature
    self_composite: Composite
    return_override: Optional[Value] = None

    def check_call(
        self,
        args: Iterable[Argument],
        visitor: "NameCheckVisitor",
        node: Optional[ast.AST],
    ) -> Value:
        ret = self.signature.check_call(
            [(self.self_composite, None), *args], visitor, node
        )
        if self.return_override is not None and not self.signature.has_return_value():
            if isinstance(ret, AnnotatedValue):
                return annotate_value(self.return_override, ret.metadata)
            return self.return_override
        return ret

    def get_signature(
        self, *, preserve_impl: bool = False, ctx: CanAssignContext
    ) -> Optional[ConcreteSignature]:
        return self.signature.bind_self(
            preserve_impl=preserve_impl, self_value=self.self_composite.value, ctx=ctx
        )

    def has_return_value(self) -> bool:
        if self.return_override is not None:
            return True
        return self.signature.has_return_value()

    @property
    def return_value(self) -> Value:
        if isinstance(self.signature, Signature) and self.signature.has_return_value():
            return self.signature.return_value
        if self.return_override is not None:
            return self.return_override
        return AnyValue(AnySource.unannotated)

    def substitute_typevars(self, typevars: TypeVarMap) -> "BoundMethodSignature":
        return BoundMethodSignature(
            self.signature.substitute_typevars(typevars),
            self.self_composite.substitute_typevars(typevars),
            self.return_override.substitute_typevars(typevars)
            if self.return_override is not None
            else None,
        )

    def __str__(self) -> str:
        return f"{self.signature} bound to {self.self_composite.value}"


MaybeSignature = Union[None, Signature, BoundMethodSignature, OverloadedSignature]


def make_bound_method(
    argspec: MaybeSignature,
    self_composite: Composite,
    return_override: Optional[Value] = None,
) -> Optional[BoundMethodSignature]:
    if argspec is None:
        return None
    if isinstance(argspec, (Signature, OverloadedSignature)):
        return BoundMethodSignature(argspec, self_composite, return_override)
    elif isinstance(argspec, BoundMethodSignature):
        if return_override is None:
            return_override = argspec.return_override
        return BoundMethodSignature(argspec.signature, self_composite, return_override)
    else:
        assert_never(argspec)


T = TypeVar("T")
IterableValue = GenericValue(collections.abc.Iterable, [TypeVarValue(T)])
K = TypeVar("K")
V = TypeVar("V")
MappingValue = GenericValue(collections.abc.Mapping, [TypeVarValue(K), TypeVarValue(V)])


def can_assign_var_positional(
    my_param: SigParameter, args_annotation: Value, idx: int, ctx: CanAssignContext
) -> Union[List[BoundsMap], CanAssignError]:
    my_annotation = my_param.get_annotation()
    if isinstance(args_annotation, SequenceValue):
        members = args_annotation.get_member_sequence()
        if members is not None:
            length = len(members)
            if idx >= length:
                return CanAssignError(
                    f"parameter {my_param.name!r} is not accepted;"
                    f" {args_annotation} only accepts {length} values"
                )
            their_annotation = members[idx]
            can_assign = their_annotation.can_assign(my_annotation, ctx)
            if isinstance(can_assign, CanAssignError):
                return CanAssignError(
                    (
                        f"type of parameter {my_param.name!r} is incompatible:"
                        f" *args[{idx}] type is incompatible"
                    ),
                    [can_assign],
                )
            return [can_assign]

    tv_map = get_tv_map(IterableValue, args_annotation, ctx)
    if isinstance(tv_map, CanAssignError):
        return CanAssignError(f"{args_annotation} is not an iterable type", [tv_map])
    iterable_arg = tv_map.get(T, AnyValue(AnySource.generic_argument))
    bounds_map = iterable_arg.can_assign(my_annotation, ctx)
    if isinstance(bounds_map, CanAssignError):
        return CanAssignError(
            (
                f"type of parameter {my_param.name!r} is incompatible: "
                "*args type is incompatible"
            ),
            [bounds_map],
        )
    return [bounds_map]


def can_assign_var_keyword(
    my_param: SigParameter, kwargs_annotation: Value, ctx: CanAssignContext
) -> Union[List[BoundsMap], CanAssignError]:
    my_annotation = my_param.get_annotation()
    bounds_maps = []
    if isinstance(kwargs_annotation, TypedDictValue):
        if my_param.name not in kwargs_annotation.items:
            return CanAssignError(
                f"parameter {my_param.name!r} is not accepted by {kwargs_annotation}"
            )
        their_annotation = kwargs_annotation.items[my_param.name][1]
        can_assign = their_annotation.can_assign(my_annotation, ctx)
        if isinstance(can_assign, CanAssignError):
            return CanAssignError(
                (
                    f"type of parameter {my_param.name!r} is incompatible:"
                    f" *kwargs[{my_param.name!r}] type is incompatible"
                ),
                [can_assign],
            )
        bounds_maps.append(can_assign)
    else:
        mapping_tv_map = get_tv_map(MappingValue, kwargs_annotation, ctx)
        if isinstance(mapping_tv_map, CanAssignError):
            return CanAssignError(
                f"{kwargs_annotation} is not a mapping type", [mapping_tv_map]
            )
        key_arg = mapping_tv_map.get(K, AnyValue(AnySource.generic_argument))
        can_assign = key_arg.can_assign(KnownValue(my_param.name), ctx)
        if isinstance(can_assign, CanAssignError):
            return CanAssignError(
                f"parameter {my_param.name!r} is not accepted by **kwargs type",
                [can_assign],
            )
        bounds_maps.append(can_assign)
        value_arg = mapping_tv_map.get(V, AnyValue(AnySource.generic_argument))
        can_assign = value_arg.can_assign(my_annotation, ctx)
        if isinstance(can_assign, CanAssignError):
            return CanAssignError(
                (
                    f"type of parameter {my_param.name!r} is incompatible: **kwargs"
                    " type is incompatible"
                ),
                [can_assign],
            )
        bounds_maps.append(can_assign)
    return bounds_maps


def decompose_union(
    expected_type: Value, parent_value: Value, ctx: CanAssignContext
) -> Optional[Tuple[BoundsMap, bool, Value]]:
    value = unannotate(parent_value)
    if isinstance(value, MultiValuedValue):
        bounds_maps = []
        remaining_values = []
        union_used_any = False
        for val in value.vals:
            can_assign, subval_used_any = can_assign_and_used_any(
                expected_type, val, ctx
            )
            if isinstance(can_assign, CanAssignError):
                remaining_values.append(val)
            else:
                if subval_used_any:
                    union_used_any = True
                bounds_maps.append(can_assign)
        if bounds_maps:
            bounds_map = unify_bounds_maps(bounds_maps)
            assert (
                remaining_values
            ), f"all union members matched between {expected_type} and {parent_value}"
            return bounds_map, union_used_any, unite_values(*remaining_values)
    return None


def _extract_known_value(val: Value) -> Optional[KnownValue]:
    if isinstance(val, AnnotatedValue):
        val = val.value
    if isinstance(val, KnownValue):
        return val
    return None<|MERGE_RESOLUTION|>--- conflicted
+++ resolved
@@ -37,12 +37,9 @@
 from typing_extensions import assert_never, Literal, Protocol, Self
 
 from .error_code import ErrorCode
-<<<<<<< HEAD
 from .safe import safe_getattr
-=======
 from .node_visitor import Replacement
 from .options import IntegerOption
->>>>>>> 1054dec4
 from .stacked_scopes import (
     AbstractConstraint,
     AndConstraint,
