"""

The :class:`Signature` object and associated functionality. This
provides a way to represent rich callable objects and type check
calls.

"""

import ast
import collections.abc
import enum
import inspect
import itertools
from dataclasses import dataclass, field, replace
from types import FunctionType, MethodType
from typing import (
    Any,
    Callable,
    ClassVar,
    Container,
    Dict,
    Iterable,
    List,
    NamedTuple,
    Optional,
    Sequence,
    Set,
    Tuple,
    TYPE_CHECKING,
    TypeVar,
    Union,
)

import asynq
import qcore
from qcore.helpers import safe_str
from typing_extensions import assert_never, Literal, Protocol, Self

from .error_code import ErrorCode
from .stacked_scopes import (
    AbstractConstraint,
    AndConstraint,
    Composite,
    Constraint,
    ConstraintType,
    NULL_CONSTRAINT,
    OrConstraint,
    VarnameWithOrigin,
)
from .type_evaluation import (
    ARGS,
    DEFAULT,
    EvalContext,
    Evaluator,
    KWARGS,
    Position,
    UNKNOWN,
)
from .typevar import resolve_bounds_map
from .value import (
    TypeVarLike,
    annotate_value,
    AnnotatedValue,
    AnySource,
    AnyValue,
    AsyncTaskIncompleteValue,
    BoundsMap,
    CallableValue,
    can_assign_and_used_any,
    CanAssign,
    CanAssignContext,
    CanAssignError,
    concrete_values_from_iterable,
    ConstraintExtension,
    DictIncompleteValue,
    extract_typevars,
    flatten_values,
    GenericValue,
    get_tv_map,
    HasAttrExtension,
    HasAttrGuardExtension,
    KnownValue,
    KVPair,
    LowerBound,
    MultiValuedValue,
    NO_RETURN_VALUE,
    NoReturnConstraintExtension,
    NoReturnGuardExtension,
    ParameterTypeGuardExtension,
    ParamSpecArgsValue,
    ParamSpecKwargsValue,
    replace_known_sequence_value,
    SequenceValue,
    stringify_object,
    TypedDictValue,
    TypedValue,
    TypeGuardExtension,
    TypeVarMap,
    TypeVarValue,
    unannotate,
    unannotate_value,
    unify_bounds_maps,
    unite_values,
    Value,
)

if TYPE_CHECKING:
    from .name_check_visitor import NameCheckVisitor

EMPTY = inspect.Parameter.empty
UNANNOTATED = AnyValue(AnySource.unannotated)
ELLIPSIS = qcore.MarkerObject("ellipsis")
ELLIPSIS_COMPOSITE = Composite(AnyValue(AnySource.ellipsis_callable))

# TODO turn on
USE_CHECK_CALL_FOR_CAN_ASSIGN = False


class InvalidSignature(Exception):
    """Raised when an invalid signature is encountered."""


@dataclass
class PossibleArg:
    # Label used for arguments that may not be present at runtiime.
    name: Optional[str]


@dataclass
class PosOrKeyword:
    name: str
    is_required: bool


# Representation of a single argument to a call. Second member is
# None for positional args, str for keyword args,
# ARGS for *args, KWARGS for **kwargs, PossibleArg for args that may
# be missing, TypeVarValue for a ParamSpec.
Argument = Tuple[
    Composite,
    Union[
        None,
        str,
        PossibleArg,
        Literal[ARGS, KWARGS, ELLIPSIS],
        TypeVarValue,
        PosOrKeyword,
    ],
]

# Arguments bound to a call
BoundArgs = Dict[str, Tuple[Position, Composite]]


class CheckCallContext(Protocol):
    visitor: Optional["NameCheckVisitor"]

    def on_error(
        self,
        __message: str,
        *,
        code: ErrorCode = ...,
        node: Optional[ast.AST] = ...,
        detail: Optional[str] = ...,
    ) -> object:
        raise NotImplementedError

    @property
    def can_assign_ctx(self) -> CanAssignContext:
        raise NotImplementedError


@dataclass
class _CanAssignBasedContext:
    can_assign_ctx: CanAssignContext
    visitor: Optional["NameCheckVisitor"] = None
    errors: List[str] = field(default_factory=list)

    def on_error(
        self,
        message: str,
        *,
        code: ErrorCode = ErrorCode.incompatible_call,
        node: Optional[ast.AST] = None,
        detail: Optional[str] = ...,
    ) -> object:
        self.errors.append(message)
        return None


@dataclass
class _VisitorBasedContext:
    visitor: "NameCheckVisitor"
    node: Optional[ast.AST]

    @property
    def can_assign_ctx(self) -> CanAssignContext:
        return self.visitor

    def on_error(
        self,
        message: str,
        *,
        code: ErrorCode = ErrorCode.incompatible_call,
        node: Optional[ast.AST] = None,
        detail: Optional[str] = ...,
    ) -> None:
        if node is None:
            node = self.node
        if node is None:
            return
        self.visitor.show_error(node, message, code, detail=detail)


@dataclass
class ActualArguments:
    """Represents the actual arguments to a call.

    Before creating this class, we decompose ``*args`` and ``**kwargs`` arguments
    of known composition into additional positional and keyword arguments, and we
    merge multiple ``*args`` or ``**kwargs``.

    Creating the ``ActualArguments`` for a call is independent of the signature
    of the callee.

    """

    positionals: List[Tuple[bool, Composite]]
    star_args: Optional[Value]  # represents the type of the elements of *args
    keywords: Dict[str, Tuple[bool, Composite]]
    star_kwargs: Optional[Value]  # represents the type of the elements of **kwargs
    kwargs_required: bool
    pos_or_keyword_params: Container[Union[int, str]]
    ellipsis: bool = False
    param_spec: Optional[TypeVarValue] = None


class CallReturn(NamedTuple):
    """Return value of a preprocessed call.

    This returns data that is useful for overload resolution.

    """

    return_value: Value
    """The return value of the function."""
    is_error: bool = False
    """Whether there was an error in this call. Used only for overload resolutioon."""
    used_any_for_match: bool = False
    """Whether Any was used for this match. Used only for overload resolution."""
    remaining_arguments: Optional[ActualArguments] = None
    """Arguments that still need to be processed. Used only for overload resolution."""


class ImplReturn(NamedTuple):
    """Return value of :term:`impl` functions.

    These functions return either a single :class:`pyanalyze.value.Value`
    object, indicating what the function returns, or an instance of this class.

    """

    return_value: Value
    """The return value of the function."""
    constraint: AbstractConstraint = NULL_CONSTRAINT
    """A :class:`pyanalyze.stacked_scopes.Constraint` indicating things that are true
    if the function returns a truthy value."""
    no_return_unless: AbstractConstraint = NULL_CONSTRAINT
    """A :class:`pyanalyze.stacked_scopes.Constraint` indicating things that are true
    unless the function does not return."""

    @classmethod
    def unite_impl_rets(cls, rets: Sequence["ImplReturn"]) -> "ImplReturn":
        if not rets:
            return ImplReturn(NO_RETURN_VALUE)
        return ImplReturn(
            unite_values(*[r.return_value for r in rets]),
            OrConstraint.make([r.constraint for r in rets]),
            OrConstraint.make([r.no_return_unless for r in rets]),
        )


@dataclass
class CallContext:
    """The context passed to an :term:`impl` function."""

    vars: Dict[str, Value]
    """Dictionary of variable names passed to the function."""
    visitor: "NameCheckVisitor"
    """Using the visitor can allow various kinds of advanced logic
    in impl functions."""
    composites: Dict[str, Composite]
    node: Optional[ast.AST]
    """AST node corresponding to the function call. Useful for
    showing errors."""

    def ast_for_arg(self, arg: str) -> Optional[ast.AST]:
        composite = self.composite_for_arg(arg)
        if composite is not None:
            return composite.node
        return None

    def varname_for_arg(self, arg: str) -> Optional[VarnameWithOrigin]:
        """Return a :term:`varname` corresponding to the given function argument.

        This is useful for creating a :class:`pyanalyze.stacked_scopes.Constraint`
        referencing the argument.

        """
        composite = self.composite_for_arg(arg)
        if composite is not None:
            return composite.varname
        return None

    def composite_for_arg(self, arg: str) -> Optional[Composite]:
        composite = self.composites.get(arg)
        if isinstance(composite, Composite):
            return composite
        return None

    def show_error(
        self,
        message: str,
        error_code: ErrorCode = ErrorCode.incompatible_call,
        *,
        arg: Optional[str] = None,
        node: Optional[ast.AST] = None,
        detail: Optional[str] = None,
    ) -> None:
        """Show an error.

        If the `arg` parameter is given, we attempt to find the
        AST for that argument to the function and point the error
        to it.

        """
        if node is None and arg is not None:
            node = self.ast_for_arg(arg)
        if node is None:
            node = self.node
        self.visitor.show_error(node, message, error_code=error_code, detail=detail)


Impl = Callable[[CallContext], Union[Value, ImplReturn]]


class ParameterKind(enum.Enum):
    """Kinds of parameters."""

    # Values must match inspect._ParameterKind
    POSITIONAL_ONLY = 0
    POSITIONAL_OR_KEYWORD = 1
    VAR_POSITIONAL = 2
    KEYWORD_ONLY = 3
    VAR_KEYWORD = 4
    PARAM_SPEC = 5
    ELLIPSIS = 6  # Callable[..., T]
    """Special kind for `Callable[..., T]`. Such callables are compatible
    with any other callable. There can only be one ELLIPSIS parameter
    and it must be the last one."""

    def allow_unpack(self) -> bool:
        return self is ParameterKind.VAR_KEYWORD or self is ParameterKind.VAR_POSITIONAL


KIND_TO_ALLOWED_PREVIOUS = {
    ParameterKind.POSITIONAL_ONLY: {ParameterKind.POSITIONAL_ONLY},
    ParameterKind.POSITIONAL_OR_KEYWORD: {
        ParameterKind.POSITIONAL_ONLY,
        ParameterKind.POSITIONAL_OR_KEYWORD,
    },
    ParameterKind.VAR_POSITIONAL: {
        ParameterKind.POSITIONAL_OR_KEYWORD,
        ParameterKind.POSITIONAL_ONLY,
    },
    ParameterKind.KEYWORD_ONLY: {
        ParameterKind.POSITIONAL_ONLY,
        ParameterKind.POSITIONAL_OR_KEYWORD,
        ParameterKind.VAR_POSITIONAL,
        ParameterKind.KEYWORD_ONLY,
    },
    ParameterKind.VAR_KEYWORD: {
        ParameterKind.POSITIONAL_ONLY,
        ParameterKind.POSITIONAL_OR_KEYWORD,
        ParameterKind.VAR_POSITIONAL,
        ParameterKind.KEYWORD_ONLY,
    },
    ParameterKind.PARAM_SPEC: {ParameterKind.POSITIONAL_ONLY},
    ParameterKind.ELLIPSIS: {ParameterKind.POSITIONAL_ONLY},
}
CAN_HAVE_DEFAULT = {
    ParameterKind.POSITIONAL_ONLY,
    ParameterKind.POSITIONAL_OR_KEYWORD,
    ParameterKind.KEYWORD_ONLY,
}


@dataclass(frozen=True)
class SigParameter:
    """Represents a single parameter to a callable."""

    name: str
    """Name of the parameter."""
    kind: ParameterKind = ParameterKind.POSITIONAL_OR_KEYWORD
    """How the parameter can be passed."""
    default: Optional[Value] = None
    """The default for the parameter, or None if there is no default."""
    annotation: Value = AnyValue(AnySource.unannotated)
    """Type annotation for the parameter."""

    # For compatibility
    empty: ClassVar[Literal[EMPTY]] = EMPTY
    POSITIONAL_ONLY: ClassVar[
        Literal[ParameterKind.POSITIONAL_ONLY]
    ] = ParameterKind.POSITIONAL_ONLY
    POSITIONAL_OR_KEYWORD: ClassVar[
        Literal[ParameterKind.POSITIONAL_OR_KEYWORD]
    ] = ParameterKind.POSITIONAL_OR_KEYWORD
    VAR_POSITIONAL: ClassVar[
        Literal[ParameterKind.VAR_POSITIONAL]
    ] = ParameterKind.VAR_POSITIONAL
    KEYWORD_ONLY: ClassVar[
        Literal[ParameterKind.KEYWORD_ONLY]
    ] = ParameterKind.KEYWORD_ONLY
    VAR_KEYWORD: ClassVar[
        Literal[ParameterKind.VAR_KEYWORD]
    ] = ParameterKind.VAR_KEYWORD

    def __post_init__(self) -> None:
        # backward compatibility
        if self.default is EMPTY:
            object.__setattr__(self, "default", None)

    def substitute_typevars(self, typevars: TypeVarMap) -> "SigParameter":
        return SigParameter(
            name=self.name,
            kind=self.kind,
            default=self.default,
            annotation=self.annotation.substitute_typevars(typevars),
        )

    def get_annotation(self) -> Value:
        return self.annotation

    def is_unnamed(self) -> bool:
        return self.name.startswith("@")

    def __str__(self) -> str:
        # Adapted from Parameter.__str__
        kind = self.kind
        if self.is_unnamed():
            if self.default is None:
                formatted = str(self.annotation)
            else:
                formatted = f"{self.annotation} = {self.default}"
        else:
            formatted = self.name

            if self.annotation != UNANNOTATED:
                formatted = f"{formatted}: {self.annotation}"

            if self.default is not None:
                if self.annotation != UNANNOTATED:
                    formatted = f"{formatted} = {self.default}"
                else:
                    formatted = f"{formatted}={self.default}"

        if kind is ParameterKind.VAR_POSITIONAL:
            formatted = "*" + formatted
        elif kind is ParameterKind.VAR_KEYWORD or kind is ParameterKind.PARAM_SPEC:
            formatted = "**" + formatted

        return formatted

    def to_argument(self) -> Argument:
        val = Composite(self.annotation)
        if self.kind is ParameterKind.ELLIPSIS:
            return val, ELLIPSIS
        elif self.kind is ParameterKind.PARAM_SPEC:
            assert isinstance(self.annotation, TypeVarValue)
            return val, self.annotation
        elif self.kind is ParameterKind.VAR_KEYWORD:
            return val, KWARGS
        elif self.kind is ParameterKind.VAR_POSITIONAL:
            return val, ARGS
        elif self.kind is ParameterKind.POSITIONAL_ONLY:
            return val, PossibleArg(None) if self.default is not None else None
        elif self.kind is ParameterKind.KEYWORD_ONLY:
            return (
                val,
                PossibleArg(self.name) if self.default is not None else self.name,
            )
        elif self.kind is ParameterKind.POSITIONAL_OR_KEYWORD:
            return val, PosOrKeyword(self.name, self.default is None)
        else:
            assert False, self.kind


@dataclass(frozen=True)
class Signature:
    """Represents the signature of a Python callable.

    This is used to type check function calls and it powers the
    :class:`pyanalyze.value.CallableValue` class.

    """

    _return_key: ClassVar[str] = "%return"

    parameters: Dict[str, SigParameter]
    """An ordered mapping of the signature's parameters."""
    return_value: Value
    """What the callable returns."""
    impl: Optional[Impl] = field(default=None, compare=False)
    """:term:`impl` function for this signature."""
    callable: Optional[object] = field(default=None, compare=False)
    """The callable that this signature represents."""
    is_asynq: bool = False
    """Whether this signature represents an asynq function."""
    has_return_annotation: bool = True
    allow_call: bool = False
    """Whether type checking can call the actual function to retrieve a precise return value."""
    evaluator: Optional[Evaluator] = None
    """Type evaluator for this function."""
    typevars_of_params: Dict[str, List[TypeVarLike]] = field(
        init=False, default_factory=dict, repr=False, compare=False, hash=False
    )
    all_typevars: Set[TypeVarLike] = field(
        init=False, default_factory=set, repr=False, compare=False, hash=False
    )

    def __post_init__(self) -> None:
        for param_name, param in self.parameters.items():
            typevars = list(extract_typevars(param.annotation))
            if typevars:
                self.typevars_of_params[param_name] = typevars
        return_typevars = list(extract_typevars(self.return_value))
        if return_typevars:
            self.typevars_of_params[self._return_key] = return_typevars
        self.all_typevars.update(
            {
                typevar
                for tv_list in self.typevars_of_params.values()
                for typevar in tv_list
            }
        )
        self.validate()

    def __hash__(self) -> int:
        return hash(
            (
                tuple(self.parameters.items()),
                self.return_value,
                self.impl,
                self.callable,
                self.is_asynq,
                self.has_return_annotation,
                self.allow_call,
                self.evaluator,
            )
        )

    def validate(self) -> None:
        seen_kinds = set()
        seen_with_default = set()
        for name, param in self.parameters.items():
            if name != param.name:
                raise InvalidSignature(f"names {name} and {param.name} do not match")
            disallowed_previous = seen_kinds - KIND_TO_ALLOWED_PREVIOUS[param.kind]
            if disallowed_previous:
                disallowed_text = ", ".join(kind.name for kind in disallowed_previous)
                raise InvalidSignature(
                    f"param {param} of kind {param.kind.name} may not follow param of"
                    f" kind {disallowed_text} {self.parameters}"
                )
            if param.default is not None and param.kind not in CAN_HAVE_DEFAULT:
                raise InvalidSignature(
                    f"param {param} of kind {param.kind.name} may not have a default"
                )
            if param.default is None:
                if param.kind is ParameterKind.POSITIONAL_ONLY:
                    if ParameterKind.POSITIONAL_ONLY in seen_with_default:
                        raise InvalidSignature(
                            f"param {param} has no default but follows a param with a"
                            " default"
                        )
                elif param.kind is ParameterKind.POSITIONAL_OR_KEYWORD:
                    if seen_with_default & {
                        ParameterKind.POSITIONAL_ONLY,
                        ParameterKind.POSITIONAL_OR_KEYWORD,
                    }:
                        raise InvalidSignature(
                            f"param {param} has no default but follows a param with a"
                            " default"
                        )

            seen_kinds.add(param.kind)
            if param.default is not None:
                seen_with_default.add(param.kind)

    def _check_param_type_compatibility(
        self,
        param: SigParameter,
        composite: Composite,
        ctx: CheckCallContext,
        typevar_map: Optional[TypeVarMap] = None,
        is_overload: bool = False,
    ) -> Tuple[Optional[BoundsMap], bool, Optional[Value]]:
        """Check type compatibility for a single parameter.

        Returns a three-tuple:
        - A BoundsMap if the assignment succeeded, or None if there was an error.
        - A bool indicating whether Any was used to succeed in the assignment.
        - A Value or None, used for union decomposition with overloads.

        """
        if param.annotation != UNANNOTATED:
            if typevar_map:
                param_typ = param.annotation.substitute_typevars(typevar_map)
            else:
                param_typ = param.annotation
            bounds_map, used_any = can_assign_and_used_any(
                param_typ, composite.value, ctx.can_assign_ctx
            )
            if composite.value is param.default:
                used_any = False
            if isinstance(bounds_map, CanAssignError):
                if composite.value is param.default:
                    bounds_map = {}
                else:
                    if is_overload:
                        triple = decompose_union(
                            param_typ, composite.value, ctx.can_assign_ctx
                        )
                        if triple is not None:
                            return triple
                    ctx.on_error(
                        f"Incompatible argument type for {param.name}: expected"
                        f" {param_typ} but got {composite.value}",
                        code=bounds_map.get_error_code()
                        or ErrorCode.incompatible_argument,
                        node=composite.node if composite.node is not None else None,
                        detail=str(bounds_map),
                    )
                    return None, False, None
            return bounds_map, used_any, None
        return {}, False, None

    def _get_positional_parameter(self, index: int) -> Optional[SigParameter]:
        for i, param in enumerate(self.parameters.values()):
            if param.kind in (
                ParameterKind.VAR_KEYWORD,
                ParameterKind.VAR_POSITIONAL,
                ParameterKind.KEYWORD_ONLY,
            ):
                return None
            if i == index:
                return param
        return None

    def _apply_annotated_constraints(
        self, raw_return: Union[Value, ImplReturn], composites: Dict[str, Composite]
    ) -> Value:
        if isinstance(raw_return, Value):
            ret = ImplReturn(raw_return)
        else:
            ret = raw_return
        constraints = [ret.constraint]
        return_value = ret.return_value
        no_return_unless = ret.no_return_unless
        if isinstance(return_value, AnnotatedValue):
            return_value, ptg = unannotate_value(
                return_value, ParameterTypeGuardExtension
            )
            for guard in ptg:
                if guard.varname in composites:
                    composite = composites[guard.varname]
                    if composite.varname is not None:
                        constraint = Constraint(
                            composite.varname,
                            ConstraintType.is_value_object,
                            True,
                            guard.guarded_type,
                        )
                        constraints.append(constraint)
            return_value, tg = unannotate_value(return_value, TypeGuardExtension)
            for guard in tg:
                # This might miss some cases where we should use the second argument instead. We'll
                # have to come up with additional heuristics if that comes up.
                if isinstance(self.callable, MethodType) or (
                    isinstance(self.callable, FunctionType)
                    and self.callable.__name__ != self.callable.__qualname__
                ):
                    index = 1
                else:
                    index = 0
                param = self._get_positional_parameter(index)
                if param is not None:
                    composite = composites[param.name]
                    if composite.varname is not None:
                        constraint = Constraint(
                            composite.varname,
                            ConstraintType.is_value_object,
                            True,
                            guard.guarded_type,
                        )
                        constraints.append(constraint)
            return_value, hag = unannotate_value(return_value, HasAttrGuardExtension)
            for guard in hag:
                if guard.varname in composites:
                    composite = composites[guard.varname]
                    if composite.varname is not None:
                        constraint = Constraint(
                            composite.varname,
                            ConstraintType.add_annotation,
                            True,
                            HasAttrExtension(
                                guard.attribute_name, guard.attribute_type
                            ),
                        )
                        constraints.append(constraint)

            return_value, nrg = unannotate_value(return_value, NoReturnGuardExtension)
            extra_nru = []
            for guard in nrg:
                if guard.varname in composites:
                    composite = composites[guard.varname]
                    if composite.varname is not None:
                        constraint = Constraint(
                            composite.varname,
                            ConstraintType.is_value_object,
                            True,
                            guard.guarded_type,
                        )
                        extra_nru.append(constraint)
            if extra_nru:
                no_return_unless = AndConstraint.make([no_return_unless, *extra_nru])

        constraint = AndConstraint.make(constraints)
        extensions = []
        if constraint is not NULL_CONSTRAINT:
            extensions.append(ConstraintExtension(constraint))
        if no_return_unless is not NULL_CONSTRAINT:
            extensions.append(NoReturnConstraintExtension(no_return_unless))
        return annotate_value(return_value, extensions)

    def bind_arguments(
        self, actual_args: ActualArguments, ctx: CheckCallContext
    ) -> Optional[BoundArgs]:
        """Attempt to bind the parameters in the signature to the arguments actually passed in.

        Nomenclature:
        - parameters: the formal parameters of the callable
        - arguments: the arguments passed in in this call
        - bound arguments: the mapping of parameter names to values produced by this call

        """
        positional_index = 0
        keywords_consumed: Set[str] = set()
        bound_args: BoundArgs = {}
        star_args_consumed = False
        star_kwargs_consumed = False
        param_spec_consumed = False

        for param in self.parameters.values():
            if param.kind is ParameterKind.POSITIONAL_ONLY:
                if positional_index < len(actual_args.positionals):
                    if positional_index in actual_args.pos_or_keyword_params:
                        self.show_call_error(
                            f"Positional parameter {positional_index} should be"
                            " positional-or-keyword",
                            ctx,
                        )
                        return None
                    definitely_provided, composite = actual_args.positionals[
                        positional_index
                    ]
                    if (
                        not definitely_provided
                        and param.default is None
                        and not actual_args.ellipsis
                    ):
                        self.show_call_error(
                            f"Parameter '{param.name}' may not be provided by this"
                            " call",
                            ctx,
                        )
                        return None
                    bound_args[param.name] = (positional_index, composite)
                    positional_index += 1
                elif actual_args.star_args is not None:
                    if param.default is None:
                        position = ARGS  # either that or the call fails
                    else:
                        position = UNKNOWN  # default or args
                    bound_args[param.name] = position, Composite(actual_args.star_args)
                    star_args_consumed = True
                elif param.default is not None:
                    bound_args[param.name] = DEFAULT, Composite(param.default)
                elif actual_args.ellipsis:
                    bound_args[param.name] = UNKNOWN, ELLIPSIS_COMPOSITE
                else:
                    if param.is_unnamed():
                        message = (
                            "Missing required positional argument at position"
                            f" {int(param.name[1:])}"
                        )
                    else:
                        message = f"Missing required positional argument '{param.name}'"
                    self.show_call_error(message, ctx)
                    return None
            elif param.kind is ParameterKind.POSITIONAL_OR_KEYWORD:
                if positional_index < len(actual_args.positionals):
                    definitely_provided, composite = actual_args.positionals[
                        positional_index
                    ]
                    if (
                        not definitely_provided
                        and param.default is None
                        and not actual_args.ellipsis
                    ):
                        self.show_call_error(
                            f"Parameter '{param.name}' may not be provided by this"
                            " call",
                            ctx,
                        )
                        return None
                    bound_args[param.name] = (positional_index, composite)
                    positional_index += 1
                    if param.name in actual_args.keywords:
                        if param.name in actual_args.pos_or_keyword_params:
                            keywords_consumed.add(param.name)
                        else:
                            self.show_call_error(
                                f"Parameter '{param.name}' provided as both a"
                                " positional and a keyword argument",
                                ctx,
                            )
                            return None
                elif actual_args.star_args is not None:
                    if param.name in actual_args.keywords:
                        self.show_call_error(
                            f"Parameter '{param.name}' may be filled from both *args"
                            " and a keyword argument",
                            ctx,
                        )
                        return None
                    star_args_consumed = True
                    if param.default is None:
                        position = ARGS
                    else:
                        position = UNKNOWN
                    # It may also come from **kwargs
                    if actual_args.star_kwargs is not None:
                        value = unite_values(
                            actual_args.star_args, actual_args.star_kwargs
                        )
                        star_kwargs_consumed = True
                        position = UNKNOWN  # could be either args or kwargs
                    else:
                        value = actual_args.star_args
                    bound_args[param.name] = position, Composite(value)
                elif param.name in actual_args.keywords:
                    definitely_provided, composite = actual_args.keywords[param.name]
                    if (
                        not definitely_provided
                        and param.default is None
                        and not actual_args.ellipsis
                    ):
                        self.show_call_error(
                            f"Parameter '{param.name}' may not be provided by this"
                            " call",
                            ctx,
                        )
                        return None
                    bound_args[param.name] = param.name, composite
                    keywords_consumed.add(param.name)
                elif actual_args.star_kwargs is not None:
                    if param.default is None:
                        position = KWARGS
                    else:
                        position = UNKNOWN
                    bound_args[param.name] = position, Composite(
                        actual_args.star_kwargs
                    )
                    star_kwargs_consumed = True
                elif param.default is not None:
                    bound_args[param.name] = DEFAULT, Composite(param.default)
                elif actual_args.ellipsis:
                    bound_args[param.name] = DEFAULT, ELLIPSIS_COMPOSITE
                else:
                    self.show_call_error(
                        f"Missing required argument '{param.name}'", ctx
                    )
                    return None
            elif param.kind is ParameterKind.KEYWORD_ONLY:
                if param.name in actual_args.keywords:
                    if param.name in actual_args.pos_or_keyword_params:
                        self.show_call_error(
                            f"Keyword parameter {param.name} should be"
                            " positional-or-keyword",
                            ctx,
                        )
                        return None
                    definitely_provided, composite = actual_args.keywords[param.name]
                    if (
                        not definitely_provided
                        and param.default is None
                        and not actual_args.ellipsis
                    ):
                        self.show_call_error(
                            f"Parameter '{param.name}' may not be provided by this"
                            " call",
                            ctx,
                        )
                        return None
                    bound_args[param.name] = param.name, composite
                    keywords_consumed.add(param.name)
                elif actual_args.star_kwargs is not None:
                    if param.default is None:
                        position = KWARGS
                    else:
                        position = UNKNOWN
                    bound_args[param.name] = position, Composite(
                        actual_args.star_kwargs
                    )
                    star_kwargs_consumed = True
                    keywords_consumed.add(param.name)
                elif param.default is not None:
                    bound_args[param.name] = DEFAULT, Composite(param.default)
                elif actual_args.ellipsis:
                    bound_args[param.name] = DEFAULT, ELLIPSIS_COMPOSITE
                else:
                    self.show_call_error(
                        f"Missing required argument '{param.name}'", ctx
                    )
                    return None
            elif param.kind is ParameterKind.VAR_POSITIONAL:
                star_args_consumed = True
                positionals = []
                while positional_index < len(actual_args.positionals):
                    positionals.append(
                        actual_args.positionals[positional_index][1].value
                    )
                    positional_index += 1
                position = ARGS
                if actual_args.ellipsis:
                    star_args_value = GenericValue(
                        tuple, [AnyValue(AnySource.ellipsis_callable)]
                    )
                elif actual_args.star_args is not None:
                    star_args_value = SequenceValue(
                        tuple,
                        [
                            *[(False, pos) for pos in positionals],
                            (True, actual_args.star_args),
                        ],
                    )
                else:
                    star_args_value = SequenceValue(
                        tuple, [(False, pos) for pos in positionals]
                    )
                    if not positionals:
                        # no *args were actually provided
                        position = DEFAULT
                bound_args[param.name] = position, Composite(star_args_value)
            elif param.kind is ParameterKind.VAR_KEYWORD:
                star_kwargs_consumed = True
                items = {}
                for key, (
                    definitely_provided,
                    composite,
                ) in actual_args.keywords.items():
                    if key in keywords_consumed:
                        continue
                    items[key] = (definitely_provided, composite.value)
                position = KWARGS
                if actual_args.ellipsis:
                    star_kwargs_value = GenericValue(
                        dict, [TypedValue(str), AnyValue(AnySource.ellipsis_callable)]
                    )
                elif actual_args.star_kwargs is not None:
                    value_value = unite_values(
                        *(val for _, val in items.values()), actual_args.star_kwargs
                    )
                    star_kwargs_value = GenericValue(
                        dict, [TypedValue(str), value_value]
                    )
                else:
                    star_kwargs_value = TypedDictValue(items)
                    if not items:
                        position = DEFAULT
                bound_args[param.name] = position, Composite(star_kwargs_value)
            elif param.kind is ParameterKind.ELLIPSIS:
                # just take it all
                star_args_consumed = True
                star_kwargs_consumed = True
                param_spec_consumed = True
                val = AnyValue(AnySource.ellipsis_callable)
                bound_args[param.name] = UNKNOWN, Composite(val)
            elif param.kind is ParameterKind.PARAM_SPEC:
                if actual_args.param_spec is not None:
                    bound_args[param.name] = KWARGS, Composite(actual_args.param_spec)
                    param_spec_consumed = True
                elif (
                    actual_args.star_args is not None
                    and actual_args.star_kwargs is not None
                    and not star_args_consumed
                    and not star_kwargs_consumed
                    and isinstance(actual_args.star_args, ParamSpecArgsValue)
                    and isinstance(actual_args.star_kwargs, ParamSpecKwargsValue)
                    and actual_args.star_args.param_spec
                    is actual_args.star_kwargs.param_spec
                ):
                    star_kwargs_consumed = True
                    star_args_consumed = True
                    composite = Composite(
                        TypeVarValue(
                            actual_args.star_kwargs.param_spec, is_paramspec=True
                        )
                    )
                    bound_args[param.name] = KWARGS, composite
                else:
                    self.show_call_error("Callable requires a ParamSpec argument", ctx)
                    return None
            else:
                assert False, f"unhandled param {param.kind}"

        if not star_args_consumed and positional_index != len(actual_args.positionals):
            self.show_call_error(
                f"Takes {positional_index} positional arguments but"
                f" {len(actual_args.positionals)} were given",
                ctx,
            )
            return None
        if not star_kwargs_consumed:
            extra_kwargs = set(actual_args.keywords) - keywords_consumed
            if extra_kwargs:
                extra_kwargs_str = ", ".join(map(repr, extra_kwargs))
                if len(extra_kwargs) == 1:
                    message = f"Got an unexpected keyword argument {extra_kwargs_str}"
                else:
                    message = f"Got unexpected keyword arguments {extra_kwargs_str}"
                self.show_call_error(message, ctx)
                return None
        if not star_args_consumed and actual_args.star_args:
            self.show_call_error("*args provided but not used", ctx)
            return None
        if (
            not star_kwargs_consumed
            and actual_args.star_kwargs
            and actual_args.kwargs_required
        ):
            self.show_call_error("**kwargs provided but not used", ctx)
            return None
        if not param_spec_consumed and actual_args.param_spec is not None:
            self.show_call_error("ParamSpec provided but not used", ctx)
        return bound_args

    def show_call_error(
        self,
        message: str,
        ctx: CheckCallContext,
        *,
        node: Optional[ast.AST] = None,
        detail: Optional[str] = None,
    ) -> None:
        if self.callable is not None:
            message = f"In call to {stringify_object(self.callable)}: {message}"
        ctx.on_error(message, node=node, detail=detail)

    def get_default_return(self, source: AnySource = AnySource.error) -> CallReturn:
        return_value = self.return_value
        if self._return_key in self.typevars_of_params:
            typevar_values = {tv: AnyValue(source) for tv in self.all_typevars}
            return_value = return_value.substitute_typevars(typevar_values)
        return CallReturn(return_value, is_error=True)

    def check_call(
        self,
        args: Iterable[Argument],
        visitor: "NameCheckVisitor",
        node: Optional[ast.AST],
    ) -> Value:
        """Type check a call to this Signature with the given arguments.

        This may call the :term:`impl` function or the underlying callable,
        but normally just uses :meth:`inspect.Signature.bind`.

        """
        args = list(args)
        ctx = _VisitorBasedContext(visitor, node)
        preprocessed = preprocess_args(args, ctx)
        if preprocessed is None:
            return self.get_default_return().return_value
        return self.check_call_preprocessed(preprocessed, ctx).return_value

    def check_call_preprocessed(
        self,
        preprocessed: ActualArguments,
        ctx: CheckCallContext,
        *,
        is_overload: bool = False,
    ) -> CallReturn:
        bound_args = self.bind_arguments(preprocessed, ctx)
        if bound_args is None:
            return self.get_default_return()
        return self.check_call_with_bound_args(
            preprocessed, bound_args, ctx, is_overload=is_overload
        )

    def check_call_with_bound_args(
        self,
        preprocessed: ActualArguments,
        bound_args: BoundArgs,
        ctx: CheckCallContext,
        *,
        is_overload: bool = False,
    ) -> CallReturn:
        variables = {key: composite.value for key, (_, composite) in bound_args.items()}

        if self.callable is not None and ctx.visitor is not None:
            ctx.visitor.record_call(self.callable, variables)

        return_value = self.return_value
        typevar_values: TypeVarMap = {}
        if self.all_typevars:
            bounds_maps = []
            for param_name in self.typevars_of_params:
                if param_name == self._return_key:
                    continue
                param = self.parameters[param_name]
                bounds_map, _, _ = self._check_param_type_compatibility(
                    param, bound_args[param_name][1], ctx
                )
                if bounds_map is None:
                    return self.get_default_return()
                else:
                    bounds_maps.append(bounds_map)
            typevar_values, errors = resolve_bounds_map(
                unify_bounds_maps(bounds_maps),
                ctx.can_assign_ctx,
                all_typevars=self.all_typevars,
            )
            if errors:
                self.show_call_error(
                    "Cannot resolve type variables",
                    ctx,
                    detail=str(CanAssignError(children=list(errors))),
                )
                return self.get_default_return()
            if self._return_key in self.typevars_of_params:
                return_value = return_value.substitute_typevars(typevar_values)

        had_error = False
        used_any = False
        new_args = None
        for name, (position, composite) in bound_args.items():
            param = self.parameters[name]
            (
                tv_map,
                param_used_any,
                remaining_value,
            ) = self._check_param_type_compatibility(
                param,
                composite,
                ctx,
                typevar_values,
                # If position is None we can't narrow so don't bother.
                is_overload=is_overload and position is not None,
            )
            if tv_map is None:
                had_error = True
            if param_used_any:
                used_any = True
            if remaining_value is not None:
                if isinstance(position, int):
                    new_positionals = list(preprocessed.positionals)
                    existing_required, _ = new_positionals[position]
                    new_positionals[position] = existing_required, Composite(
                        remaining_value
                    )
                    new_args = replace(preprocessed, positionals=new_positionals)
                elif isinstance(position, str):
                    new_kwargs = dict(preprocessed.keywords)
                    existing_required, _ = new_kwargs[position]
                    new_kwargs[position] = existing_required, Composite(remaining_value)
                    new_args = replace(preprocessed, keywords=new_kwargs)
                else:
                    assert False, "position should be set"
                # You only get to do this once per call.
                is_overload = False

        composites = {param: composite for param, (_, composite) in bound_args.items()}
        # don't call the implementation function if we had an error, so that
        # the implementation function doesn't have to worry about basic
        # type checking
        if not had_error:
            # Unfortunately we can't make a CallContext out of a _CanAssignBasedContext
            if self.impl is not None and isinstance(ctx, _VisitorBasedContext):
                call_ctx = CallContext(
                    vars=variables,
                    visitor=ctx.visitor,
                    composites=composites,
                    node=ctx.node,
                )
                return_value = self.impl(call_ctx)
            elif self.evaluator is not None:
                varmap = {
                    param: composite.value
                    for param, (_, composite) in bound_args.items()
                }
                positions = {
                    param: position for param, (position, _) in bound_args.items()
                }
                eval_ctx = EvalContext(
                    varmap, positions, ctx.can_assign_ctx, typevar_values
                )
                return_value, errors = self.evaluator.evaluate(eval_ctx)
                for error in errors:
                    error_node = None
                    if error.argument is not None:
                        composite = bound_args[error.argument][1]
                        error_node = composite.node
                    self.show_call_error(
                        error.message, ctx, node=error_node, detail=error.get_detail()
                    )

        if self.allow_call:
            runtime_return = self._maybe_perform_call(preprocessed, ctx)
            if runtime_return is not None:
                if isinstance(return_value, ImplReturn):
                    return_value = ImplReturn(
                        runtime_return,
                        return_value.constraint,
                        return_value.no_return_unless,
                    )
                else:
                    return_value = runtime_return
        ret = self._apply_annotated_constraints(return_value, composites)
        return CallReturn(
            ret,
            is_error=had_error,
            used_any_for_match=used_any,
            remaining_arguments=new_args,
        )

    def _maybe_perform_call(
        self, actual_args: ActualArguments, ctx: CheckCallContext
    ) -> Optional[Value]:
        if self.callable is None or not callable(self.callable):
            return None
        args = []
        kwargs = {}
        for definitely_present, composite in actual_args.positionals:
            if not definitely_present:
                return None
            arg = _extract_known_value(composite.value)
            if arg is None:
                return None
            args.append(arg.val)
        if actual_args.star_args is not None:
            values = concrete_values_from_iterable(
                actual_args.star_args, ctx.can_assign_ctx
            )
            if not isinstance(values, collections.abc.Sequence):
                return None
            for args_val in values:
                arg = _extract_known_value(args_val)
                if arg is None:
                    return None
                args.append(arg.val)
        for kwarg, (required, composite) in actual_args.keywords.items():
            if not required:
                return None
            kwarg_value = _extract_known_value(composite.value)
            if kwarg_value is None:
                return None
<<<<<<< HEAD
            kwargs[kwarg] = kwarg_value
=======
            kwargs[kwarg] = kwarg_value.val
>>>>>>> 9d69429b
        if actual_args.star_kwargs is not None:
            value = replace_known_sequence_value(actual_args.star_kwargs)
            if isinstance(value, DictIncompleteValue):
                for pair in value.kv_pairs:
                    if pair.is_many or not pair.is_required:
                        return None
                    key_val = _extract_known_value(pair.key)
                    value_val = _extract_known_value(pair.value)
                    if (
                        key_val is None
                        or value_val is None
                        or not isinstance(key_val.val, str)
                    ):
                        return None
                    kwargs[key_val.val] = value_val.val
            else:
                return None

        try:
            value = self.callable(*args, **kwargs)
        except Exception as e:
            message = f"Error calling {self}: {safe_str(e)}"
            ctx.on_error(message)
            return None
        else:
            return KnownValue(value)

    def can_assign(
        self, other: "ConcreteSignature", ctx: CanAssignContext
    ) -> CanAssign:
        """Equivalent of :meth:`pyanalyze.value.Value.can_assign`. Checks
        whether another ``Signature`` is compatible with this ``Signature``.
        """
        if isinstance(other, OverloadedSignature):
            # An overloaded signature can be assigned if any of the component signatures
            # can be assigned. Strictly, an overloaded signature could satisfy a non-overloaded
            # signature through a combination of overloads, but we make no attempt to support
            # that.
            errors = []
            for sig in other.signatures:
                can_assign = self.can_assign(sig, ctx)
                if isinstance(can_assign, CanAssignError):
                    errors.append(
                        CanAssignError(f"overload {sig} is incompatible", [can_assign])
                    )
                else:
                    return can_assign
            return CanAssignError("overloaded function is incompatible", errors)
        # Callable[..., Any] is compatible with an asynq callable too.
        if (
            self.is_asynq
            and not other.is_asynq
            and not any(
                param.kind is ParameterKind.ELLIPSIS
                for param in other.parameters.values()
            )
        ):
            return CanAssignError("callable is not asynq")
        if USE_CHECK_CALL_FOR_CAN_ASSIGN:
            return self.can_assign_through_check_call(other, ctx)
        their_return = other.return_value
        my_return = self.return_value
        return_tv_map = my_return.can_assign(their_return, ctx)
        if isinstance(return_tv_map, CanAssignError):
            return CanAssignError(
                "return annotation is not compatible", [return_tv_map]
            )
        tv_maps = [return_tv_map]
        their_params = list(other.parameters.values())
        their_args = other.get_param_of_kind(ParameterKind.VAR_POSITIONAL)
        if their_args is not None:
            their_args_index = their_params.index(their_args)
            args_annotation = their_args.get_annotation()
        else:
            their_args_index = -1
            args_annotation = None
        their_kwargs = other.get_param_of_kind(ParameterKind.VAR_KEYWORD)
        if their_kwargs is not None:
            kwargs_annotation = their_kwargs.get_annotation()
        else:
            kwargs_annotation = None
        their_ellipsis = other.get_param_of_kind(ParameterKind.ELLIPSIS)
        if their_ellipsis is not None:
            args_annotation = kwargs_annotation = AnyValue(AnySource.ellipsis_callable)
        consumed_positional = set()
        consumed_keyword = set()
        consumed_paramspec = False
        for i, my_param in enumerate(self.parameters.values()):
            my_annotation = my_param.get_annotation()
            if my_param.kind is ParameterKind.POSITIONAL_ONLY:
                if i < len(their_params) and their_params[i].kind in (
                    ParameterKind.POSITIONAL_ONLY,
                    ParameterKind.POSITIONAL_OR_KEYWORD,
                ):
                    if my_param.default is not None and their_params[i].default is None:
                        return CanAssignError(
                            f"positional-only param {my_param.name!r} has no default"
                        )

                    their_annotation = their_params[i].get_annotation()
                    tv_map = their_annotation.can_assign(my_annotation, ctx)
                    if isinstance(tv_map, CanAssignError):
                        return CanAssignError(
                            f"type of positional-only parameter {my_param.name!r} is"
                            " incompatible",
                            [tv_map],
                        )
                    tv_maps.append(tv_map)
                    consumed_positional.add(their_params[i].name)
                elif args_annotation is not None:
                    new_tv_maps = can_assign_var_positional(
                        my_param, args_annotation, i - their_args_index, ctx
                    )
                    if isinstance(new_tv_maps, CanAssignError):
                        return new_tv_maps
                    tv_maps += new_tv_maps
                else:
                    return CanAssignError(
                        f"positional-only parameter {i} is not accepted"
                    )
            elif my_param.kind is ParameterKind.POSITIONAL_OR_KEYWORD:
                if (
                    i < len(their_params)
                    and their_params[i].kind is ParameterKind.POSITIONAL_OR_KEYWORD
                ):
                    if my_param.name != their_params[i].name:
                        return CanAssignError(
                            f"param name {their_params[i].name!r} does not match"
                            f" {my_param.name!r}"
                        )
                    if my_param.default is not None and their_params[i].default is None:
                        return CanAssignError(f"param {my_param.name!r} has no default")
                    their_annotation = their_params[i].get_annotation()
                    tv_map = their_annotation.can_assign(my_annotation, ctx)
                    if isinstance(tv_map, CanAssignError):
                        return CanAssignError(
                            f"type of parameter {my_param.name!r} is incompatible",
                            [tv_map],
                        )
                    tv_maps.append(tv_map)
                    consumed_positional.add(their_params[i].name)
                    consumed_keyword.add(their_params[i].name)
                elif (
                    i < len(their_params)
                    and their_params[i].kind is ParameterKind.POSITIONAL_ONLY
                ):
                    return CanAssignError(
                        f"parameter {my_param.name!r} is not accepted as a keyword"
                        " argument"
                    )
                elif args_annotation is not None and kwargs_annotation is not None:
                    new_tv_maps = can_assign_var_positional(
                        my_param, args_annotation, i - their_args_index, ctx
                    )
                    if isinstance(new_tv_maps, CanAssignError):
                        return new_tv_maps
                    tv_maps += new_tv_maps
                    new_tv_maps = can_assign_var_keyword(
                        my_param, kwargs_annotation, ctx
                    )
                    if isinstance(new_tv_maps, CanAssignError):
                        return new_tv_maps
                    tv_maps += new_tv_maps
                else:
                    return CanAssignError(
                        f"parameter {my_param.name!r} is not accepted"
                    )
            elif my_param.kind is ParameterKind.KEYWORD_ONLY:
                their_param = other.parameters.get(my_param.name)
                if their_param is not None and their_param.kind in (
                    ParameterKind.POSITIONAL_OR_KEYWORD,
                    ParameterKind.KEYWORD_ONLY,
                ):
                    if my_param.default is not None and their_param.default is None:
                        return CanAssignError(
                            f"keyword-only param {my_param.name!r} has no default"
                        )
                    their_annotation = their_param.get_annotation()
                    tv_map = their_annotation.can_assign(my_annotation, ctx)
                    if isinstance(tv_map, CanAssignError):
                        return CanAssignError(
                            f"type of parameter {my_param.name!r} is incompatible",
                            [tv_map],
                        )
                    tv_maps.append(tv_map)
                    consumed_keyword.add(their_param.name)
                elif kwargs_annotation is not None:
                    new_tv_maps = can_assign_var_keyword(
                        my_param, kwargs_annotation, ctx
                    )
                    if isinstance(new_tv_maps, CanAssignError):
                        return new_tv_maps
                    tv_maps += new_tv_maps
                else:
                    return CanAssignError(
                        f"parameter {my_param.name!r} is not accepted"
                    )
            elif my_param.kind is ParameterKind.VAR_POSITIONAL:
                if args_annotation is None:
                    return CanAssignError("*args are not accepted")
                tv_map = args_annotation.can_assign(my_annotation, ctx)
                if isinstance(tv_map, CanAssignError):
                    return CanAssignError("type of *args is incompatible", [tv_map])
                tv_maps.append(tv_map)
                extra_positional = [
                    param
                    for param in their_params
                    if param.name not in consumed_positional
                    and param.kind
                    in (
                        ParameterKind.POSITIONAL_ONLY,
                        ParameterKind.POSITIONAL_OR_KEYWORD,
                    )
                ]
                for extra_param in extra_positional:
                    tv_map = extra_param.get_annotation().can_assign(my_annotation, ctx)
                    if isinstance(tv_map, CanAssignError):
                        return CanAssignError(
                            f"type of param {extra_param.name!r} is incompatible with "
                            "*args type",
                            [tv_map],
                        )
                    tv_maps.append(tv_map)
            elif my_param.kind is ParameterKind.VAR_KEYWORD:
                if kwargs_annotation is None:
                    return CanAssignError("**kwargs are not accepted")
                tv_map = kwargs_annotation.can_assign(my_annotation, ctx)
                if isinstance(tv_map, CanAssignError):
                    return CanAssignError("type of **kwargs is incompatible", [tv_map])
                tv_maps.append(tv_map)
                extra_keyword = [
                    param
                    for param in their_params
                    if param.name not in consumed_keyword
                    and param.kind
                    in (ParameterKind.KEYWORD_ONLY, ParameterKind.POSITIONAL_OR_KEYWORD)
                ]
                for extra_param in extra_keyword:
                    tv_map = extra_param.get_annotation().can_assign(my_annotation, ctx)
                    if isinstance(tv_map, CanAssignError):
                        return CanAssignError(
                            f"type of param {extra_param.name!r} is incompatible with "
                            "**kwargs type",
                            [tv_map],
                        )
                    tv_maps.append(tv_map)
            elif my_param.kind is ParameterKind.PARAM_SPEC:
                remaining = [
                    param
                    for param in other.parameters.values()
                    if param.name not in consumed_positional
                    and param.name not in consumed_keyword
                ]
                new_sig = Signature.make(remaining)
                assert isinstance(my_annotation, TypeVarValue)
                tv_maps.append(
                    {
                        my_annotation.typevar: [
                            LowerBound(my_annotation.typevar, CallableValue(new_sig))
                        ]
                    }
                )
                consumed_paramspec = True
            elif my_param.kind is ParameterKind.ELLIPSIS:
                consumed_paramspec = True
            else:
                assert False, f"unhandled param {my_param}"

        if not consumed_paramspec:
            for param in their_params:
                if (
                    param.kind is ParameterKind.VAR_POSITIONAL
                    or param.kind is ParameterKind.VAR_KEYWORD
                ):
                    continue  # ok if they have extra *args or **kwargs
                elif param.default is not None:
                    continue
                elif param.kind is ParameterKind.POSITIONAL_ONLY:
                    if param.name not in consumed_positional:
                        return CanAssignError(
                            f"takes extra positional-only parameter {param.name!r}"
                        )
                elif param.kind is ParameterKind.POSITIONAL_OR_KEYWORD:
                    if (
                        param.name not in consumed_positional
                        and param.name not in consumed_keyword
                    ):
                        return CanAssignError(f"takes extra parameter {param.name!r}")
                elif param.kind is ParameterKind.KEYWORD_ONLY:
                    if param.name not in consumed_keyword:
                        return CanAssignError(f"takes extra parameter {param.name!r}")
                elif param.kind is ParameterKind.PARAM_SPEC:
                    return CanAssignError(f"takes extra ParamSpec {param!r}")
                elif param.kind is ParameterKind.ELLIPSIS:
                    continue
                else:
                    assert False, f"unhandled param {param}"

        return unify_bounds_maps(tv_maps)

    def can_assign_through_check_call(
        self, other: "Signature", ctx: CanAssignContext
    ) -> CanAssign:
        args = [param.to_argument() for param in self.parameters.values()]
        check_ctx = _CanAssignBasedContext(ctx)
        actual_args = preprocess_args(args, check_ctx)
        if actual_args is None:
            return CanAssignError(
                "Invalid callable", [CanAssignError(e) for e in check_ctx.errors]
            )
        return_value = other.check_call_preprocessed(actual_args, check_ctx)
        if check_ctx.errors:
            return CanAssignError(
                "Incompatible callable", [CanAssignError(e) for e in check_ctx.errors]
            )
        return_tv_map = self.return_value.can_assign(return_value.return_value, ctx)
        if isinstance(return_tv_map, CanAssignError):
            return CanAssignError(
                "Return annotation is not compatible", [return_tv_map]
            )
        return return_tv_map

    def get_param_of_kind(self, kind: ParameterKind) -> Optional[SigParameter]:
        for param in self.parameters.values():
            if param.kind is kind:
                return param
        return None

    def substitute_typevars(self, typevars: TypeVarMap) -> "Signature":
        params = []
        for name, param in self.parameters.items():
            if param.kind is ParameterKind.PARAM_SPEC:
                assert isinstance(param.annotation, TypeVarValue)
                tv = param.annotation.typevar
                if tv in typevars:
                    new_val = typevars[tv].substitute_typevars(typevars)
                    if isinstance(new_val, TypeVarValue):
                        assert new_val.is_paramspec, new_val
                        new_param = SigParameter(
                            param.name, param.kind, annotation=new_val
                        )
                        params.append((name, new_param))
                    elif isinstance(new_val, AnyValue):
                        new_param = SigParameter(param.name, ParameterKind.ELLIPSIS)
                        params.append((param.name, new_param))
                    else:
                        assert isinstance(new_val, CallableValue), new_val
                        assert isinstance(new_val.signature, Signature), new_val
                        params += list(new_val.signature.parameters.items())
                else:
                    params.append((name, param))
            else:
                params.append((name, param.substitute_typevars(typevars)))
        params_dict = dict(params)
        return_value = self.return_value.substitute_typevars(typevars)
        # Returning the same object helps the local return value check, which relies
        # on identity of signature objects.
        if return_value == self.return_value and params_dict == self.parameters:
            return self
        return Signature(
            params_dict,
            return_value,
            impl=self.impl,
            callable=self.callable,
            is_asynq=self.is_asynq,
            has_return_annotation=self.has_return_annotation,
            allow_call=self.allow_call,
            evaluator=self.evaluator,
        )

    def walk_values(self) -> Iterable[Value]:
        yield from self.return_value.walk_values()
        for param in self.parameters.values():
            yield from param.annotation.walk_values()

    def get_asynq_value(self) -> "Signature":
        """Return the :class:`Signature` for the `.asynq` attribute of an
        :class:`pyanalyze.extensions.AsynqCallable`."""
        if not self.is_asynq:
            raise TypeError("get_asynq_value() is only supported for AsynqCallable")
        return_value = AsyncTaskIncompleteValue(asynq.AsyncTask, self.return_value)
        return Signature.make(
            self.parameters.values(),
            return_value,
            impl=self.impl,
            callable=self.callable,
            has_return_annotation=self.has_return_annotation,
            is_asynq=False,
            allow_call=self.allow_call,
            evaluator=self.evaluator,
        )

    @classmethod
    def make(
        cls,
        parameters: Iterable[SigParameter],
        return_annotation: Optional[Value] = None,
        *,
        impl: Optional[Impl] = None,
        callable: Optional[object] = None,
        has_return_annotation: bool = True,
        is_asynq: bool = False,
        allow_call: bool = False,
        evaluator: Optional[Evaluator] = None,
    ) -> "Signature":
        """Create a :class:`Signature` object.

        This is more convenient to use than the constructor
        because it abstracts away the creation of the underlying
        :class:`inspect.Signature`.

        """
        if return_annotation is None:
            return_annotation = AnyValue(AnySource.unannotated)
            has_return_annotation = False
        param_dict = {}
        i = 0
        for param in parameters:
            if param.kind is ParameterKind.VAR_POSITIONAL and isinstance(
                param.annotation, SequenceValue
            ):
                simple_members = param.annotation.get_member_sequence()
                if simple_members is None:
                    param_dict[param.name] = param
                    i += 1
                else:
                    for member in simple_members:
                        name = f"@{i}"
                        param_dict[name] = SigParameter(
                            name, ParameterKind.POSITIONAL_ONLY, annotation=member
                        )
                        i += 1
            elif param.kind is ParameterKind.VAR_KEYWORD and isinstance(
                param.annotation, TypedDictValue
            ):
                for name, (is_required, value) in param.annotation.items.items():
                    param_dict[name] = SigParameter(
                        name,
                        ParameterKind.KEYWORD_ONLY,
                        annotation=value,
                        default=None if is_required else AnyValue(AnySource.marker),
                    )
                    i += 1
            else:
                param_dict[param.name] = param
                i += 1
        return cls(
            param_dict,
            return_value=return_annotation,
            impl=impl,
            callable=callable,
            has_return_annotation=has_return_annotation,
            is_asynq=is_asynq,
            allow_call=allow_call,
            evaluator=evaluator,
        )

    def __str__(self) -> str:
        param_str = ", ".join(self._render_parameters())
        asynq_str = "@asynq " if self.is_asynq else ""
        rendered = f"{asynq_str}({param_str}) -> {self.return_value}"
        if self.impl:
            rendered += " (with impl)"
        if self.evaluator:
            rendered += " (with evaluator)"
        return rendered

    def _render_parameters(self) -> Iterable[str]:
        # Adapted from inspect.Signature's __str__
        render_pos_only_separator = False
        render_kw_only_separator = True
        for param in self.parameters.values():
            formatted = str(param)

            kind = param.kind

            if kind == ParameterKind.POSITIONAL_ONLY:
                render_pos_only_separator = True
            elif render_pos_only_separator:
                yield "/"
                render_pos_only_separator = False

            if kind == ParameterKind.VAR_POSITIONAL:
                render_kw_only_separator = False
            elif kind == ParameterKind.KEYWORD_ONLY and render_kw_only_separator:
                yield "*"
                render_kw_only_separator = False

            yield formatted

        if render_pos_only_separator:
            yield "/"

    def bind_self(
        self,
        *,
        preserve_impl: bool = False,
        self_value: Optional[Value] = None,
        ctx: CanAssignContext,
    ) -> Optional["Signature"]:
        params = list(self.parameters.values())
        if not params:
            return None
        kind = params[0].kind
        if self_value is not None:
            tv_map = get_tv_map(params[0].annotation, self_value, ctx)
            if isinstance(tv_map, CanAssignError):
                return None
        else:
            tv_map = {}
        if kind is ParameterKind.ELLIPSIS:
            new_params = params
        elif kind in (
            ParameterKind.POSITIONAL_ONLY,
            ParameterKind.POSITIONAL_OR_KEYWORD,
        ):
            new_params = params[1:]
        else:
            return None
        if tv_map:
            new_params = {
                param.name: param.substitute_typevars(tv_map) for param in new_params
            }
            return_value = self.return_value.substitute_typevars(tv_map)
        else:
            new_params = {param.name: param for param in new_params}
            return_value = self.return_value
        return Signature(
            new_params,
            return_value,
            # We don't carry over the implementation function by default, because it
            # may not work when passed different arguments.
            impl=self.impl if preserve_impl else None,
            callable=self.callable,
            is_asynq=self.is_asynq,
            has_return_annotation=self.has_return_value(),
            allow_call=self.allow_call,
        )

    def has_return_value(self) -> bool:
        return self.has_return_annotation or self.evaluator is not None

    def replace_return_value(self, return_value: Value) -> Self:
        return replace(self, return_value=return_value)


ELLIPSIS_PARAM = SigParameter("...", ParameterKind.ELLIPSIS)
ANY_SIGNATURE = Signature.make([ELLIPSIS_PARAM], AnyValue(AnySource.explicit))
""":class:`Signature` that should be compatible with any other
:class:`Signature`."""


def preprocess_args(
    args: Iterable[Argument], ctx: CheckCallContext
) -> Optional[ActualArguments]:
    """Preprocess the argument list. Produces an ActualArguments object."""

    # Step 1: Split up args and kwargs if possible.
    processed_args: List[Argument] = []
    kwargs_requireds = []
    for arg, label in args:
        if label is ARGS:
            concrete_values = concrete_values_from_iterable(
                arg.value, ctx.can_assign_ctx
            )
            if isinstance(concrete_values, CanAssignError):
                ctx.on_error(
                    f"{arg.value} is not iterable", detail=str(concrete_values)
                )
                return None
            elif isinstance(concrete_values, Value):
                # We don't know the precise types. Repack it in a tuple because
                # at this point it doesn't matter what the precise runtime type is.
                new_value = GenericValue(tuple, [concrete_values])
                new_composite = Composite(new_value, arg.varname, arg.node)
                processed_args.append((new_composite, ARGS))
            else:
                # We figured out the exact types. Treat them as separate positional
                # args.
                for subval in concrete_values:
                    processed_args.append((Composite(subval), None))
        elif label is KWARGS:
            items = {}
            extra_values = []
            if arg.value is NO_RETURN_VALUE:
                new_value = GenericValue(dict, [TypedValue(str), NO_RETURN_VALUE])
                processed_args.append((Composite(new_value), KWARGS))
                continue

            # We union all the kwargs that may be provided by any union member, so that
            # we give an error if
            for subval in flatten_values(arg.value, unwrap_annotated=True):
                result = _preprocess_kwargs_no_mvv(subval, ctx)
                if result is None:
                    return None
                new_items, new_value = result
                if new_value is not None:
                    extra_values.append(new_value)
                for key, (required, value) in new_items.items():
                    if key in items:
                        old_required, old_value = items[key]
                        # If the item is not required in any of the dicts, we treat it as not
                        # required at the end.
                        items[key] = old_required and required, unite_values(
                            old_value, value
                        )
                    else:
                        items[key] = required, value
            for key, (required, value) in items.items():
                if required:
                    processed_args.append((Composite(value), key))
                else:
                    processed_args.append((Composite(value), PossibleArg(key)))
            if extra_values:
                kwargs_requireds.append(not items)
                new_value = GenericValue(
                    dict, [TypedValue(str), unite_values(*extra_values)]
                )
                # don't preserve the varname because we may have mutilated the dict
                new_composite = Composite(new_value)
                processed_args.append((new_composite, KWARGS))
        else:
            processed_args.append((arg, label))

    # Step 2: enforce invariants about ARGS and KWARGS placement. We dump
    # any single arguments that come after *args into *args, and we merge all *args.
    # But for keywords, we first get all the arguments with known keys, and after that unite
    # all the **kwargs into a single argument.
    more_processed_args: List[Tuple[bool, Composite]] = []
    more_processed_kwargs: Dict[str, Tuple[bool, Composite]] = {}
    star_args: Optional[Value] = None
    star_kwargs: Optional[Value] = None
    is_ellipsis: bool = False
    pok_indices = set()
    param_spec = None

    for arg, label in processed_args:
        if label is None or (isinstance(label, PossibleArg) and label.name is None):
            is_required = label is None
            # Should never happen because the parser doesn't let you
            if more_processed_kwargs or star_kwargs is not None:
                ctx.on_error("Positional argument follow keyword arguments")
                return None
            if star_args is not None:
                star_args = unite_values(arg.value, star_args)
            else:
                more_processed_args.append((is_required, arg))
        elif label is ARGS:
            # This is legal: f(x=3, *args)
            # But this is not: f(**kwargs, *args)
            if star_kwargs is not None:
                ctx.on_error("*args follows **kwargs")
                return None
            if star_args is not None:
                assert isinstance(arg.value, GenericValue), repr(processed_args)
                star_args = unite_values(arg.value.args[0], star_args)
            else:
                assert isinstance(arg.value, GenericValue), repr(processed_args)
                star_args = arg.value.args[0]
        elif isinstance(label, (str, PossibleArg)):
            is_required = isinstance(label, str)
            if isinstance(label, PossibleArg):
                assert isinstance(label.name, str), label
                label = label.name
            if label in more_processed_kwargs:
                ctx.on_error(f"Multiple values provided for argument '{label}'")
                return None
            more_processed_kwargs[label] = (is_required, arg)
        elif label is KWARGS:
            assert isinstance(arg.value, GenericValue), repr(processed_args)
            new_kwargs = arg.value.args[1]
            if star_kwargs is None:
                star_kwargs = new_kwargs
            else:
                star_kwargs = unite_values(star_kwargs, new_kwargs)
        elif isinstance(label, PosOrKeyword):
            if label.name in more_processed_kwargs:
                ctx.on_error(f"Multiple values provided for argument '{label}'")
                return None
            pok_indices.add(label.name)
            pok_indices.add(len(more_processed_args))
            more_processed_kwargs[label.name] = (label.is_required, arg)
            more_processed_args.append((label.is_required, arg))
        elif isinstance(label, TypeVarValue):
            param_spec = label
        elif label is ELLIPSIS:
            is_ellipsis = True
        else:
            assert False, repr(label)

    return ActualArguments(
        more_processed_args,
        star_args,
        more_processed_kwargs,
        star_kwargs,
        kwargs_required=any(kwargs_requireds),
        ellipsis=is_ellipsis,
        pos_or_keyword_params=pok_indices,
        param_spec=param_spec,
    )


def _preprocess_kwargs_no_mvv(
    value: Value, ctx: CheckCallContext
) -> Optional[Tuple[Dict[str, Tuple[bool, Value]], Optional[Value]]]:
    """Preprocess a Value passed as **kwargs.

    Two possible return types:

    - None if there was a blocking error (the passed in type is not a mapping).
    - A pair of two values:
        - An {argument: (required, Value)} dict if we know the precise arguments (e.g.,
            for a TypedDict).
        - A single Value if the argument is a mapping, but we don't know all the precise keys.
            This is None if all the keys are known. The Value represents the values in the
            mapping (all the keys must be strings).

    """
    value = replace_known_sequence_value(value)
    if isinstance(value, TypedDictValue):
        return value.items, None
    elif isinstance(value, DictIncompleteValue):
        return _preprocess_kwargs_kv_pairs(value.kv_pairs, ctx)
    else:
        mapping_tv_map = get_tv_map(MappingValue, value, ctx.can_assign_ctx)
        if isinstance(mapping_tv_map, CanAssignError):
            ctx.on_error(f"{value} is not a mapping", detail=str(mapping_tv_map))
            return None
        key_type = mapping_tv_map.get(K, AnyValue(AnySource.generic_argument))
        value_type = mapping_tv_map.get(V, AnyValue(AnySource.generic_argument))
        return _preprocess_kwargs_kv_pairs(
            [KVPair(key_type, value_type, is_many=True)], ctx
        )


def _preprocess_kwargs_kv_pairs(
    items: Sequence[KVPair], ctx: CheckCallContext
) -> Optional[Tuple[Dict[str, Tuple[bool, Value]], Optional[Value]]]:
    out_items = {}
    possible_values = []
    covered_keys: Set[Value] = set()
    for pair in reversed(items):
        if not pair.is_many:
            if isinstance(pair.key, AnnotatedValue):
                key = pair.key.value
            else:
                key = pair.key
            if isinstance(key, KnownValue):
                if isinstance(key.val, str):
                    if key in covered_keys:
                        continue
                    out_items[key.val] = (pair.is_required, pair.value)
                    continue
                else:
                    ctx.on_error(
                        f"Dict passed as **kwargs contains non-string key {key.val!r}"
                    )
                    return None

        possible_keys = []
        has_non_literal = False
        for subkey in flatten_values(pair.key, unwrap_annotated=True):
            if isinstance(subkey, KnownValue):
                if isinstance(subkey.val, str):
                    possible_keys.append(subkey.val)
                else:
                    ctx.on_error(
                        "Dict passed as **kwargs contains non-string key"
                        f" {subkey.val!r}"
                    )
                    return None
            else:
                can_assign = TypedValue(str).can_assign(subkey, ctx.can_assign_ctx)
                if isinstance(can_assign, CanAssignError):
                    ctx.on_error(
                        f"Dict passed as **kwargs contains non-string key {subkey!r}",
                        detail=str(can_assign),
                    )
                    return None
                has_non_literal = True
        if possible_keys and not has_non_literal:
            for key in possible_keys:
                out_items[key] = (False, pair.value)
        else:
            possible_values.append(pair.value)
    if possible_values:
        extra_value = unite_values(*possible_values)
    else:
        extra_value = None
    return out_items, extra_value


@dataclass(frozen=True)
class OverloadedSignature:
    """Represent an overloaded function."""

    signatures: Tuple[Signature, ...]

    def __init__(self, sigs: Sequence[Signature]) -> None:
        object.__setattr__(self, "signatures", tuple(sigs))

    def check_call(
        self,
        args: Iterable[Argument],
        visitor: "NameCheckVisitor",
        node: Optional[ast.AST],
    ) -> Value:
        """Check a call to an overloaded function.

        The way overloads are handled is not well specified in any PEPs. Useful resources
        include:

        - Michael Lee's `specification
          <https://github.com/python/typing/issues/253#issuecomment-389262904>`_
          of mypy's behavior.
        - Eric Traut's `discussion
          <https://github.com/microsoft/pyright/issues/2521#issuecomment-956823577>`_
          of pyright's behavior.
        - The `documentation
          <https://github.com/microsoft/pyright/blob/main/docs/type-concepts.md#overloads>`_
          for pyright's behavior.

        Our behavior is closer to mypy. The general rule is to pick the first overload that matches
        and return an error otherwise, but there are two twists: ``Any`` and unions.

        Before we do a full check, we first check only whether the argument names and
        numbers match by calling :func:`Signature.bind_arguments` (a trick we picked up
        from pyright). This makes for better error messages.

        If an overload matched only due to ``Any``, we continue looking for more overloads. If there
        are other matching overloads, we return ``Any`` (with
        ``AnySource.multiple_overload_matches``).
        This is different from pyright's behavior: pyright picks the first overload regardless
        of ``Any``, which is unsafe in general. Returning a ``Union`` would be more precise, but
        may lead to false positives according to experience from other type checkers. A match
        "due to ``Any``" is defined as a check that succeeded because ``Any`` was on the right-hand
        side but not the left-hand side of a typecheck.

        This is implemented by setting a flag on the :class:`pyanalyze.value.CanAssignContext` when
        a type check succeeds due to ``Any``. This flag gets propagated to
        :attr:`ImplReturn.used_any_for_match`.

        If an overload does not match, but one of the arguments passed was a ``Union``, we try all
        the components of the ``Union`` separately. If some of them match, we subtract them from the
        ``Union`` and try the remaining overloads with a narrower ``Union``. In this case, we return
        a ``Union`` of the return values of all the matching overloads on success.

        The decomposition happens in the private ``_check_param_type_compatibility`` method of
        :class:`Signature`. When we perform decomposition, this method returns a
        :class:`pyanalyze.value.Value` representing the remaining union members. This value is
        then used to construct a new :class:`ActualArguments` object, which ends up in
        :attr:`ImplReturn.remaining_arguments`.

        An overload that matches without requiring use of ``Any`` or
        union decomposition is called a "clean match".

        """
        ctx = _VisitorBasedContext(visitor, node)
        actual_args = preprocess_args(args, ctx)
        if actual_args is None:
            return AnyValue(AnySource.error)

        # We first bind the arguments for each overload, to get the obvious errors
        # out of the way first.
        errors_per_overload = []
        bound_args_per_overload = []
        for sig in self.signatures:
            with visitor.catch_errors() as caught_errors:
                bound_args = sig.bind_arguments(actual_args, ctx)
            bound_args_per_overload.append(bound_args)
            errors_per_overload.append(caught_errors)

        if not any(bound_args is not None for bound_args in bound_args_per_overload):
            detail = self._make_detail(errors_per_overload, self.signatures)
            visitor.show_error(
                node,
                "Cannot call overloaded function",
                ErrorCode.incompatible_call,
                detail=str(detail),
            )
            return AnyValue(AnySource.error)

        errors_per_overload = []
        any_rets: List[CallReturn] = []
        union_rets: List[CallReturn] = []
        union_and_any_rets: List[CallReturn] = []
        sigs = [
            sig
            for sig, bound_args in zip(self.signatures, bound_args_per_overload)
            if bound_args is not None
        ]
        last = len(sigs) - 1
        for i, sig in enumerate(sigs):
            with visitor.catch_errors() as caught_errors:
                # We can't use check_call_with_bound_args here because we may
                # rebind the arguments.
                ret = sig.check_call_preprocessed(
                    actual_args,
                    ctx,
                    # We set is_overload to False for the last overload
                    # because we can't do union decomposition on the last one:
                    # there's no other overload that could handle the remaining
                    # union members.
                    is_overload=i != last,
                )
            errors_per_overload.append(caught_errors)
            if ret.is_error:
                continue
            elif ret.remaining_arguments is not None:
                if ret.used_any_for_match:
                    # If an overload used both Any and union decomposition,
                    # we treat it differently from either: unlike Any matches
                    # it's not enough to prevent an error later (because it's
                    # not a full match), but unlike union matches it's enough
                    # to trigger an Any return type.
                    union_and_any_rets.append(ret)
                else:
                    union_rets.append(ret)
                actual_args = ret.remaining_arguments
            elif ret.used_any_for_match:
                any_rets.append(ret)
            else:
                # We got a clean match!
                return self._unite_rets(any_rets, union_and_any_rets, union_rets, ret)

        if any_rets:
            # We don't do this if we have union_rets, because if we got here, we
            # didn't get any clean matches. Therefore, we must have some remaining
            # union members we haven't handled.
            return self._unite_rets(any_rets, union_and_any_rets, union_rets)

        # None of the signatures matched
        errors = list(itertools.chain.from_iterable(errors_per_overload))
        codes = {error["error_code"] for error in errors}
        if len(codes) == 1:
            (error_code,) = codes
        else:
            error_code = ErrorCode.incompatible_call
        detail = self._make_detail(errors_per_overload, sigs)
        visitor.show_error(
            node, "Cannot call overloaded function", error_code, detail=str(detail)
        )
        return AnyValue(AnySource.error)

    def _unite_rets(
        self,
        any_rets: Sequence[CallReturn],
        union_and_any_rets: Sequence[CallReturn],
        union_rets: Sequence[CallReturn],
        clean_ret: Optional[CallReturn] = None,
    ) -> Value:
        if any_rets or union_and_any_rets:
            deduped = {ret.return_value for ret in any_rets}
            if (
                len(deduped) == 1
                and not union_rets
                and not union_and_any_rets
                and clean_ret is None
            ):
                return any_rets[0].return_value
            return AnyValue(AnySource.multiple_overload_matches)
        elif union_rets:
            if clean_ret is not None:
                rets = [*union_rets, clean_ret]
            else:
                rets = union_rets
            return unite_values(*[r.return_value for r in rets])
        assert clean_ret is not None
        return clean_ret.return_value

    def _make_detail(
        self,
        errors_per_overload: Sequence[Sequence[Dict[str, Any]]],
        sigs: Sequence[Signature],
    ) -> CanAssignError:
        details = []
        for sig, errors in zip(sigs, errors_per_overload):
            for error in errors:
                inner = CanAssignError(
                    error["e"],
                    [CanAssignError(error["detail"])] if error["detail"] else [],
                )
                details.append(CanAssignError(f"In overload {sig}", [inner]))
        return CanAssignError(children=details)

    def substitute_typevars(self, typevars: TypeVarMap) -> "OverloadedSignature":
        new_sigs = [sig.substitute_typevars(typevars) for sig in self.signatures]
        if all(sig1 is sig2 for sig1, sig2 in zip(self.signatures, new_sigs)):
            return self
        return OverloadedSignature(new_sigs)

    def bind_self(
        self,
        *,
        preserve_impl: bool = False,
        self_value: Optional[Value] = None,
        ctx: CanAssignContext,
    ) -> Optional["ConcreteSignature"]:
        bound_sigs = [
            sig.bind_self(preserve_impl=preserve_impl, self_value=self_value, ctx=ctx)
            for sig in self.signatures
        ]
        bound_sigs = [sig for sig in bound_sigs if isinstance(sig, Signature)]
        if len(bound_sigs) == 1:
            return bound_sigs[0]
        elif bound_sigs:
            return OverloadedSignature(bound_sigs)
        return None

    def has_return_value(self) -> bool:
        return all(sig.has_return_value() for sig in self.signatures)

    def replace_return_value(self, return_value: Value) -> "OverloadedSignature":
        return OverloadedSignature(
            [sig.replace_return_value(return_value) for sig in self.signatures]
        )

    @property
    def return_value(self) -> Value:
        return unite_values(*[sig.return_value for sig in self.signatures])

    def __str__(self) -> str:
        sigs = ", ".join(map(str, self.signatures))
        return f"overloaded ({sigs})"

    def walk_values(self) -> Iterable[Value]:
        for sig in self.signatures:
            yield from sig.walk_values()

    def get_asynq_value(self) -> "OverloadedSignature":
        return OverloadedSignature([sig.get_asynq_value() for sig in self.signatures])

    @property
    def is_asynq(self) -> bool:
        return all(sig.is_asynq for sig in self.signatures)

    def can_assign(
        self, other: "ConcreteSignature", ctx: CanAssignContext
    ) -> CanAssign:
        # A signature can be assigned if it can be assigned to all the component signatures.
        bounds_maps = []
        for sig in self.signatures:
            can_assign = sig.can_assign(other, ctx)
            if isinstance(can_assign, CanAssignError):
                return CanAssignError(
                    f"{other} is incompatible with overload {sig}", [can_assign]
                )
            bounds_maps.append(can_assign)
        return unify_bounds_maps(bounds_maps)


ConcreteSignature = Union[Signature, OverloadedSignature]


@dataclass(frozen=True)
class BoundMethodSignature:
    """Signature for a method bound to a particular value."""

    signature: ConcreteSignature
    self_composite: Composite
    return_override: Optional[Value] = None

    def check_call(
        self,
        args: Iterable[Argument],
        visitor: "NameCheckVisitor",
        node: Optional[ast.AST],
    ) -> Value:
        ret = self.signature.check_call(
            [(self.self_composite, None), *args], visitor, node
        )
        if self.return_override is not None and not self.signature.has_return_value():
            if isinstance(ret, AnnotatedValue):
                return annotate_value(self.return_override, ret.metadata)
            return self.return_override
        return ret

    def get_signature(
        self, *, preserve_impl: bool = False, ctx: CanAssignContext
    ) -> Optional[ConcreteSignature]:
        return self.signature.bind_self(
            preserve_impl=preserve_impl, self_value=self.self_composite.value, ctx=ctx
        )

    def has_return_value(self) -> bool:
        if self.return_override is not None:
            return True
        return self.signature.has_return_value()

    @property
    def return_value(self) -> Value:
        if isinstance(self.signature, Signature) and self.signature.has_return_value():
            return self.signature.return_value
        if self.return_override is not None:
            return self.return_override
        return AnyValue(AnySource.unannotated)

    def substitute_typevars(self, typevars: TypeVarMap) -> "BoundMethodSignature":
        return BoundMethodSignature(
            self.signature.substitute_typevars(typevars),
            self.self_composite.substitute_typevars(typevars),
            self.return_override.substitute_typevars(typevars)
            if self.return_override is not None
            else None,
        )

    def __str__(self) -> str:
        return f"{self.signature} bound to {self.self_composite.value}"


MaybeSignature = Union[None, Signature, BoundMethodSignature, OverloadedSignature]


def make_bound_method(
    argspec: MaybeSignature,
    self_composite: Composite,
    return_override: Optional[Value] = None,
) -> Optional[BoundMethodSignature]:
    if argspec is None:
        return None
    if isinstance(argspec, (Signature, OverloadedSignature)):
        return BoundMethodSignature(argspec, self_composite, return_override)
    elif isinstance(argspec, BoundMethodSignature):
        if return_override is None:
            return_override = argspec.return_override
        return BoundMethodSignature(argspec.signature, self_composite, return_override)
    else:
        assert_never(argspec)


T = TypeVar("T")
IterableValue = GenericValue(collections.abc.Iterable, [TypeVarValue(T)])
K = TypeVar("K")
V = TypeVar("V")
MappingValue = GenericValue(collections.abc.Mapping, [TypeVarValue(K), TypeVarValue(V)])


def can_assign_var_positional(
    my_param: SigParameter, args_annotation: Value, idx: int, ctx: CanAssignContext
) -> Union[List[BoundsMap], CanAssignError]:
    my_annotation = my_param.get_annotation()
    if isinstance(args_annotation, SequenceValue):
        members = args_annotation.get_member_sequence()
        if members is not None:
            length = len(members)
            if idx >= length:
                return CanAssignError(
                    f"parameter {my_param.name!r} is not accepted;"
                    f" {args_annotation} only accepts {length} values"
                )
            their_annotation = members[idx]
            can_assign = their_annotation.can_assign(my_annotation, ctx)
            if isinstance(can_assign, CanAssignError):
                return CanAssignError(
                    f"type of parameter {my_param.name!r} is incompatible: *args[{idx}]"
                    " type is incompatible",
                    [can_assign],
                )
            return [can_assign]

    tv_map = get_tv_map(IterableValue, args_annotation, ctx)
    if isinstance(tv_map, CanAssignError):
        return CanAssignError(f"{args_annotation} is not an iterable type", [tv_map])
    iterable_arg = tv_map.get(T, AnyValue(AnySource.generic_argument))
    bounds_map = iterable_arg.can_assign(my_annotation, ctx)
    if isinstance(bounds_map, CanAssignError):
        return CanAssignError(
            f"type of parameter {my_param.name!r} is incompatible: "
            "*args type is incompatible",
            [bounds_map],
        )
    return [bounds_map]


def can_assign_var_keyword(
    my_param: SigParameter, kwargs_annotation: Value, ctx: CanAssignContext
) -> Union[List[BoundsMap], CanAssignError]:
    my_annotation = my_param.get_annotation()
    bounds_maps = []
    if isinstance(kwargs_annotation, TypedDictValue):
        if my_param.name not in kwargs_annotation.items:
            return CanAssignError(
                f"parameter {my_param.name!r} is not accepted by {kwargs_annotation}"
            )
        their_annotation = kwargs_annotation.items[my_param.name][1]
        can_assign = their_annotation.can_assign(my_annotation, ctx)
        if isinstance(can_assign, CanAssignError):
            return CanAssignError(
                f"type of parameter {my_param.name!r} is incompatible:"
                f" *kwargs[{my_param.name!r}] type is incompatible",
                [can_assign],
            )
        bounds_maps.append(can_assign)
    else:
        mapping_tv_map = get_tv_map(MappingValue, kwargs_annotation, ctx)
        if isinstance(mapping_tv_map, CanAssignError):
            return CanAssignError(
                f"{kwargs_annotation} is not a mapping type", [mapping_tv_map]
            )
        key_arg = mapping_tv_map.get(K, AnyValue(AnySource.generic_argument))
        can_assign = key_arg.can_assign(KnownValue(my_param.name), ctx)
        if isinstance(can_assign, CanAssignError):
            return CanAssignError(
                f"parameter {my_param.name!r} is not accepted by **kwargs type",
                [can_assign],
            )
        bounds_maps.append(can_assign)
        value_arg = mapping_tv_map.get(V, AnyValue(AnySource.generic_argument))
        can_assign = value_arg.can_assign(my_annotation, ctx)
        if isinstance(can_assign, CanAssignError):
            return CanAssignError(
                f"type of parameter {my_param.name!r} is incompatible: **kwargs type"
                " is incompatible",
                [can_assign],
            )
        bounds_maps.append(can_assign)
    return bounds_maps


def decompose_union(
    expected_type: Value, parent_value: Value, ctx: CanAssignContext
) -> Optional[Tuple[BoundsMap, bool, Value]]:
    value = unannotate(parent_value)
    if isinstance(value, MultiValuedValue):
        bounds_maps = []
        remaining_values = []
        union_used_any = False
        for val in value.vals:
            can_assign, subval_used_any = can_assign_and_used_any(
                expected_type, val, ctx
            )
            if isinstance(can_assign, CanAssignError):
                remaining_values.append(val)
            else:
                if subval_used_any:
                    union_used_any = True
                bounds_maps.append(can_assign)
        if bounds_maps:
            bounds_map = unify_bounds_maps(bounds_maps)
            assert (
                remaining_values
            ), f"all union members matched between {expected_type} and {parent_value}"
            return bounds_map, union_used_any, unite_values(*remaining_values)
    return None


def _extract_known_value(val: Value) -> Optional[KnownValue]:
    if isinstance(val, AnnotatedValue):
        val = val.value
    if isinstance(val, KnownValue):
        return val
    return None<|MERGE_RESOLUTION|>--- conflicted
+++ resolved
@@ -1276,11 +1276,7 @@
             kwarg_value = _extract_known_value(composite.value)
             if kwarg_value is None:
                 return None
-<<<<<<< HEAD
-            kwargs[kwarg] = kwarg_value
-=======
             kwargs[kwarg] = kwarg_value.val
->>>>>>> 9d69429b
         if actual_args.star_kwargs is not None:
             value = replace_known_sequence_value(actual_args.star_kwargs)
             if isinstance(value, DictIncompleteValue):
