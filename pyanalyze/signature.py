"""

The :class:`Signature` object and associated functionality. This
provides a way to represent rich callable objects and type check
calls.

"""

from .type_evaluation import EvalContext, Evaluator
from .error_code import ErrorCode
from .safe import all_of_type
from .stacked_scopes import (
    AndConstraint,
    OrConstraint,
    Composite,
    Constraint,
    ConstraintType,
    NULL_CONSTRAINT,
    AbstractConstraint,
    VarnameWithOrigin,
)
from .type_evaluation import ARGS, KWARGS, DEFAULT, UNKNOWN, Position
from .value import (
    AnnotatedValue,
    AnySource,
    AnyValue,
    AsyncTaskIncompleteValue,
    CallableValue,
    CanAssignContext,
    ConstraintExtension,
    GenericValue,
    HasAttrExtension,
    HasAttrGuardExtension,
    KVPair,
    KnownValue,
    MultiValuedValue,
    NoReturnConstraintExtension,
    NoReturnGuardExtension,
    ParamSpecArgsValue,
    ParamSpecKwargsValue,
    ParameterTypeGuardExtension,
    SequenceIncompleteValue,
    DictIncompleteValue,
    TypeGuardExtension,
    TypeVarValue,
    TypedDictValue,
    TypedValue,
    Value,
    TypeVarMap,
    CanAssign,
    CanAssignError,
    annotate_value,
    can_assign_and_used_any,
    concrete_values_from_iterable,
    extract_typevars,
    flatten_values,
    replace_known_sequence_value,
    stringify_object,
    unannotate_value,
    unify_typevar_maps,
    unite_values,
    unannotate,
    NO_RETURN_VALUE,
)

import ast
import asynq
from collections import defaultdict
import collections.abc
from dataclasses import dataclass, field, replace
import enum
import itertools
from types import MethodType, FunctionType
import inspect
from qcore.helpers import safe_str
from typing import (
    Any,
    Iterable,
    NamedTuple,
    Optional,
    ClassVar,
    Sequence,
    Union,
    Callable,
    Dict,
    List,
    Set,
    TypeVar,
    Tuple,
    TYPE_CHECKING,
)
from typing_extensions import Literal

if TYPE_CHECKING:
    from .name_check_visitor import NameCheckVisitor

EMPTY = inspect.Parameter.empty
UNANNOTATED = AnyValue(AnySource.unannotated)
ELLIPSIS_COMPOSITE = Composite(AnyValue(AnySource.ellipsis_callable))


@dataclass
class PossibleKwarg:
    """Label used for keyword arguments that may not be present at runtiime."""

    name: str


# Representation of a single argument to a call. Second member is
# None for positional args, str for keyword args,
# ARGS for *args, KWARGS for **kwargs.
Argument = Tuple[Composite, Union[None, str, Literal[ARGS, KWARGS]]]

# Arguments bound to a call
BoundArgs = Dict[str, Tuple[Position, Composite]]


@dataclass
class ActualArguments:
    """Represents the actual arguments to a call.

    Before creating this class, we decompose ``*args`` and ``**kwargs`` arguments
    of known composition into additional positional and keyword arguments, and we
    merge multiple ``*args`` or ``**kwargs``.

    Creating the ``ActualArguments`` for a call is independent of the signature
    of the callee.

    """

    positionals: List[Composite]
    star_args: Optional[Value]  # represents the type of the elements of *args
    keywords: Dict[str, Tuple[bool, Composite]]
    star_kwargs: Optional[Value]  # represents the type of the elements of **kwargs
    kwargs_required: bool
    ellipsis: bool = False
    param_spec: Optional[TypeVarValue] = None


class CallReturn(NamedTuple):
    """Return value of a preprocessed call.

    This returns data that is useful for overload resolution.

    """

    return_value: Value
    """The return value of the function."""
    is_error: bool = False
    """Whether there was an error in this call. Used only for overload resolutioon."""
    used_any_for_match: bool = False
    """Whether Any was used for this match. Used only for overload resolution."""
    remaining_arguments: Optional[ActualArguments] = None
    """Arguments that still need to be processed. Used only for overload resolution."""


class ImplReturn(NamedTuple):
    """Return value of :term:`impl` functions.

    These functions return either a single :class:`pyanalyze.value.Value`
    object, indicating what the function returns, or an instance of this class.

    """

    return_value: Value
    """The return value of the function."""
    constraint: AbstractConstraint = NULL_CONSTRAINT
    """A :class:`pyanalyze.stacked_scopes.Constraint` indicating things that are true
    if the function returns a truthy value."""
    no_return_unless: AbstractConstraint = NULL_CONSTRAINT
    """A :class:`pyanalyze.stacked_scopes.Constraint` indicating things that are true
    unless the function does not return."""

    @classmethod
    def unite_impl_rets(cls, rets: Sequence["ImplReturn"]) -> "ImplReturn":
        if not rets:
            return ImplReturn(NO_RETURN_VALUE)
        return ImplReturn(
            unite_values(*[r.return_value for r in rets]),
            OrConstraint.make([r.constraint for r in rets]),
            OrConstraint.make([r.no_return_unless for r in rets]),
        )


@dataclass
class CallContext:
    """The context passed to an :term:`impl` function."""

    vars: Dict[str, Value]
    """Dictionary of variable names passed to the function."""
    visitor: "NameCheckVisitor"
    """Using the visitor can allow various kinds of advanced logic
    in impl functions."""
    composites: Dict[str, Composite]
    node: ast.AST
    """AST node corresponding to the function call. Useful for
    showing errors."""

    def ast_for_arg(self, arg: str) -> Optional[ast.AST]:
        composite = self.composite_for_arg(arg)
        if composite is not None:
            return composite.node
        return None

    def varname_for_arg(self, arg: str) -> Optional[VarnameWithOrigin]:
        """Return a :term:`varname` corresponding to the given function argument.

        This is useful for creating a :class:`pyanalyze.stacked_scopes.Constraint`
        referencing the argument.

        """
        composite = self.composite_for_arg(arg)
        if composite is not None:
            return composite.varname
        return None

    def composite_for_arg(self, arg: str) -> Optional[Composite]:
        composite = self.composites.get(arg)
        if isinstance(composite, Composite):
            return composite
        return None

    def show_error(
        self,
        message: str,
        error_code: ErrorCode = ErrorCode.incompatible_call,
        *,
        arg: Optional[str] = None,
        node: Optional[ast.AST] = None,
        detail: Optional[str] = None,
    ) -> None:
        """Show an error.

        If the `arg` parameter is given, we attempt to find the
        AST for that argument to the function and point the error
        to it.

        """
        if node is None and arg is not None:
            node = self.ast_for_arg(arg)
        if node is None:
            node = self.node
        self.visitor.show_error(node, message, error_code=error_code, detail=detail)


Impl = Callable[[CallContext], Union[Value, ImplReturn]]


class ParameterKind(enum.Enum):
    """Kinds of parameters."""

    # Values must match inspect._ParameterKind
    POSITIONAL_ONLY = 0
    POSITIONAL_OR_KEYWORD = 1
    VAR_POSITIONAL = 2
    KEYWORD_ONLY = 3
    VAR_KEYWORD = 4
    PARAM_SPEC = 5
    ELLIPSIS = 6  # Callable[..., T]
    """Special kind for `Callable[..., T]`. Such callables are compatible
    with any other callable. There can only be one ELLIPSIS parameter
    and it must be the last one."""


@dataclass
class SigParameter:
    """Represents a single parameter to a callable."""

    name: str
    """Name of the parameter."""
    kind: ParameterKind = ParameterKind.POSITIONAL_OR_KEYWORD
    """How the parameter can be passed."""
    default: Optional[Value] = None
    """The default for the parameter, or None if there is no default."""
    annotation: Value = AnyValue(AnySource.unannotated)
    """Type annotation for the parameter."""

    # For compatibility
    empty: ClassVar[Literal[EMPTY]] = EMPTY
    POSITIONAL_ONLY: ClassVar[
        Literal[ParameterKind.POSITIONAL_ONLY]
    ] = ParameterKind.POSITIONAL_ONLY
    POSITIONAL_OR_KEYWORD: ClassVar[
        Literal[ParameterKind.POSITIONAL_OR_KEYWORD]
    ] = ParameterKind.POSITIONAL_OR_KEYWORD
    VAR_POSITIONAL: ClassVar[
        Literal[ParameterKind.VAR_POSITIONAL]
    ] = ParameterKind.VAR_POSITIONAL
    KEYWORD_ONLY: ClassVar[
        Literal[ParameterKind.KEYWORD_ONLY]
    ] = ParameterKind.KEYWORD_ONLY
    VAR_KEYWORD: ClassVar[
        Literal[ParameterKind.VAR_KEYWORD]
    ] = ParameterKind.VAR_KEYWORD

    def __post_init__(self) -> None:
        # backward compatibility
        if self.default is EMPTY:
            self.default = None

    def substitute_typevars(self, typevars: TypeVarMap) -> "SigParameter":
        return SigParameter(
            name=self.name,
            kind=self.kind,
            default=self.default,
            annotation=self.annotation.substitute_typevars(typevars),
        )

    def get_annotation(self) -> Value:
        return self.annotation

    def __str__(self) -> str:
        # Adapted from Parameter.__str__
        kind = self.kind
        formatted = self.name

        if self.annotation != UNANNOTATED:
            formatted = f"{formatted}: {self.annotation}"

        if self.default is not None:
            if self.annotation != UNANNOTATED:
                formatted = f"{formatted} = {self.default}"
            else:
                formatted = f"{formatted}={self.default}"

        if kind is ParameterKind.VAR_POSITIONAL:
            formatted = "*" + formatted
        elif kind is ParameterKind.VAR_KEYWORD or kind is ParameterKind.PARAM_SPEC:
            formatted = "**" + formatted

        return formatted


@dataclass(frozen=True)
class Signature:
    """Represents the signature of a Python callable.

    This is used to type check function calls and it powers the
    :class:`pyanalyze.value.CallableValue` class.

    """

    _return_key: ClassVar[str] = "%return"

    parameters: Dict[str, SigParameter]
    """An ordered mapping of the signature's parameters."""
    return_value: Value
    """What the callable returns."""
    impl: Optional[Impl] = field(default=None, compare=False)
    """:term:`impl` function for this signature."""
    callable: Optional[object] = field(default=None, compare=False)
    """The callable that this signature represents."""
    is_asynq: bool = False
    """Whether this signature represents an asynq function."""
    has_return_annotation: bool = True
    allow_call: bool = False
    """Whether type checking can call the actual function to retrieve a precise return value."""
    evaluator: Optional[Evaluator] = None
    """Type evaluator for this function."""
    typevars_of_params: Dict[str, List["TypeVar"]] = field(
        init=False, default_factory=dict, repr=False, compare=False, hash=False
    )
    all_typevars: Set["TypeVar"] = field(
        init=False, default_factory=set, repr=False, compare=False, hash=False
    )
    all_param_names: Set[str] = field(
        init=False, default_factory=set, repr=False, compare=False, hash=False
    )

    def __post_init__(self) -> None:
<<<<<<< HEAD
        for param_name, param in self.signature.parameters.items():
            if param.kind not in (
                SigParameter.VAR_KEYWORD,
                SigParameter.VAR_POSITIONAL,
            ):
                self.all_param_names.add(param.name)
            if param.annotation is EMPTY:
                continue
=======
        for param_name, param in self.parameters.items():
>>>>>>> d2b8274f
            typevars = list(extract_typevars(param.annotation))
            if typevars:
                self.typevars_of_params[param_name] = typevars
        return_typevars = list(extract_typevars(self.return_value))
        if return_typevars:
            self.typevars_of_params[self._return_key] = return_typevars
        self.all_typevars.update(
            {
                typevar
                for tv_list in self.typevars_of_params.values()
                for typevar in tv_list
            }
        )

    def _check_param_type_compatibility(
        self,
        param: SigParameter,
        composite: Composite,
        visitor: "NameCheckVisitor",
        node: ast.AST,
        position: Union[int, str, None],
        typevar_map: Optional[TypeVarMap] = None,
        is_overload: bool = False,
    ) -> Tuple[Optional[TypeVarMap], bool, Optional[Value]]:
        """Check type compatibility for a single parameter.

        Returns a three-tuple:
        - A TypeVarMap if the assignment succeeded, or None if there was an error.
        - A bool indicating whether Any was used to succeed in the assignment.
        - A Value or None, used for union decomposition with overloads.

        """
<<<<<<< HEAD
        if composite.node is not None and isinstance(
            position, int
        ):  # passed as a positional
            callee_name = _name_from_node(composite.node)
            if (
                callee_name is not None
                and callee_name != param.name
                and callee_name in self.all_param_names
            ):
                visitor.show_error(
                    composite.node if composite.node is not None else node,
                    f"Parameter {param.name} received value named {callee_name} at the"
                    f" callsite. Did you mean to pass it to the {callee_name} parameter"
                    " instead?",
                    ErrorCode.mismatched_parameter_name,
                )

        if param.annotation is not EMPTY and not (
            isinstance(param.default, Composite)
            and composite.value is param.default.value
        ):
=======
        if param.annotation != UNANNOTATED:
>>>>>>> d2b8274f
            if typevar_map:
                param_typ = param.annotation.substitute_typevars(typevar_map)
            else:
                param_typ = param.annotation
            tv_map, used_any = can_assign_and_used_any(
                param_typ, composite.value, visitor
            )
            if isinstance(tv_map, CanAssignError):
                if composite.value is param.default:
                    tv_map = {}
                else:
                    if is_overload:
                        triple = decompose_union(param_typ, composite.value, visitor)
                        if triple is not None:
                            return triple
                    visitor.show_error(
                        composite.node if composite.node is not None else node,
                        f"Incompatible argument type for {param.name}: expected"
                        f" {param_typ} but got {composite.value}",
                        ErrorCode.incompatible_argument,
                        detail=str(tv_map),
                    )
                    return None, False, None
            return tv_map, used_any, None
        return {}, False, None

    def _get_positional_parameter(self, index: int) -> Optional[SigParameter]:
        for i, param in enumerate(self.parameters.values()):
            if param.kind in (
                ParameterKind.VAR_KEYWORD,
                ParameterKind.VAR_POSITIONAL,
                ParameterKind.KEYWORD_ONLY,
            ):
                return None
            if i == index:
                return param
        return None

    def _apply_annotated_constraints(
        self, raw_return: Union[Value, ImplReturn], composites: Dict[str, Composite]
    ) -> Value:
        if isinstance(raw_return, Value):
            ret = ImplReturn(raw_return)
        else:
            ret = raw_return
        constraints = [ret.constraint]
        return_value = ret.return_value
        no_return_unless = ret.no_return_unless
        if isinstance(return_value, AnnotatedValue):
            return_value, ptg = unannotate_value(
                return_value, ParameterTypeGuardExtension
            )
            for guard in ptg:
                if guard.varname in composites:
                    composite = composites[guard.varname]
                    if composite.varname is not None:
                        constraint = Constraint(
                            composite.varname,
                            ConstraintType.is_value_object,
                            True,
                            guard.guarded_type,
                        )
                        constraints.append(constraint)
            return_value, tg = unannotate_value(return_value, TypeGuardExtension)
            for guard in tg:
                # This might miss some cases where we should use the second argument instead. We'll
                # have to come up with additional heuristics if that comes up.
                if isinstance(self.callable, MethodType) or (
                    isinstance(self.callable, FunctionType)
                    and self.callable.__name__ != self.callable.__qualname__
                ):
                    index = 1
                else:
                    index = 0
                param = self._get_positional_parameter(index)
                if param is not None:
                    composite = composites[param.name]
                    if composite.varname is not None:
                        constraint = Constraint(
                            composite.varname,
                            ConstraintType.is_value_object,
                            True,
                            guard.guarded_type,
                        )
                        constraints.append(constraint)
            return_value, hag = unannotate_value(return_value, HasAttrGuardExtension)
            for guard in hag:
                if guard.varname in composites:
                    composite = composites[guard.varname]
                    if composite.varname is not None:
                        constraint = Constraint(
                            composite.varname,
                            ConstraintType.add_annotation,
                            True,
                            HasAttrExtension(
                                guard.attribute_name, guard.attribute_type
                            ),
                        )
                        constraints.append(constraint)

            return_value, nrg = unannotate_value(return_value, NoReturnGuardExtension)
            extra_nru = []
            for guard in nrg:
                if guard.varname in composites:
                    composite = composites[guard.varname]
                    if composite.varname is not None:
                        constraint = Constraint(
                            composite.varname,
                            ConstraintType.is_value_object,
                            True,
                            guard.guarded_type,
                        )
                        extra_nru.append(constraint)
            if extra_nru:
                no_return_unless = AndConstraint.make([no_return_unless, *extra_nru])

        constraint = AndConstraint.make(constraints)
        extensions = []
        if constraint is not NULL_CONSTRAINT:
            extensions.append(ConstraintExtension(constraint))
        if no_return_unless is not NULL_CONSTRAINT:
            extensions.append(NoReturnConstraintExtension(no_return_unless))
        return annotate_value(return_value, extensions)

    def bind_arguments(
        self, actual_args: ActualArguments, visitor: "NameCheckVisitor", node: ast.AST
    ) -> Optional[BoundArgs]:
        """Attempt to bind the parameters in the signature to the arguments actually passed in.

        Nomenclature:
        - parameters: the formal parameters of the callable
        - arguments: the arguments passed in in this call
        - bound arguments: the mapping of parameter names to values produced by this call

        """
        positional_index = 0
        keywords_consumed: Set[str] = set()
        bound_args: BoundArgs = {}
        star_args_consumed = False
        star_kwargs_consumed = False
        param_spec_consumed = False

        for param in self.parameters.values():
            if param.kind is ParameterKind.POSITIONAL_ONLY:
                if positional_index < len(actual_args.positionals):
                    bound_args[param.name] = (
                        positional_index,
                        actual_args.positionals[positional_index],
                    )
                    positional_index += 1
                elif actual_args.star_args is not None:
                    if param.default is None:
                        position = ARGS  # either that or the call fails
                    else:
                        position = UNKNOWN  # default or args
                    bound_args[param.name] = position, Composite(actual_args.star_args)
                    star_args_consumed = True
                elif param.default is not None:
                    bound_args[param.name] = DEFAULT, Composite(param.default)
                elif actual_args.ellipsis:
                    bound_args[param.name] = UNKNOWN, ELLIPSIS_COMPOSITE
                else:
                    self.show_call_error(
                        f"Missing required positional argument: '{param.name}'",
                        node,
                        visitor,
                    )
                    return None
            elif param.kind is ParameterKind.POSITIONAL_OR_KEYWORD:
                if positional_index < len(actual_args.positionals):
                    bound_args[param.name] = (
                        positional_index,
                        actual_args.positionals[positional_index],
                    )
                    positional_index += 1
                    if param.name in actual_args.keywords:
                        self.show_call_error(
                            f"Parameter '{param.name}' provided as both a positional"
                            " and a keyword argument",
                            node,
                            visitor,
                        )
                        return None
                elif actual_args.star_args is not None:
                    if param.name in actual_args.keywords:
                        self.show_call_error(
                            f"Parameter '{param.name}' may be filled from both *args"
                            " and a keyword argument",
                            node,
                            visitor,
                        )
                        return None
                    star_args_consumed = True
                    if param.default is None:
                        position = ARGS
                    else:
                        position = UNKNOWN
                    # It may also come from **kwargs
                    if actual_args.star_kwargs is not None:
                        value = unite_values(
                            actual_args.star_args, actual_args.star_kwargs
                        )
                        star_kwargs_consumed = True
                        position = UNKNOWN  # could be either args or kwargs
                    else:
                        value = actual_args.star_args
                    bound_args[param.name] = position, Composite(value)
                elif param.name in actual_args.keywords:
                    definitely_provided, composite = actual_args.keywords[param.name]
                    if (
                        not definitely_provided
                        and param.default is None
                        and not actual_args.ellipsis
                    ):
                        self.show_call_error(
                            f"Parameter '{param.name}' may not be provided by this"
                            " call",
                            node,
                            visitor,
                        )
                        return None
                    bound_args[param.name] = param.name, composite
                    keywords_consumed.add(param.name)
                elif actual_args.star_kwargs is not None:
                    if param.default is None:
                        position = KWARGS
                    else:
                        position = UNKNOWN
                    bound_args[param.name] = position, Composite(
                        actual_args.star_kwargs
                    )
                    star_kwargs_consumed = True
                elif param.default is not None:
                    bound_args[param.name] = DEFAULT, Composite(param.default)
                elif actual_args.ellipsis:
                    bound_args[param.name] = DEFAULT, ELLIPSIS_COMPOSITE
                else:
                    self.show_call_error(
                        f"Missing required argument: '{param.name}'", node, visitor
                    )
                    return None
            elif param.kind is ParameterKind.KEYWORD_ONLY:
                if param.name in actual_args.keywords:
                    definitely_provided, composite = actual_args.keywords[param.name]
                    if (
                        not definitely_provided
                        and param.default is None
                        and not actual_args.ellipsis
                    ):
                        self.show_call_error(
                            f"Parameter '{param.name}' may not be provided by this"
                            " call",
                            node,
                            visitor,
                        )
                        return None
                    bound_args[param.name] = param.name, composite
                    keywords_consumed.add(param.name)
                elif actual_args.star_kwargs is not None:
                    if param.default is None:
                        position = KWARGS
                    else:
                        position = UNKNOWN
                    bound_args[param.name] = position, Composite(
                        actual_args.star_kwargs
                    )
                    star_kwargs_consumed = True
                    keywords_consumed.add(param.name)
                elif param.default is not None:
                    bound_args[param.name] = DEFAULT, Composite(param.default)
                elif actual_args.ellipsis:
                    bound_args[param.name] = DEFAULT, ELLIPSIS_COMPOSITE
                else:
                    self.show_call_error(
                        f"Missing required argument: '{param.name}'", node, visitor
                    )
                    return None
            elif param.kind is ParameterKind.VAR_POSITIONAL:
                star_args_consumed = True
                positionals = []
                while positional_index < len(actual_args.positionals):
                    positionals.append(actual_args.positionals[positional_index].value)
                    positional_index += 1
                position = ARGS
                if actual_args.ellipsis:
                    star_args_value = GenericValue(
                        tuple, [AnyValue(AnySource.ellipsis_callable)]
                    )
                elif actual_args.star_args is not None:
                    element_value = unite_values(*positionals, actual_args.star_args)
                    star_args_value = GenericValue(tuple, [element_value])
                else:
                    star_args_value = SequenceIncompleteValue(tuple, positionals)
                    if not positionals:
                        # no *args were actually provided
                        position = DEFAULT
                bound_args[param.name] = position, Composite(star_args_value)
            elif param.kind is ParameterKind.VAR_KEYWORD:
                star_kwargs_consumed = True
                items = {}
                for key, (
                    definitely_provided,
                    composite,
                ) in actual_args.keywords.items():
                    if key in keywords_consumed:
                        continue
                    items[key] = (definitely_provided, composite.value)
                position = KWARGS
                if actual_args.ellipsis:
                    star_kwargs_value = GenericValue(
                        dict, [TypedValue(str), AnyValue(AnySource.ellipsis_callable)]
                    )
                elif actual_args.star_kwargs is not None:
                    value_value = unite_values(
                        *(val for _, val in items.values()), actual_args.star_kwargs
                    )
                    star_kwargs_value = GenericValue(
                        dict, [TypedValue(str), value_value]
                    )
                else:
                    star_kwargs_value = TypedDictValue(items)
                    if not items:
                        position = DEFAULT
                bound_args[param.name] = position, Composite(star_kwargs_value)
            elif param.kind is ParameterKind.ELLIPSIS:
                # just take it all
                star_args_consumed = True
                star_kwargs_consumed = True
                param_spec_consumed = True
                bound_args[param.name] = UNKNOWN, Composite(
                    AnyValue(AnySource.ellipsis_callable)
                )
            elif param.kind is ParameterKind.PARAM_SPEC:
                if actual_args.param_spec is not None:
                    bound_args[param.name] = KWARGS, Composite(actual_args.param_spec)
                    param_spec_consumed = True
                elif (
                    actual_args.star_args is not None
                    and actual_args.star_kwargs is not None
                    and not star_args_consumed
                    and not star_kwargs_consumed
                    and isinstance(actual_args.star_args, ParamSpecArgsValue)
                    and isinstance(actual_args.star_kwargs, ParamSpecKwargsValue)
                    and actual_args.star_args.param_spec
                    is actual_args.star_kwargs.param_spec
                ):
                    star_kwargs_consumed = True
                    star_args_consumed = True
                    composite = Composite(
                        TypeVarValue(
                            actual_args.star_kwargs.param_spec, is_paramspec=True
                        )
                    )
                    bound_args[param.name] = KWARGS, composite
                else:
                    self.show_call_error(
                        "Callable requires a ParamSpec argument", node, visitor
                    )
                    return None
            else:
                assert False, f"unhandled param {param.kind}"

        if not star_args_consumed and positional_index != len(actual_args.positionals):
            self.show_call_error(
                f"Takes {positional_index} positional arguments but"
                f" {len(actual_args.positionals)} were given",
                node,
                visitor,
            )
            return None
        if not star_kwargs_consumed:
            extra_kwargs = set(actual_args.keywords) - keywords_consumed
            if extra_kwargs:
                extra_kwargs_str = ", ".join(map(repr, extra_kwargs))
                if len(extra_kwargs) == 1:
                    message = f"Got an unexpected keyword argument {extra_kwargs_str}"
                else:
                    message = f"Got unexpected keyword arguments {extra_kwargs_str}"
                self.show_call_error(message, node, visitor)
                return None
        if not star_args_consumed and actual_args.star_args:
            self.show_call_error("*args provided but not used", node, visitor)
            return None
        if (
            not star_kwargs_consumed
            and actual_args.star_kwargs
            and actual_args.kwargs_required
        ):
            self.show_call_error("**kwargs provided but not used", node, visitor)
            return None
        if not param_spec_consumed and actual_args.param_spec is not None:
            self.show_call_error("ParamSpec provided but not used", node, visitor)
        return bound_args

    def show_call_error(
        self,
        message: str,
        node: ast.AST,
        visitor: "NameCheckVisitor",
        detail: Optional[str] = None,
    ) -> None:
        if self.callable is not None:
            message = f"In call to {stringify_object(self.callable)}: {message}"
        visitor.show_error(node, message, ErrorCode.incompatible_call, detail=detail)

    def get_default_return(self, source: AnySource = AnySource.error) -> CallReturn:
        return_value = self.return_value
        if self._return_key in self.typevars_of_params:
            typevar_values = {tv: AnyValue(source) for tv in self.all_typevars}
            return_value = return_value.substitute_typevars(typevar_values)
        return CallReturn(return_value, is_error=True)

    def check_call(
        self, args: Iterable[Argument], visitor: "NameCheckVisitor", node: ast.AST
    ) -> Value:
        """Type check a call to this Signature with the given arguments.

        This may call the :term:`impl` function or the underlying callable,
        but normally just uses :meth:`inspect.Signature.bind`.

        """
        args = list(args)
        preprocessed = preprocess_args(args, visitor, node)
        if preprocessed is None:
            return self.get_default_return().return_value
        return self.check_call_preprocessed(preprocessed, visitor, node).return_value

    def check_call_preprocessed(
        self,
        preprocessed: ActualArguments,
        visitor: "NameCheckVisitor",
        node: ast.AST,
        is_overload: bool = False,
    ) -> CallReturn:
        bound_args = self.bind_arguments(preprocessed, visitor, node)
        if bound_args is None:
            return self.get_default_return()
        variables = {key: composite.value for key, (_, composite) in bound_args.items()}

        if self.callable is not None:
            visitor.record_call(self.callable, variables)

        return_value = self.return_value
        typevar_values: Dict[TypeVar, Value] = {}
        if self.all_typevars:
            tv_possible_values: Dict[TypeVar, List[Value]] = defaultdict(list)
            for param_name in self.typevars_of_params:
                if param_name == self._return_key:
                    continue
<<<<<<< HEAD
                param = self.signature.parameters[param_name]
                position, composite = bound_args[param_name]
=======
                param = self.parameters[param_name]
>>>>>>> d2b8274f
                tv_map, _, _ = self._check_param_type_compatibility(
                    param, composite, visitor, node, position
                )
                if tv_map is None:
                    return self.get_default_return()
                else:
                    # For now, the first assignment wins.
                    for typevar, value in tv_map.items():
                        tv_possible_values[typevar].append(value)
            typevar_values = {
                typevar: unite_values(
                    *tv_possible_values.get(
                        typevar, [AnyValue(AnySource.generic_argument)]
                    )
                )
                for typevar in self.all_typevars
            }
            if self._return_key in self.typevars_of_params:
                return_value = return_value.substitute_typevars(typevar_values)

        had_error = False
        used_any = False
        new_args = None
        for name, (position, composite) in bound_args.items():
            param = self.parameters[name]
            (
                tv_map,
                param_used_any,
                remaining_value,
            ) = self._check_param_type_compatibility(
                param,
                composite,
                visitor,
                node,
                position,
                typevar_values,
                # If position is None we can't narrow so don't bother.
                is_overload=is_overload and position is not None,
            )
            if tv_map is None:
                had_error = True
            if param_used_any:
                used_any = True
            if remaining_value is not None:
                if isinstance(position, int):
                    new_positionals = list(preprocessed.positionals)
                    new_positionals[position] = Composite(remaining_value)
                    new_args = replace(preprocessed, positionals=new_positionals)
                elif isinstance(position, str):
                    new_kwargs = dict(preprocessed.keywords)
                    existing_required, _ = new_kwargs[position]
                    new_kwargs[position] = existing_required, Composite(remaining_value)
                    new_args = replace(preprocessed, keywords=new_kwargs)
                else:
                    assert False, "position should be set"
                # You only get to do this once per call.
                is_overload = False

        composites = {param: composite for param, (_, composite) in bound_args.items()}
        # don't call the implementation function if we had an error, so that
        # the implementation function doesn't have to worry about basic
        # type checking
        if not had_error:
            if self.impl is not None:
                ctx = CallContext(
                    vars=variables, visitor=visitor, composites=composites, node=node
                )
                return_value = self.impl(ctx)
            elif self.evaluator is not None:
                varmap = {
                    param: composite.value
                    for param, (_, composite) in bound_args.items()
                }
                positions = {
                    param: position for param, (position, _) in bound_args.items()
                }
                ctx = EvalContext(varmap, positions, visitor)
                return_value, errors = self.evaluator.evaluate(ctx)
                for error in errors:
                    error_node = node
                    if error.argument is not None:
                        composite = bound_args[error.argument][1]
                        if composite.node is not None:
                            error_node = node
                    self.show_call_error(
                        error.message, error_node, visitor, detail=error.get_detail()
                    )

        if self.allow_call:
            runtime_return = self._maybe_perform_call(preprocessed, visitor, node)
            if runtime_return is not None:
                if isinstance(return_value, ImplReturn):
                    return_value = ImplReturn(
                        runtime_return,
                        return_value.constraint,
                        return_value.no_return_unless,
                    )
                else:
                    return_value = runtime_return
        ret = self._apply_annotated_constraints(return_value, composites)
        return CallReturn(
            ret,
            is_error=had_error,
            used_any_for_match=used_any,
            remaining_arguments=new_args,
        )

    def _maybe_perform_call(
        self, actual_args: ActualArguments, visitor: "NameCheckVisitor", node: ast.AST
    ) -> Optional[Value]:
        if self.callable is None or not callable(self.callable):
            return None
        args = []
        kwargs = {}
        for composite in actual_args.positionals:
            if isinstance(composite.value, KnownValue):
                args.append(composite.value.val)
            else:
                return None
        if actual_args.star_args is not None:
            values = concrete_values_from_iterable(actual_args.star_args, visitor)
            if isinstance(values, collections.abc.Sequence) and all_of_type(
                values, KnownValue
            ):
                args += [val.val for val in values]
            else:
                return None
        for kwarg, (required, composite) in actual_args.keywords.items():
            if not required:
                return None
            if isinstance(composite.value, KnownValue):
                kwargs[kwarg] = composite.value.val
            else:
                return None
        if actual_args.star_kwargs is not None:
            value = replace_known_sequence_value(actual_args.star_kwargs)
            if isinstance(value, DictIncompleteValue):
                for pair in value.kv_pairs:
                    if (
                        pair.is_required
                        and not pair.is_many
                        and isinstance(pair.key, KnownValue)
                        and isinstance(pair.key.val, str)
                        and isinstance(pair.value, KnownValue)
                    ):
                        kwargs[pair.key.val] = pair.value.val
                    else:
                        return None
            else:
                return None

        try:
            value = self.callable(*args, **kwargs)
        except Exception as e:
            message = f"Error calling {self}: {safe_str(e)}"
            visitor._show_error_if_checking(node, message, ErrorCode.incompatible_call)
            return None
        else:
            return KnownValue(value)

    def can_assign(
        self, other: "ConcreteSignature", ctx: CanAssignContext
    ) -> CanAssign:
        """Equivalent of :meth:`pyanalyze.value.Value.can_assign`. Checks
        whether another ``Signature`` is compatible with this ``Signature``.
        """
        if isinstance(other, OverloadedSignature):
            # An overloaded signature can be assigned if any of the component signatures
            # can be assigned. Strictly, an overloaded signature could satisfy a non-overloaded
            # signature through a combination of overloads, but we make no attempt to support
            # that.
            errors = []
            for sig in other.signatures:
                can_assign = self.can_assign(sig, ctx)
                if isinstance(can_assign, CanAssignError):
                    errors.append(
                        CanAssignError(f"overload {sig} is incompatible", [can_assign])
                    )
                else:
                    return can_assign
            return CanAssignError("overloaded function is incompatible", errors)
        if self.is_asynq and not other.is_asynq:
            return CanAssignError("callable is not asynq")
        their_return = other.return_value
        my_return = self.return_value
        return_tv_map = my_return.can_assign(their_return, ctx)
        if isinstance(return_tv_map, CanAssignError):
            return CanAssignError(
                "return annotation is not compatible", [return_tv_map]
            )
        tv_maps = [return_tv_map]
        their_params = list(other.parameters.values())
        their_args = other.get_param_of_kind(ParameterKind.VAR_POSITIONAL)
        if their_args is not None:
            their_args_index = their_params.index(their_args)
            args_annotation = their_args.get_annotation()
        else:
            their_args_index = -1
            args_annotation = None
        their_kwargs = other.get_param_of_kind(ParameterKind.VAR_KEYWORD)
        if their_kwargs is not None:
            kwargs_annotation = their_kwargs.get_annotation()
        else:
            kwargs_annotation = None
        their_ellipsis = other.get_param_of_kind(ParameterKind.ELLIPSIS)
        if their_ellipsis is not None:
            args_annotation = kwargs_annotation = AnyValue(AnySource.ellipsis_callable)
        consumed_positional = set()
        consumed_keyword = set()
        consumed_paramspec = False
        for i, my_param in enumerate(self.parameters.values()):
            my_annotation = my_param.get_annotation()
            if my_param.kind is ParameterKind.POSITIONAL_ONLY:
                if i < len(their_params) and their_params[i].kind in (
                    ParameterKind.POSITIONAL_ONLY,
                    ParameterKind.POSITIONAL_OR_KEYWORD,
                ):
                    if my_param.default is not None and their_params[i].default is None:
                        return CanAssignError(
                            f"positional-only param {my_param.name!r} has no default"
                        )

                    their_annotation = their_params[i].get_annotation()
                    tv_map = their_annotation.can_assign(my_annotation, ctx)
                    if isinstance(tv_map, CanAssignError):
                        return CanAssignError(
                            f"type of positional-only parameter {my_param.name!r} is"
                            " incompatible",
                            [tv_map],
                        )
                    tv_maps.append(tv_map)
                    consumed_positional.add(their_params[i].name)
                elif args_annotation is not None:
                    new_tv_maps = can_assign_var_positional(
                        my_param, args_annotation, i - their_args_index, ctx
                    )
                    if isinstance(new_tv_maps, CanAssignError):
                        return new_tv_maps
                    tv_maps += new_tv_maps
                else:
                    return CanAssignError(
                        f"positional-only parameter {i} is not accepted"
                    )
            elif my_param.kind is ParameterKind.POSITIONAL_OR_KEYWORD:
                if (
                    i < len(their_params)
                    and their_params[i].kind is ParameterKind.POSITIONAL_OR_KEYWORD
                ):
                    if my_param.name != their_params[i].name:
                        return CanAssignError(
                            f"param name {their_params[i].name!r} does not match"
                            f" {my_param.name!r}"
                        )
                    if my_param.default is not None and their_params[i].default is None:
                        return CanAssignError(f"param {my_param.name!r} has no default")
                    their_annotation = their_params[i].get_annotation()
                    tv_map = their_annotation.can_assign(my_annotation, ctx)
                    if isinstance(tv_map, CanAssignError):
                        return CanAssignError(
                            f"type of parameter {my_param.name!r} is incompatible",
                            [tv_map],
                        )
                    tv_maps.append(tv_map)
                    consumed_positional.add(their_params[i].name)
                    consumed_keyword.add(their_params[i].name)
                elif (
                    i < len(their_params)
                    and their_params[i].kind is ParameterKind.POSITIONAL_ONLY
                ):
                    return CanAssignError(
                        f"parameter {my_param.name!r} is not accepted as a keyword"
                        " argument"
                    )
                elif args_annotation is not None and kwargs_annotation is not None:
                    new_tv_maps = can_assign_var_positional(
                        my_param, args_annotation, i - their_args_index, ctx
                    )
                    if isinstance(new_tv_maps, CanAssignError):
                        return new_tv_maps
                    tv_maps += new_tv_maps
                    new_tv_maps = can_assign_var_keyword(
                        my_param, kwargs_annotation, ctx
                    )
                    if isinstance(new_tv_maps, CanAssignError):
                        return new_tv_maps
                    tv_maps += new_tv_maps
                else:
                    return CanAssignError(
                        f"parameter {my_param.name!r} is not accepted"
                    )
            elif my_param.kind is ParameterKind.KEYWORD_ONLY:
                their_param = other.parameters.get(my_param.name)
                if their_param is not None and their_param.kind in (
                    ParameterKind.POSITIONAL_OR_KEYWORD,
                    ParameterKind.KEYWORD_ONLY,
                ):
                    if my_param.default is not None and their_param.default is None:
                        return CanAssignError(
                            f"keyword-only param {my_param.name!r} has no default"
                        )
                    their_annotation = their_param.get_annotation()
                    tv_map = their_annotation.can_assign(my_annotation, ctx)
                    if isinstance(tv_map, CanAssignError):
                        return CanAssignError(
                            f"type of parameter {my_param.name!r} is incompatible",
                            [tv_map],
                        )
                    tv_maps.append(tv_map)
                    consumed_keyword.add(their_param.name)
                elif kwargs_annotation is not None:
                    new_tv_maps = can_assign_var_keyword(
                        my_param, kwargs_annotation, ctx
                    )
                    if isinstance(new_tv_maps, CanAssignError):
                        return new_tv_maps
                    tv_maps += new_tv_maps
                else:
                    return CanAssignError(
                        f"parameter {my_param.name!r} is not accepted"
                    )
            elif my_param.kind is ParameterKind.VAR_POSITIONAL:
                if args_annotation is None:
                    return CanAssignError("*args are not accepted")
                tv_map = args_annotation.can_assign(my_annotation, ctx)
                if isinstance(tv_map, CanAssignError):
                    return CanAssignError("type of *args is incompatible", [tv_map])
                tv_maps.append(tv_map)
                extra_positional = [
                    param
                    for param in their_params
                    if param.name not in consumed_positional
                    and param.kind
                    in (
                        ParameterKind.POSITIONAL_ONLY,
                        ParameterKind.POSITIONAL_OR_KEYWORD,
                    )
                ]
                for extra_param in extra_positional:
                    tv_map = extra_param.get_annotation().can_assign(my_annotation, ctx)
                    if isinstance(tv_map, CanAssignError):
                        return CanAssignError(
                            f"type of param {extra_param.name!r} is incompatible with "
                            "*args type",
                            [tv_map],
                        )
                    tv_maps.append(tv_map)
            elif my_param.kind is ParameterKind.VAR_KEYWORD:
                if kwargs_annotation is None:
                    return CanAssignError("**kwargs are not accepted")
                tv_map = kwargs_annotation.can_assign(my_annotation, ctx)
                if isinstance(tv_map, CanAssignError):
                    return CanAssignError("type of **kwargs is incompatible", [tv_map])
                tv_maps.append(tv_map)
                extra_keyword = [
                    param
                    for param in their_params
                    if param.name not in consumed_keyword
                    and param.kind
                    in (ParameterKind.KEYWORD_ONLY, ParameterKind.POSITIONAL_OR_KEYWORD)
                ]
                for extra_param in extra_keyword:
                    tv_map = extra_param.get_annotation().can_assign(my_annotation, ctx)
                    if isinstance(tv_map, CanAssignError):
                        return CanAssignError(
                            f"type of param {extra_param.name!r} is incompatible with "
                            "**kwargs type",
                            [tv_map],
                        )
                    tv_maps.append(tv_map)
            elif my_param.kind is ParameterKind.PARAM_SPEC:
                remaining = [
                    param
                    for param in other.parameters.values()
                    if param.name not in consumed_positional
                    and param.name not in consumed_keyword
                ]
                new_sig = Signature.make(remaining)
                assert isinstance(my_annotation, TypeVarValue)
                tv_maps.append({my_annotation.typevar: CallableValue(new_sig)})
                consumed_paramspec = True
            elif my_param.kind is ParameterKind.ELLIPSIS:
                consumed_paramspec = True
            else:
                assert False, f"unhandled param {my_param}"

        if not consumed_paramspec:
            for param in their_params:
                if (
                    param.kind is ParameterKind.VAR_POSITIONAL
                    or param.kind is ParameterKind.VAR_KEYWORD
                ):
                    continue  # ok if they have extra *args or **kwargs
                elif param.default is not None:
                    continue
                elif param.kind is ParameterKind.POSITIONAL_ONLY:
                    if param.name not in consumed_positional:
                        return CanAssignError(
                            f"takes extra positional-only parameter {param.name!r}"
                        )
                elif param.kind is ParameterKind.POSITIONAL_OR_KEYWORD:
                    if (
                        param.name not in consumed_positional
                        and param.name not in consumed_keyword
                    ):
                        return CanAssignError(f"takes extra parameter {param.name!r}")
                elif param.kind is ParameterKind.KEYWORD_ONLY:
                    if param.name not in consumed_keyword:
                        return CanAssignError(f"takes extra parameter {param.name!r}")
                elif param.kind is ParameterKind.PARAM_SPEC:
                    return CanAssignError(f"takes extra ParamSpec {param!r}")
                elif param.kind is ParameterKind.ELLIPSIS:
                    continue
                else:
                    assert False, f"unhandled param {param}"

        return unify_typevar_maps(tv_maps)

    def get_param_of_kind(self, kind: ParameterKind) -> Optional[SigParameter]:
        for param in self.parameters.values():
            if param.kind is kind:
                return param
        return None

    def substitute_typevars(self, typevars: TypeVarMap) -> "Signature":
        params = []
        for name, param in self.parameters.items():
            if param.kind is ParameterKind.PARAM_SPEC:
                assert isinstance(param.annotation, TypeVarValue)
                tv = param.annotation.typevar
                if tv in typevars:
                    new_val = typevars[tv].substitute_typevars(typevars)
                    if isinstance(new_val, TypeVarValue):
                        assert new_val.is_paramspec, new_val
                        new_param = SigParameter(
                            param.name, param.kind, annotation=new_val
                        )
                        params.append((name, new_param))
                    elif isinstance(new_val, AnyValue):
                        new_param = SigParameter(param.name, ParameterKind.ELLIPSIS)
                        params.append((param.name, new_param))
                    else:
                        assert isinstance(new_val, CallableValue), new_val
                        assert isinstance(new_val.signature, Signature), new_val
                        params += list(new_val.signature.parameters.items())
                else:
                    params.append((name, param))
            else:
                params.append((name, param.substitute_typevars(typevars)))
        return Signature(
            dict(params),
            self.return_value.substitute_typevars(typevars),
            impl=self.impl,
            callable=self.callable,
            is_asynq=self.is_asynq,
            has_return_annotation=self.has_return_annotation,
            allow_call=self.allow_call,
            evaluator=self.evaluator,
        )

    def walk_values(self) -> Iterable[Value]:
        yield from self.return_value.walk_values()
        for param in self.parameters.values():
            yield from param.annotation.walk_values()

    def get_asynq_value(self) -> "Signature":
        """Return the :class:`Signature` for the `.asynq` attribute of an
        :class:`pyanalyze.extensions.AsynqCallable`."""
        if not self.is_asynq:
            raise TypeError("get_asynq_value() is only supported for AsynqCallable")
        return_value = AsyncTaskIncompleteValue(asynq.AsyncTask, self.return_value)
        return Signature.make(
            self.parameters.values(),
            return_value,
            impl=self.impl,
            callable=self.callable,
            has_return_annotation=self.has_return_annotation,
            is_asynq=False,
            allow_call=self.allow_call,
            evaluator=self.evaluator,
        )

    @classmethod
    def make(
        cls,
        parameters: Iterable[SigParameter],
        return_annotation: Optional[Value] = None,
        *,
        impl: Optional[Impl] = None,
        callable: Optional[object] = None,
        has_return_annotation: bool = True,
        is_asynq: bool = False,
        allow_call: bool = False,
        evaluator: Optional[Evaluator] = None,
    ) -> "Signature":
        """Create a :class:`Signature` object.

        This is more convenient to use than the constructor
        because it abstracts away the creation of the underlying
        :class:`inspect.Signature`.

        """
        if return_annotation is None:
            return_annotation = AnyValue(AnySource.unannotated)
            has_return_annotation = False
        return cls(
            {param.name: param for param in parameters},
            return_value=return_annotation,
            impl=impl,
            callable=callable,
            has_return_annotation=has_return_annotation,
            is_asynq=is_asynq,
            allow_call=allow_call,
            evaluator=evaluator,
        )

    def __str__(self) -> str:
        param_str = ", ".join(self._render_parameters())
        asynq_str = "@asynq " if self.is_asynq else ""
        rendered = f"{asynq_str}({param_str}) -> {self.return_value}"
        if self.impl:
            rendered += " (with impl)"
        if self.evaluator:
            rendered += " (with evaluator)"
        return rendered

    def _render_parameters(self) -> Iterable[str]:
        # Adapted from inspect.Signature's __str__
        render_pos_only_separator = False
        render_kw_only_separator = True
        for param in self.parameters.values():
            formatted = str(param)

            kind = param.kind

            if kind == ParameterKind.POSITIONAL_ONLY:
                render_pos_only_separator = True
            elif render_pos_only_separator:
                yield "/"
                render_pos_only_separator = False

            if kind == ParameterKind.VAR_POSITIONAL:
                render_kw_only_separator = False
            elif kind == ParameterKind.KEYWORD_ONLY and render_kw_only_separator:
                yield "*"
                render_kw_only_separator = False

            yield formatted

        if render_pos_only_separator:
            yield "/"

    def bind_self(self, *, preserve_impl: bool = False) -> Optional["Signature"]:
        params = list(self.parameters.values())
        if not params:
            return None
        kind = params[0].kind
        if kind is ParameterKind.ELLIPSIS:
            new_params = {param.name: param for param in params}
        elif kind in (
            ParameterKind.POSITIONAL_ONLY,
            ParameterKind.POSITIONAL_OR_KEYWORD,
        ):
            new_params = {param.name: param for param in params[1:]}
        else:
            return None
        return Signature(
            new_params,
            self.return_value,
            # We don't carry over the implementation function by default, because it
            # may not work when passed different arguments.
            impl=self.impl if preserve_impl else None,
            callable=self.callable,
            is_asynq=self.is_asynq,
            has_return_annotation=self.has_return_value(),
            allow_call=self.allow_call,
        )

    def has_return_value(self) -> bool:
        return self.has_return_annotation or self.evaluator is not None


ELLIPSIS_PARAM = SigParameter("...", ParameterKind.ELLIPSIS)
ANY_SIGNATURE = Signature.make(
    [ELLIPSIS_PARAM], AnyValue(AnySource.explicit), is_asynq=True
)
""":class:`Signature` that should be compatible with any other
:class:`Signature`."""


def preprocess_args(
    args: Iterable[Argument], visitor: "NameCheckVisitor", node: ast.AST
) -> Optional[ActualArguments]:
    """Preprocess the argument list. Produces an ActualArguments object."""

    # Step 1: Split up args and kwargs if possible.
    processed_args = []
    kwargs_requireds = []
    for arg, label in args:
        if label is None or isinstance(label, str):
            processed_args.append((arg, label))
        elif label is ARGS:
            concrete_values = concrete_values_from_iterable(arg.value, visitor)
            if isinstance(concrete_values, CanAssignError):
                visitor.show_error(
                    node,
                    f"{arg.value} is not iterable",
                    ErrorCode.incompatible_call,
                    detail=str(concrete_values),
                )
                return None
            elif isinstance(concrete_values, Value):
                # We don't know the precise types. Repack it in a tuple because
                # at this point it doesn't matter what the precise runtime type is.
                new_value = GenericValue(tuple, [concrete_values])
                new_composite = Composite(new_value, arg.varname, arg.node)
                processed_args.append((new_composite, ARGS))
            else:
                # We figured out the exact types. Treat them as separate positional
                # args.
                for subval in concrete_values:
                    processed_args.append((Composite(subval), None))
        elif label is KWARGS:
            items = {}
            extra_values = []
            # We union all the kwargs that may be provided by any union member, so that
            # we give an error if
            for subval in flatten_values(arg.value, unwrap_annotated=True):
                result = _preprocess_kwargs_no_mvv(subval, visitor, node)
                if result is None:
                    return None
                new_items, new_value = result
                if new_value is not None:
                    extra_values.append(new_value)
                for key, (required, value) in new_items.items():
                    if key in items:
                        old_required, old_value = items[key]
                        # If the item is not required in any of the dicts, we treat it as not
                        # required at the end.
                        items[key] = old_required and required, unite_values(
                            old_value, value
                        )
                    else:
                        items[key] = required, value
            for key, (required, value) in items.items():
                if required:
                    processed_args.append((Composite(value), key))
                else:
                    processed_args.append((Composite(value), PossibleKwarg(key)))
            if extra_values:
                kwargs_requireds.append(not items)
                new_value = GenericValue(
                    dict, [TypedValue(str), unite_values(*extra_values)]
                )
                # don't preserve the varname because we may have mutilated the dict
                new_composite = Composite(new_value)
                processed_args.append((new_composite, KWARGS))
        else:
            assert False, f"unhandled label {label}"

    # Step 2: enforce invariants about ARGS and KWARGS placement. We dump
    # any single argument that come after *args into *args, and we merge all *args.
    # But for keywords, we first get all the arguments with known keys, and after that unite
    # all the **kwargs into a single argument.
    more_processed_args: List[Composite] = []
    more_processed_kwargs: Dict[str, Tuple[bool, Composite]] = {}
    star_args: Optional[Value] = None
    star_kwargs: Optional[Value] = None

    for arg, label in processed_args:
        if label is None:
            # Should never happen because the parser doesn't let you
            if more_processed_kwargs or star_kwargs is not None:
                visitor.show_error(
                    node,
                    "Positional argument follow keyword arguments",
                    ErrorCode.incompatible_call,
                )
                return None
            if star_args is not None:
                star_args = unite_values(arg.value, star_args)
            else:
                more_processed_args.append(arg)
        elif label is ARGS:
            # This is legal: f(x=3, *args)
            # But this is not: f(**kwargs, **args)
            if star_kwargs is not None:
                visitor.show_error(
                    node, "*args follows **kwargs", ErrorCode.incompatible_call
                )
                return None
            if star_args is not None:
                assert isinstance(arg.value, GenericValue), repr(processed_args)
                star_args = unite_values(arg.value.args[0], star_args)
            else:
                assert isinstance(arg.value, GenericValue), repr(processed_args)
                star_args = arg.value.args[0]
        elif isinstance(label, str):
            if label in more_processed_kwargs:
                visitor.show_error(
                    node,
                    f"Multiple values provided for argument '{label}'",
                    ErrorCode.incompatible_call,
                )
                return None
            more_processed_kwargs[label] = (True, arg)
        elif isinstance(label, PossibleKwarg):
            if label.name in more_processed_kwargs:
                visitor.show_error(
                    node,
                    f"Multiple values provided for argument '{label.name}'",
                    ErrorCode.incompatible_call,
                )
                return None
            more_processed_kwargs[label.name] = (False, arg)
        elif label is KWARGS:
            assert isinstance(arg.value, GenericValue), repr(processed_args)
            new_kwargs = arg.value.args[1]
            if star_kwargs is None:
                star_kwargs = new_kwargs
            else:
                star_kwargs = unite_values(star_kwargs, new_kwargs)
        else:
            assert False, repr(label)

    return ActualArguments(
        more_processed_args,
        star_args,
        more_processed_kwargs,
        star_kwargs,
        kwargs_required=any(kwargs_requireds),
    )


def _preprocess_kwargs_no_mvv(
    value: Value, visitor: "NameCheckVisitor", node: ast.AST
) -> Optional[Tuple[Dict[str, Tuple[bool, Value]], Optional[Value]]]:
    """Preprocess a Value passed as **kwargs.

    Three possible return types:

    - None if there was a blocking error (the passed in type is not a mapping).
    - A pair of two values:
        - An {argument: (required, Value)} dict if we know the precise arguments (e.g.,
            for a TypedDict).
        - A single Value if the argument is a mapping, but we don't know all the precise keys.
            This is None if all the keys are known.

    """
    value = replace_known_sequence_value(value)
    if isinstance(value, TypedDictValue):
        return value.items, None
    elif isinstance(value, DictIncompleteValue):
        return _preprocess_kwargs_kv_pairs(value.kv_pairs, visitor, node)
    else:
        mapping_tv_map = MappingValue.can_assign(value, visitor)
        if isinstance(mapping_tv_map, CanAssignError):
            visitor.show_error(
                node,
                f"{value} is not a mapping",
                ErrorCode.incompatible_call,
                detail=str(mapping_tv_map),
            )
            return None
        key_type = mapping_tv_map.get(K, AnyValue(AnySource.generic_argument))
        value_type = mapping_tv_map.get(V, AnyValue(AnySource.generic_argument))
        return _preprocess_kwargs_kv_pairs(
            [KVPair(key_type, value_type, is_many=True)], visitor, node
        )


def _preprocess_kwargs_kv_pairs(
    items: Sequence[KVPair], visitor: "NameCheckVisitor", node: ast.AST
) -> Optional[Tuple[Dict[str, Tuple[bool, Value]], Optional[Value]]]:
    out_items = {}
    possible_values = []
    covered_keys: Set[Value] = set()
    for pair in reversed(items):
        if not pair.is_many:
            if isinstance(pair.key, AnnotatedValue):
                key = pair.key.value
            else:
                key = pair.key
            if isinstance(key, KnownValue):
                if isinstance(key.val, str):
                    if key in covered_keys:
                        continue
                    out_items[key.val] = (pair.is_required, pair.value)
                    continue
                else:
                    visitor.show_error(
                        node,
                        f"Dict passed as **kwargs contains non-string key {key.val!r}",
                        ErrorCode.incompatible_call,
                    )
                    return None

        possible_keys = []
        has_non_literal = False
        for subkey in flatten_values(pair.key, unwrap_annotated=True):
            if isinstance(subkey, KnownValue):
                if isinstance(subkey.val, str):
                    possible_keys.append(subkey.val)
                else:
                    visitor.show_error(
                        node,
                        "Dict passed as **kwargs contains non-string key"
                        f" {subkey.val!r}",
                        ErrorCode.incompatible_call,
                    )
                    return None
            else:
                can_assign = TypedValue(str).can_assign(subkey, visitor)
                if isinstance(can_assign, CanAssignError):
                    visitor.show_error(
                        node,
                        f"Dict passed as **kwargs contains non-string key {subkey!r}",
                        ErrorCode.incompatible_call,
                        detail=str(can_assign),
                    )
                    return None
                has_non_literal = True
        if possible_keys and not has_non_literal:
            for key in possible_keys:
                out_items[key] = (False, pair.value)
        else:
            possible_values.append(pair.value)
    if possible_values:
        extra_value = unite_values(*possible_values)
    else:
        extra_value = None
    return out_items, extra_value


@dataclass(frozen=True)
class OverloadedSignature:
    """Represent an overloaded function."""

    signatures: Tuple[Signature, ...]

    def __init__(self, sigs: Sequence[Signature]) -> None:
        object.__setattr__(self, "signatures", tuple(sigs))

    def check_call(
        self, args: Iterable[Argument], visitor: "NameCheckVisitor", node: ast.AST
    ) -> Value:
        """Check a call to an overloaded function.

        The way overloads are handled is not well specified in any PEPs. Useful resources
        include:

        - Michael Lee's `specification
          <https://github.com/python/typing/issues/253#issuecomment-389262904>`_
          of mypy's behavior.
        - Eric Traut's `discussion
          <https://github.com/microsoft/pyright/issues/2521#issuecomment-956823577>`_
          of pyright's behavior.
        - The `documentation
          <https://github.com/microsoft/pyright/blob/main/docs/type-concepts.md#overloads>`_
          for pyright's behavior.

        Our behavior is closer to mypy. The general rule is to pick the first overload that matches
        and return an error otherwise, but there are two twists: ``Any`` and unions.

        If an overload matched only due to ``Any``, we continue looking for more overloads. If there
        are other matching overloads, we return ``Any`` (with
        ``AnySource.multiple_overload_matches``).
        This is different from pyright's behavior: pyright picks the first overload regardless
        of ``Any``, which is unsafe in general. Returning a ``Union`` would be more precise, but
        may lead to false positives according to experience from other type checkers. A match
        "due to ``Any``" is defined as a check that succeeded because ``Any`` was on the right-hand
        side but not the left-hand side of a typecheck.

        This is implemented by setting a flag on the :class:`pyanalyze.value.CanAssignContext` when
        a type check succeeds due to ``Any``. This flag gets propagated to
        :attr:`ImplReturn.used_any_for_match`.

        If an overload does not match, but one of the arguments passed was a ``Union``, we try all
        the components of the ``Union`` separately. If some of them match, we subtract them from the
        ``Union`` and try the remaining overloads with a narrower ``Union``. In this case, we return
        a ``Union`` of the return values of all the matching overloads on success.

        The decomposition happens in the private ``_check_param_type_compatibility`` method of
        :class:`Signature`. When we perform decomposition, this method returns a
        :class:`pyanalyze.value.Value` representing the remaining union members. This value is
        then used to construct a new :class:`ActualArguments` object, which ends up in
        :attr:`ImplReturn.remaining_arguments`.

        An overload that matches without requiring use of ``Any`` or
        union decomposition is called a "clean match".

        """
        actual_args = preprocess_args(args, visitor, node)
        if actual_args is None:
            return AnyValue(AnySource.error)

        errors_per_overload = []
        any_rets: List[CallReturn] = []
        union_rets: List[CallReturn] = []
        union_and_any_rets: List[CallReturn] = []
        last = len(self.signatures) - 1
        for i, sig in enumerate(self.signatures):
            with visitor.catch_errors() as caught_errors:
                ret = sig.check_call_preprocessed(
                    actual_args,
                    visitor,
                    node,
                    # We set is_overload to False for the last overload
                    # because we can't do union decomposition on the last one:
                    # there's no other overload that could handle the remaining
                    # union members.
                    is_overload=i != last,
                )
            errors_per_overload.append(caught_errors)
            if ret.is_error:
                continue
            elif ret.remaining_arguments is not None:
                if ret.used_any_for_match:
                    # If an overload used both Any and union decomposition,
                    # we treat it differently from either: unlike Any matches
                    # it's not enough to prevent an error later (because it's
                    # not a full match), but unlike union matches it's enough
                    # to trigger an Any return type.
                    union_and_any_rets.append(ret)
                else:
                    union_rets.append(ret)
                actual_args = ret.remaining_arguments
            elif ret.used_any_for_match:
                any_rets.append(ret)
            else:
                # We got a clean match!
                return self._unite_rets(any_rets, union_and_any_rets, union_rets, ret)

        if any_rets:
            # We don't do this if we have union_rets, because if we got here, we
            # didn't get any clean matches. Therefore, we must have some remaining
            # union members we haven't handled.
            return self._unite_rets(any_rets, union_and_any_rets, union_rets)

        # None of the signatures matched
        errors = list(itertools.chain.from_iterable(errors_per_overload))
        codes = set(error["error_code"] for error in errors)
        if len(codes) == 1:
            (error_code,) = codes
        else:
            error_code = ErrorCode.incompatible_call
        detail = self._make_detail(errors_per_overload)
        visitor.show_error(
            node, "Cannot call overloaded function", error_code, detail=str(detail)
        )
        return AnyValue(AnySource.error)

    def _unite_rets(
        self,
        any_rets: Sequence[CallReturn],
        union_and_any_rets: Sequence[CallReturn],
        union_rets: Sequence[CallReturn],
        clean_ret: Optional[CallReturn] = None,
    ) -> Value:
        if any_rets or union_and_any_rets:
            if (
                len(any_rets) == 1
                and not union_rets
                and not union_and_any_rets
                and clean_ret is None
            ):
                return any_rets[0].return_value
            return AnyValue(AnySource.multiple_overload_matches)
        elif union_rets:
            if clean_ret is not None:
                rets = [*union_rets, clean_ret]
            else:
                rets = union_rets
            return unite_values(*[r.return_value for r in rets])
        assert clean_ret is not None
        return clean_ret.return_value

    def _make_detail(
        self, errors_per_overload: Sequence[Sequence[Dict[str, Any]]]
    ) -> CanAssignError:
        details = []
        for sig, errors in zip(self.signatures, errors_per_overload):
            for error in errors:
                inner = CanAssignError(
                    error["e"],
                    [CanAssignError(error["detail"])] if error["detail"] else [],
                )
                details.append(CanAssignError(f"In overload {sig}", [inner]))
        return CanAssignError(children=details)

    def substitute_typevars(self, typevars: TypeVarMap) -> "OverloadedSignature":
        return OverloadedSignature(
            [sig.substitute_typevars(typevars) for sig in self.signatures]
        )

    def bind_self(
        self, *, preserve_impl: bool = False
    ) -> Optional["OverloadedSignature"]:
        bound_sigs = [
            sig.bind_self(preserve_impl=preserve_impl) for sig in self.signatures
        ]
        if all_of_type(bound_sigs, Signature):
            return OverloadedSignature(bound_sigs)
        return None

    def has_return_value(self) -> bool:
        return all(sig.has_return_value() for sig in self.signatures)

    @property
    def return_value(self) -> Value:
        return unite_values(*[sig.return_value for sig in self.signatures])

    def __str__(self) -> str:
        sigs = ", ".join(map(str, self.signatures))
        return f"overloaded ({sigs})"

    def walk_values(self) -> Iterable[Value]:
        for sig in self.signatures:
            yield from sig.walk_values()

    def get_asynq_value(self) -> "OverloadedSignature":
        return OverloadedSignature([sig.get_asynq_value() for sig in self.signatures])

    @property
    def is_asynq(self) -> bool:
        return all(sig.is_asynq for sig in self.signatures)

    def can_assign(
        self, other: "ConcreteSignature", ctx: CanAssignContext
    ) -> CanAssign:
        # A signature can be assigned if it can be assigned to all the component signatures.
        tv_maps = []
        for sig in self.signatures:
            can_assign = sig.can_assign(other, ctx)
            if isinstance(can_assign, CanAssignError):
                return CanAssignError(
                    f"{other} is incompatible with overload {sig}", [can_assign]
                )
            tv_maps.append(can_assign)
        return unify_typevar_maps(tv_maps)


ConcreteSignature = Union[Signature, OverloadedSignature]


@dataclass(frozen=True)
class BoundMethodSignature:
    """Signature for a method bound to a particular value."""

    signature: ConcreteSignature
    self_composite: Composite
    return_override: Optional[Value] = None

    def check_call(
        self, args: Iterable[Argument], visitor: "NameCheckVisitor", node: ast.AST
    ) -> Value:
        ret = self.signature.check_call(
            [(self.self_composite, None), *args], visitor, node
        )
        if self.return_override is not None and not self.signature.has_return_value():
            if isinstance(ret, AnnotatedValue):
                return annotate_value(self.return_override, ret.metadata)
            return self.return_override
        return ret

    def get_signature(
        self, *, preserve_impl: bool = False
    ) -> Optional[ConcreteSignature]:
        return self.signature.bind_self(preserve_impl=preserve_impl)

    def has_return_value(self) -> bool:
        if self.return_override is not None:
            return True
        return self.signature.has_return_value()

    @property
    def return_value(self) -> Value:
        if isinstance(self.signature, Signature) and self.signature.has_return_value():
            return self.signature.return_value
        if self.return_override is not None:
            return self.return_override
        return AnyValue(AnySource.unannotated)

    def substitute_typevars(self, typevars: TypeVarMap) -> "BoundMethodSignature":
        return BoundMethodSignature(
            self.signature.substitute_typevars(typevars),
            self.self_composite.substitute_typevars(typevars),
            self.return_override.substitute_typevars(typevars)
            if self.return_override is not None
            else None,
        )


@dataclass(frozen=True)
class PropertyArgSpec:
    """Pseudo-argspec for properties."""

    obj: object
    return_value: Value = AnyValue(AnySource.unannotated)

    def check_call(
        self, args: Iterable[Argument], visitor: "NameCheckVisitor", node: ast.AST
    ) -> Value:
        raise TypeError("property object is not callable")

    def has_return_value(self) -> bool:
        return not isinstance(self.return_value, AnyValue)

    def substitute_typevars(self, typevars: TypeVarMap) -> "PropertyArgSpec":
        return PropertyArgSpec(
            self.obj, self.return_value.substitute_typevars(typevars)
        )


MaybeSignature = Union[
    None, Signature, BoundMethodSignature, PropertyArgSpec, OverloadedSignature
]


def make_bound_method(
    argspec: MaybeSignature,
    self_composite: Composite,
    return_override: Optional[Value] = None,
) -> Optional[BoundMethodSignature]:
    if argspec is None:
        return None
    if isinstance(argspec, (Signature, OverloadedSignature)):
        return BoundMethodSignature(argspec, self_composite, return_override)
    elif isinstance(argspec, BoundMethodSignature):
        if return_override is None:
            return_override = argspec.return_override
        return BoundMethodSignature(argspec.signature, self_composite, return_override)
    else:
        assert False, f"invalid argspec {argspec}"


T = TypeVar("T")
IterableValue = GenericValue(collections.abc.Iterable, [TypeVarValue(T)])
K = TypeVar("K")
V = TypeVar("V")
MappingValue = GenericValue(collections.abc.Mapping, [TypeVarValue(K), TypeVarValue(V)])


def can_assign_var_positional(
    my_param: SigParameter, args_annotation: Value, idx: int, ctx: CanAssignContext
) -> Union[List[TypeVarMap], CanAssignError]:
    tv_maps = []
    my_annotation = my_param.get_annotation()
    if isinstance(args_annotation, SequenceIncompleteValue):
        length = len(args_annotation.members)
        if idx >= length:
            return CanAssignError(
                f"parameter {my_param.name!r} is not accepted; {args_annotation} only"
                f" accepts {length} values"
            )
        their_annotation = args_annotation.members[idx]
        tv_map = their_annotation.can_assign(my_annotation, ctx)
        if isinstance(tv_map, CanAssignError):
            return CanAssignError(
                f"type of parameter {my_param.name!r} is incompatible: *args[{idx}]"
                " type is incompatible",
                [tv_map],
            )
        tv_maps.append(tv_map)
    else:
        tv_map = IterableValue.can_assign(args_annotation, ctx)
        if isinstance(tv_map, CanAssignError):
            return CanAssignError(
                f"{args_annotation} is not an iterable type", [tv_map]
            )
        iterable_arg = tv_map.get(T, AnyValue(AnySource.generic_argument))
        tv_map = iterable_arg.can_assign(my_annotation, ctx)
        if isinstance(tv_map, CanAssignError):
            return CanAssignError(
                f"type of parameter {my_param.name!r} is incompatible: "
                "*args type is incompatible",
                [tv_map],
            )
        tv_maps.append(tv_map)
    return tv_maps


def can_assign_var_keyword(
    my_param: SigParameter, kwargs_annotation: Value, ctx: CanAssignContext
) -> Union[List[TypeVarMap], CanAssignError]:
    my_annotation = my_param.get_annotation()
    tv_maps = []
    if isinstance(kwargs_annotation, TypedDictValue):
        if my_param.name not in kwargs_annotation.items:
            return CanAssignError(
                f"parameter {my_param.name!r} is not accepted by {kwargs_annotation}"
            )
        their_annotation = kwargs_annotation.items[my_param.name][1]
        tv_map = their_annotation.can_assign(my_annotation, ctx)
        if isinstance(tv_map, CanAssignError):
            return CanAssignError(
                f"type of parameter {my_param.name!r} is incompatible:"
                f" *kwargs[{my_param.name!r}] type is incompatible",
                [tv_map],
            )
        tv_maps.append(tv_map)
    else:
        mapping_tv_map = MappingValue.can_assign(kwargs_annotation, ctx)
        if isinstance(mapping_tv_map, CanAssignError):
            return CanAssignError(
                f"{kwargs_annotation} is not a mapping type", [mapping_tv_map]
            )
        key_arg = mapping_tv_map.get(K, AnyValue(AnySource.generic_argument))
        tv_map = key_arg.can_assign(KnownValue(my_param.name), ctx)
        if isinstance(tv_map, CanAssignError):
            return CanAssignError(
                f"parameter {my_param.name!r} is not accepted by **kwargs type",
                [tv_map],
            )
        tv_maps.append(tv_map)
        value_arg = mapping_tv_map.get(V, AnyValue(AnySource.generic_argument))
        tv_map = value_arg.can_assign(my_annotation, ctx)
        if isinstance(tv_map, CanAssignError):
            return CanAssignError(
                f"type of parameter {my_param.name!r} is incompatible: **kwargs type"
                " is incompatible",
                [tv_map],
            )
        tv_maps.append(tv_map)
    return tv_maps


<<<<<<< HEAD
def _name_from_node(node: ast.AST) -> Optional[str]:
    if isinstance(node, ast.Name):
        return node.id
    elif isinstance(node, ast.Attribute):
        return node.attr
    elif isinstance(node, ast.Subscript) and isinstance(node.slice, ast.Str):
        return node.slice.s
    else:
        return None
=======
def decompose_union(
    expected_type: Value, parent_value: Value, ctx: CanAssignContext
) -> Optional[Tuple[TypeVarMap, bool, Value]]:
    value = unannotate(parent_value)
    if isinstance(value, MultiValuedValue):
        tv_maps = []
        remaining_values = []
        union_used_any = False
        for val in value.vals:
            can_assign, subval_used_any = can_assign_and_used_any(
                expected_type, val, ctx
            )
            if isinstance(can_assign, CanAssignError):
                remaining_values.append(val)
            else:
                if subval_used_any:
                    union_used_any = True
                tv_maps.append(can_assign)
        if tv_maps:
            tv_map = unify_typevar_maps(tv_maps)
            assert (
                remaining_values
            ), f"all union members matched between {expected_type} and {parent_value}"
            return tv_map, union_used_any, unite_values(*remaining_values)
    return None
>>>>>>> d2b8274f
<|MERGE_RESOLUTION|>--- conflicted
+++ resolved
@@ -368,18 +368,12 @@
     )
 
     def __post_init__(self) -> None:
-<<<<<<< HEAD
-        for param_name, param in self.signature.parameters.items():
+        for param_name, param in self.parameters.items():
             if param.kind not in (
                 SigParameter.VAR_KEYWORD,
                 SigParameter.VAR_POSITIONAL,
             ):
                 self.all_param_names.add(param.name)
-            if param.annotation is EMPTY:
-                continue
-=======
-        for param_name, param in self.parameters.items():
->>>>>>> d2b8274f
             typevars = list(extract_typevars(param.annotation))
             if typevars:
                 self.typevars_of_params[param_name] = typevars
@@ -412,7 +406,6 @@
         - A Value or None, used for union decomposition with overloads.
 
         """
-<<<<<<< HEAD
         if composite.node is not None and isinstance(
             position, int
         ):  # passed as a positional
@@ -430,13 +423,7 @@
                     ErrorCode.mismatched_parameter_name,
                 )
 
-        if param.annotation is not EMPTY and not (
-            isinstance(param.default, Composite)
-            and composite.value is param.default.value
-        ):
-=======
         if param.annotation != UNANNOTATED:
->>>>>>> d2b8274f
             if typevar_map:
                 param_typ = param.annotation.substitute_typevars(typevar_map)
             else:
@@ -886,12 +873,8 @@
             for param_name in self.typevars_of_params:
                 if param_name == self._return_key:
                     continue
-<<<<<<< HEAD
-                param = self.signature.parameters[param_name]
+                param = self.parameters[param_name]
                 position, composite = bound_args[param_name]
-=======
-                param = self.parameters[param_name]
->>>>>>> d2b8274f
                 tv_map, _, _ = self._check_param_type_compatibility(
                     param, composite, visitor, node, position
                 )
@@ -2118,7 +2101,6 @@
     return tv_maps
 
 
-<<<<<<< HEAD
 def _name_from_node(node: ast.AST) -> Optional[str]:
     if isinstance(node, ast.Name):
         return node.id
@@ -2128,7 +2110,8 @@
         return node.slice.s
     else:
         return None
-=======
+
+
 def decompose_union(
     expected_type: Value, parent_value: Value, ctx: CanAssignContext
 ) -> Optional[Tuple[TypeVarMap, bool, Value]]:
@@ -2153,5 +2136,4 @@
                 remaining_values
             ), f"all union members matched between {expected_type} and {parent_value}"
             return tv_map, union_used_any, unite_values(*remaining_values)
-    return None
->>>>>>> d2b8274f
+    return None