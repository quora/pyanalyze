--- conflicted
+++ resolved
@@ -369,16 +369,12 @@
     )
 
 
-<<<<<<< HEAD
 class Capybara(enum.IntEnum):
     hydrochaeris = 1
     isthmius = 2
 
 
-def test_new_type_value():
-=======
 def test_new_type_value() -> None:
->>>>>>> c079c9a1
     nt1 = NewType("nt1", int)
     nt1_val = value.NewTypeValue(nt1)
     nt2 = NewType("nt2", int)
