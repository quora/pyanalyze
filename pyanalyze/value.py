"""

Implementation of value classes, which represent values found while analyzing an AST.

"""

import collections.abc
from collections import OrderedDict, defaultdict, deque
from dataclasses import dataclass, field, InitVar
import inspect
from itertools import chain
from typing import (
    Any,
    Callable,
    Dict,
    Iterable,
    List,
    Mapping,
    Optional,
    Sequence,
    Set,
    Tuple,
    Union,
    Type,
    TypeVar,
)

import pyanalyze
from typing_extensions import Literal

from .safe import safe_isinstance
from .type_object import TypeObject

T = TypeVar("T")
# __builtin__ in Python 2 and builtins in Python 3
BUILTIN_MODULE = str.__module__
KNOWN_MUTABLE_TYPES = (list, set, dict, deque)

TypeVarMap = Mapping["TypeVar", "Value"]

_type_object_cache: Dict[type, TypeObject] = {}


class CanAssignContext:
    def get_additional_bases(self, typ: Union[type, super]) -> Set[type]:
        return set()

    def make_type_object(self, typ: Union[type, super]) -> TypeObject:
        try:
            in_cache = typ in _type_object_cache
        except Exception:
            return TypeObject(typ, self.get_additional_bases(typ))
        if in_cache:
            return _type_object_cache[typ]
        type_object = TypeObject(typ, self.get_additional_bases(typ))
        _type_object_cache[typ] = type_object
        return type_object

    def get_generic_bases(
        self, typ: type, generic_args: Sequence["Value"] = ()
    ) -> Dict[type, TypeVarMap]:
        return {}

    def get_signature(
        self, obj: object, is_asynq: bool = False
    ) -> Optional["pyanalyze.signature.Signature"]:
        return None

    def signature_from_value(
        self, value: "Value"
    ) -> "pyanalyze.signature.MaybeSignature":
        return None


@dataclass(frozen=True)
class CanAssignError:
    message: str
    children: List["CanAssignError"] = field(default_factory=list)

    def display(self, depth: int = 2) -> str:
        result = f"{' ' * depth}{self.message}\n"
        result += "".join(child.display(depth=depth + 2) for child in self.children)
        return result

    def __str__(self) -> str:
        return self.display()


# Return value of CanAssign
CanAssign = Union[TypeVarMap, CanAssignError]


class Value:
    """Class that represents the value of a variable."""

    __slots__ = ()

    def is_type(self, typ: type) -> bool:
        """Returns whether this value is an instance of the given type."""
        return False

    def get_type(self) -> Optional[type]:
        """Returns the type of this value, or None if it is not known."""
        return None

    def get_type_value(self) -> "Value":
        """Return the type of this object as used for dunder lookups."""
        return self

    def walk_values(self) -> Iterable["Value"]:
        """Walk over all values contained in this value."""
        yield self

    def substitute_typevars(self, typevars: TypeVarMap) -> "Value":
        """Substitute the typevars in the map to produce a new Value."""
        return self

    def can_assign(self, other: "Value", ctx: CanAssignContext) -> CanAssign:
        """Whether other can be assigned to self.

        If yes, return a (possibly empty) map with TypeVar substitutions. If not,
        return None.

        """
        if other is UNRESOLVED_VALUE or isinstance(other, VariableNameValue):
            return {}
        elif isinstance(other, MultiValuedValue):
            tv_maps = []
            for val in other.vals:
                tv_map = self.can_assign(val, ctx)
                if isinstance(tv_map, CanAssignError):
                    # Adding an additional layer here isn't helpful
                    return tv_map
                tv_maps.append(tv_map)
            if not tv_maps:
                return CanAssignError(f"Cannot assign {other} to {self}")
            return unify_typevar_maps(tv_maps)
        elif isinstance(other, AnnotatedValue):
            return self.can_assign(other.value, ctx)
        elif isinstance(other, TypeVarValue):
            return self.can_assign(other.get_fallback_value(), ctx)
        elif (
            isinstance(other, UnboundMethodValue)
            and other.secondary_attr_name is not None
        ):
            # Allow any UnboundMethodValue with a secondary attr; it might not be
            # a method.
            return {}
        elif self == other:
            return {}
        return CanAssignError(f"Cannot assign {other} to {self}")

    def is_assignable(self, other: "Value", ctx: CanAssignContext) -> bool:
        """Similar to can_assign but just returns a bool."""
        return isinstance(self.can_assign(other, ctx), dict)


@dataclass(frozen=True)
class UnresolvedValue(Value):
    """Value that we cannot resolve further."""

    def __str__(self) -> str:
        return "Any"

    def can_assign(self, other: Value, ctx: CanAssignContext) -> CanAssign:
        return {}  # Always allowed


UNRESOLVED_VALUE = UnresolvedValue()


@dataclass(frozen=True)
class UninitializedValue(Value):
    """Value for variables that have not been initialized.

    Usage of variables with this value should be an error.

    """

    def __str__(self) -> str:
        return "<uninitialized>"


UNINITIALIZED_VALUE = UninitializedValue()


@dataclass(frozen=True)
class KnownValue(Value):
    """Variable with a known value."""

    val: Any

    def is_type(self, typ: type) -> bool:
        return self.get_type_object().is_assignable_to_type(typ)

    def get_type(self) -> type:
        return type(self.val)

    def get_type_object(self) -> TypeObject:
        return TypeObject.make(type(self.val))

    def get_type_value(self) -> Value:
        return KnownValue(type(self.val))

    def can_assign(self, other: Value, ctx: CanAssignContext) -> CanAssign:
        # Make Literal[function] equivalent to a Callable type
        signature = ctx.get_signature(self.val)
        if signature is not None:
            return CallableValue(signature).can_assign(other, ctx)
        if isinstance(other, KnownValue):
            if self.val == other.val and type(self.val) is type(other.val):
                return {}
        return super().can_assign(other, ctx)

    def __eq__(self, other: Value) -> bool:
        return (
            isinstance(other, KnownValue)
            and type(self.val) is type(other.val)
            and self.val == other.val
        )

    def __ne__(self, other: Value) -> bool:
        return not (self == other)

    def __hash__(self) -> int:
        # Make sure e.g. 1 and True are handled differently.
        return hash((type(self.val), self.val))

    def __str__(self) -> str:
        if self.val is None:
            return "None"
        else:
            return "Literal[%r]" % (self.val,)


@dataclass(frozen=True)
class UnboundMethodValue(Value):
    """Value that represents an unbound method.

    That is, we know that this value is this method, but we don't have the instance it is called on.

    """

    attr_name: str
    typ: Value
    secondary_attr_name: Optional[str] = None

    def get_method(self) -> Optional[Any]:
        """Returns the method object for this UnboundMethodValue."""
        try:
            typ = self.typ.get_type()
            method = getattr(typ, self.attr_name)
            if self.secondary_attr_name is not None:
                method = getattr(method, self.secondary_attr_name)
            # don't use unbound methods in py2
            if inspect.ismethod(method) and method.__self__ is None:
                method = method.__func__
            return method
        except AttributeError:
            return None

    def is_type(self, typ: type) -> bool:
        return isinstance(self.get_method(), typ)

    def get_type(self) -> type:
        return type(self.get_method())

    def get_type_value(self) -> Value:
        return KnownValue(type(self.get_method()))

    def substitute_typevars(self, typevars: TypeVarMap) -> "Value":
        """Substitute the typevars in the map to produce a new Value."""
        return UnboundMethodValue(
            self.attr_name,
            self.typ.substitute_typevars(typevars),
            self.secondary_attr_name,
        )

    def __str__(self) -> str:
        return "<method %s%s on %s>" % (
            self.attr_name,
            f".{self.secondary_attr_name}" if self.secondary_attr_name else "",
            self.typ,
        )


@dataclass(unsafe_hash=True)
class TypedValue(Value):
    """Value for which we know the type.

    There are several subclasses of this that are used when we have an _incomplete value_: we don't
    know the full value, but have more information than just the type. For example, in this
    function:

        def fn(a, b):
            x = [a, b]

    we don't have enough information to make x a KnownValue, but we know that it is a list of two
    elements. In this case, we set it to
    SequenceIncompleteValue(list, [UNRESOLVED_VALUE, UNRESOLVED_VALUE]).

    """

    typ: Any
    type_object: TypeObject = field(init=False, repr=False, hash=False, compare=False)

    def __post_init__(self) -> None:
        self.type_object = TypeObject.make(self.typ)

    def can_assign(self, other: Value, ctx: CanAssignContext) -> CanAssign:
        if self.type_object.is_thrift_enum:
            # Special case: Thrift enums. These are conceptually like
            # enums, but they are ints at runtime.
            return self.can_assign_thrift_enum(other, ctx)
        elif isinstance(other, KnownValue):
            if safe_isinstance(other.val, self.typ):
                return {}
            if ctx.make_type_object(type(other.val)).is_assignable_to_type(self.typ):
                return {}
        elif isinstance(other, TypedValue):
            if ctx.make_type_object(other.typ).is_assignable_to_type(self.typ):
                return {}
        elif isinstance(other, SubclassValue):
            if isinstance(other.typ, TypedValue) and isinstance(
                other.typ.typ, self.typ
            ):
                return {}
            elif isinstance(other.typ, TypeVarValue) or other.typ is UNRESOLVED_VALUE:
                return {}
        elif isinstance(other, UnboundMethodValue):
            if self.typ in {Callable, collections.abc.Callable, object}:
                return {}
        return super().can_assign(other, ctx)

    def can_assign_thrift_enum(self, other: Value, ctx: CanAssignContext) -> CanAssign:
        if other is UNRESOLVED_VALUE:
            return {}
        elif isinstance(other, KnownValue):
            if not isinstance(other.val, int):
                return CanAssignError(f"{other} is not an int")
            if other.val in self.typ._VALUES_TO_NAMES:
                return {}
        elif isinstance(other, TypedValue):
            if other.type_object.is_assignable_to_type(
                self.typ
            ) or other.type_object.is_assignable_to_type(int):
                return {}
        elif isinstance(other, MultiValuedValue):
            tv_maps = []
            for val in other.vals:
                tv_map = self.can_assign(val, ctx)
                if isinstance(tv_map, CanAssignError):
                    # Adding an additional layer here isn't helpful
                    return tv_map
                tv_maps.append(tv_map)
            if not tv_maps:
                return CanAssignError(f"Cannot assign {other} to Thrift enum {self}")
            return unify_typevar_maps(tv_maps)
        elif isinstance(other, AnnotatedValue):
            return self.can_assign_thrift_enum(other.value, ctx)
        return CanAssignError(f"Cannot assign {other} to Thrift enum {self}")

    def get_generic_args_for_type(
        self, typ: Union[type, super], ctx: CanAssignContext
    ) -> Optional[List[Value]]:
        if isinstance(self, GenericValue):
            args = self.args
        else:
            args = ()
        generic_bases = ctx.get_generic_bases(self.typ, args)
        if typ in generic_bases:
            return list(generic_bases[typ].values())
        return None

    def get_generic_arg_for_type(
        self, typ: Union[type, super], ctx: CanAssignContext, index: int
    ) -> Value:
        args = self.get_generic_args_for_type(typ, ctx)
        if args and index < len(args):
            return args[index]
        return UNRESOLVED_VALUE

    def is_type(self, typ: type) -> bool:
        return self.type_object.is_assignable_to_type(typ)

    def get_type(self) -> type:
        return self.typ

    def get_type_value(self) -> Value:
        return KnownValue(self.typ)

    def __str__(self) -> str:
        return stringify_object(self.typ)


@dataclass(unsafe_hash=True, init=False)
class NewTypeValue(TypedValue):
    """A wrapper around an underlying type.

    Corresponds to typing.NewType.

    """

    name: str
    newtype: Any

    def __init__(self, newtype: Any) -> None:
        super().__init__(newtype.__supertype__)
        self.name = newtype.__name__
        self.newtype = newtype

    def can_assign(self, other: Value, ctx: CanAssignContext) -> CanAssign:
        if isinstance(other, NewTypeValue):
            if self.newtype is other.newtype:
                return {}
            return CanAssignError(f"NewTypes {self} and {other} are not compatible")
        # Alow e.g. int for a NewType over int, but not a subtype of int such as an
        # IntEnum
        elif isinstance(other, TypedValue):
            if self.typ is not other.typ:
                return CanAssignError(f"Cannot assign {other} to {self}")
        elif isinstance(other, KnownValue):
            if self.typ is not type(other.val):
                return CanAssignError(f"Cannot assign {other} to {self}")
        return super().can_assign(other, ctx)

    def __str__(self) -> str:
        return "NewType(%r, %s)" % (self.name, stringify_object(self.typ))


@dataclass(unsafe_hash=True, init=False)
class GenericValue(TypedValue):
    """A TypedValue representing a generic.

    For example, List[int] is represented as GenericValue(list, [TypedValue(int)]).

    """

    args: Tuple[Value, ...]

    def __init__(self, typ: type, args: Iterable[Value]) -> None:
        super().__init__(typ)
        self.args = tuple(args)

    def __str__(self) -> str:
        if self.typ is tuple:
            args = [*self.args, "..."]
        else:
            args = self.args
        args_str = ", ".join(str(arg) for arg in args)
        return f"{stringify_object(self.typ)}[{args_str}]"

    def can_assign(self, other: Value, ctx: CanAssignContext) -> CanAssign:
        if isinstance(other, TypedValue) and isinstance(other.typ, type):
            generic_args = other.get_generic_args_for_type(self.typ, ctx)
            # If we don't think it's a generic base, try super;
            # runtime isinstance() may disagree.
            if generic_args is None or len(self.args) != len(generic_args):
                return super().can_assign(other, ctx)
            tv_maps = []
            for i, (my_arg, their_arg) in enumerate(zip(self.args, generic_args)):
                tv_map = my_arg.can_assign(their_arg, ctx)
                if isinstance(tv_map, CanAssignError):
                    return CanAssignError(
                        f"In generic argument {i} to {self}", [tv_map]
                    )
                tv_maps.append(tv_map)
            if not tv_maps:
                return CanAssignError(f"Cannot assign {other} to {self}")
            return unify_typevar_maps(tv_maps)

        return super().can_assign(other, ctx)

    def get_arg(self, index: int) -> Value:
        try:
            return self.args[index]
        except IndexError:
            return UNRESOLVED_VALUE

    def walk_values(self) -> Iterable["Value"]:
        yield self
        for arg in self.args:
            yield from arg.walk_values()

    def substitute_typevars(self, typevars: TypeVarMap) -> Value:
        return GenericValue(
            self.typ, [arg.substitute_typevars(typevars) for arg in self.args]
        )


@dataclass(unsafe_hash=True, init=False)
class SequenceIncompleteValue(GenericValue):
    """A TypedValue representing a sequence whose members are not completely known.

    For example, the expression [int(self.foo)] may be typed as
    SequenceIncompleteValue(list, [TypedValue(int)])

    """

    members: Tuple[Value, ...]

    def __init__(self, typ: type, members: Sequence[Value]) -> None:
        if members:
            args = (unite_values(*members),)
        else:
            args = (UNRESOLVED_VALUE,)
        super().__init__(typ, args)
        self.members = tuple(members)

    def can_assign(self, other: Value, ctx: CanAssignContext) -> CanAssign:
        if isinstance(other, SequenceIncompleteValue):
            if not issubclass(other.typ, self.typ):
                return CanAssignError(
                    f"Cannot assign {stringify_object(other.typ)} to"
                    f" {stringify_object(self.typ)}"
                )
            my_len = len(self.members)
            their_len = len(other.members)
            if my_len != their_len:
                type_str = stringify_object(self.typ)
                return CanAssignError(
                    f"Cannot assign {type_str} of length {their_len} to {type_str} of"
                    f" length {my_len}"
                )
            if my_len == 0:
                return {}  # they're both empty
            tv_maps = []
            for i, (my_member, their_member) in enumerate(
                zip(self.members, other.members)
            ):
                tv_map = my_member.can_assign(their_member, ctx)
                if isinstance(tv_map, CanAssignError):
                    return CanAssignError(
                        f"Types for member {i} are incompatible", [tv_map]
                    )
                tv_maps.append(tv_map)
            return unify_typevar_maps(tv_maps)
        return super().can_assign(other, ctx)

    def substitute_typevars(self, typevars: TypeVarMap) -> Value:
        return SequenceIncompleteValue(
            self.typ, [member.substitute_typevars(typevars) for member in self.members]
        )

    def __str__(self) -> str:
        members = ", ".join(str(m) for m in self.members)
        if self.typ is tuple:
            return f"tuple[{members}]"
        return f"<{stringify_object(self.typ)} containing [{members}]>"

    def walk_values(self) -> Iterable["Value"]:
        yield self
        for member in self.members:
            yield from member.walk_values()


@dataclass(unsafe_hash=True, init=False)
class DictIncompleteValue(GenericValue):
    """A TypedValue representing a dictionary whose keys and values are not completely known.

    For example, the expression {'foo': int(self.bar)} may be typed as
    DictIncompleteValue([(KnownValue('foo'), TypedValue(int))]).

    """

    items: List[Tuple[Value, Value]]

    def __init__(self, items: List[Tuple[Value, Value]]) -> None:
        if items:
            key_type = unite_values(*[key for key, _ in items])
            value_type = unite_values(*[value for _, value in items])
        else:
            key_type = value_type = UNRESOLVED_VALUE
        super().__init__(dict, (key_type, value_type))
        self.items = items

    def __str__(self) -> str:
        items = ", ".join(f"{key}: {value}" for key, value in self.items)
        return f"<{stringify_object(self.typ)} containing {{{items}}}>"

    def walk_values(self) -> Iterable["Value"]:
        yield self
        for key, value in self.items:
            yield from key.walk_values()
            yield from value.walk_values()

    def substitute_typevars(self, typevars: TypeVarMap) -> Value:
        return DictIncompleteValue(
            [
                (key.substitute_typevars(typevars), value.substitute_typevars(typevars))
                for key, value in self.items
            ]
        )


@dataclass(init=False)
class TypedDictValue(GenericValue):
    items: Dict[str, Value]

    def __init__(self, items: Dict[str, Value]) -> None:
        if items:
            value_type = unite_values(*items.values())
        else:
            value_type = UNRESOLVED_VALUE
        super().__init__(dict, (TypedValue(str), value_type))
        self.items = items

    def can_assign(self, other: Value, ctx: CanAssignContext) -> CanAssign:
        if isinstance(other, DictIncompleteValue):
            their_len = len(other.items)
            my_len = len(self.items)
            if my_len == 0:
                return {}
            if their_len < my_len:
                return CanAssignError(
                    f"Cannot assign dict of length {their_len} to dict of length"
                    f" {my_len}"
                )
            known_part = {
                key.val: value
                for key, value in other.items
                if isinstance(key, KnownValue) and isinstance(key.val, str)
            }
            has_unknowns = len(known_part) < len(other.items)
            tv_maps = []
            for key, value in self.items.items():
                if key not in known_part:
                    if not has_unknowns:
                        return CanAssignError(f"Key {key} is missing in {other}")
                else:
                    tv_map = value.can_assign(known_part[key], ctx)
                    if isinstance(tv_map, CanAssignError):
                        return CanAssignError(f"Types for key {key} are incompatible")
                    tv_maps.append(tv_map)
            return unify_typevar_maps(tv_maps)
        elif isinstance(other, TypedDictValue):
            tv_maps = []
            for key, value in self.items.items():
                if key not in other.items:
                    return CanAssignError(f"Key {key} is missing in {other}")
                tv_map = value.can_assign(other.items[key], ctx)
                if isinstance(tv_map, CanAssignError):
                    return CanAssignError(f"Types for key {key} are incompatible")
                tv_maps.append(tv_map)
            return unify_typevar_maps(tv_maps)
        elif isinstance(other, KnownValue) and isinstance(other.val, dict):
            tv_maps = []
            for key, value in self.items.items():
                if key not in other.val:
                    return CanAssignError(f"Key {key} is missing in {other}")
                tv_map = value.can_assign(KnownValue(other.val[key]), ctx)
                if isinstance(tv_map, CanAssignError):
                    return CanAssignError(f"Types for key {key} are incompatible")
                tv_maps.append(tv_map)
            return unify_typevar_maps(tv_maps)
        return super().can_assign(other, ctx)

    def substitute_typevars(self, typevars: TypeVarMap) -> Value:
        return TypedDictValue(
            {
                key: value.substitute_typevars(typevars)
                for key, value in self.items.items()
            }
        )

    def __str__(self) -> str:
        items = [f'"{key}": {value}' for key, value in self.items.items()]
        return "TypedDict({%s})" % ", ".join(items)

    def __hash__(self) -> int:
        return hash(tuple(sorted(self.items)))

    def walk_values(self) -> Iterable["Value"]:
        yield self
        for value in self.items.values():
            yield from value.walk_values()


@dataclass(unsafe_hash=True, init=False)
class AsyncTaskIncompleteValue(GenericValue):
    """A TypedValue representing an async task.

    value is the value that the task object wraps.

    """

    value: Value

    def __init__(self, typ: type, value: Value) -> None:
        super(AsyncTaskIncompleteValue, self).__init__(typ, (value,))
        self.value = value

    def substitute_typevars(self, typevars: TypeVarMap) -> Value:
        return AsyncTaskIncompleteValue(
            self.typ, self.value.substitute_typevars(typevars)
        )

    def walk_values(self) -> Iterable[Value]:
        yield self
        yield from self.value.walk_values()


@dataclass(unsafe_hash=True, init=False)
class CallableValue(TypedValue):
    signature: "pyanalyze.signature.Signature"

    def __init__(self, signature: "pyanalyze.signature.Signature") -> None:
        super().__init__(collections.abc.Callable)
        self.signature = signature

    def substitute_typevars(self, typevars: TypeVarMap) -> Value:
        return CallableValue(self.signature.substitute_typevars(typevars))

    def walk_values(self) -> Iterable[Value]:
        yield self
        yield from self.signature.walk_values()

    def get_asynq_value(self) -> Value:
        """Return the CallableValue for the .asynq attribute of an AsynqCallable."""
        sig = self.signature.get_asynq_value()
        return CallableValue(sig)

    def can_assign(self, other: Value, ctx: CanAssignContext) -> CanAssign:
        if not isinstance(other, MultiValuedValue):
            signature = ctx.signature_from_value(other)
            if signature is None:
                return CanAssignError(f"{other} is not a callable type")
<<<<<<< HEAD
            elif isinstance(signature, pyanalyze.signature.Signature):
                tv_map_or_error = self.signature.can_assign(signature, ctx)
                if isinstance(tv_map_or_error, CanAssignError):
                    return tv_map_or_error
                return tv_map_or_error
=======
            call_fn = typ.__call__
            unbound_signature = ctx.get_signature(call_fn)
            bound_method = pyanalyze.signature.make_bound_method(
                unbound_signature, other
            )
            if bound_method is not None:
                signature = bound_method.get_signature()
        if signature is not None:
            return self.signature.can_assign(signature, ctx)
>>>>>>> 242c8259

        return super().can_assign(other, ctx)

    def __str__(self) -> str:
        is_asynq = "Asynq" if self.signature.is_asynq else ""
        return_value = self.signature.signature.return_annotation
        if self.signature.is_ellipsis_args:
            args = "..."
        else:
            parts = ["["]
            added_star = False
            for i, param in enumerate(self.signature.signature.parameters.values()):
                if i > 0:
                    parts.append(", ")
                if param.kind is pyanalyze.signature.SigParameter.POSITIONAL_ONLY:
                    parts.append(str(param.get_annotation()))
                elif (
                    param.kind is pyanalyze.signature.SigParameter.POSITIONAL_OR_KEYWORD
                ):
                    parts.append(f"{param.name}: {param.get_annotation()}")
                elif param.kind is pyanalyze.signature.SigParameter.KEYWORD_ONLY:
                    if not added_star:
                        parts.append("*, ")
                        added_star = True
                    parts.append(f"{param.name}: {param.get_annotation()}")
                elif param.kind is pyanalyze.signature.SigParameter.VAR_POSITIONAL:
                    added_star = True
                    parts.append(f"*{param.get_annotation()}")
                elif param.kind is pyanalyze.signature.SigParameter.VAR_KEYWORD:
                    parts.append(f"**{param.get_annotation()}")
                if param.default is not pyanalyze.signature.EMPTY:
                    parts.append(" = ...")
            parts.append("]")
            args = "".join(parts)
        return f"{is_asynq}Callable[{args}, {return_value}]"


@dataclass(frozen=True)
class SubclassValue(Value):
    """Value that is either a type or its subclass."""

    typ: Union[TypedValue, "TypeVarValue"]

    def substitute_typevars(self, typevars: TypeVarMap) -> Value:
        return self.make(self.typ.substitute_typevars(typevars))

    def walk_values(self) -> Iterable["Value"]:
        yield self
        yield from self.typ.walk_values()

    def is_type(self, typ: type) -> bool:
        if isinstance(self.typ, TypedValue):
            try:
                return issubclass(self.typ.typ, typ)
            except Exception:
                return False
        return False

    def can_assign(self, other: Value, ctx: CanAssignContext) -> CanAssign:
        if isinstance(other, SubclassValue):
            return self.typ.can_assign(other.typ, ctx)
        elif isinstance(other, KnownValue):
            if isinstance(other.val, type):
                if isinstance(self.typ, TypedValue) and issubclass(
                    other.val, self.typ.typ
                ):
                    return {}
                elif isinstance(self.typ, TypeVarValue):
                    return {self.typ.typevar: TypedValue(other.val)}
        elif isinstance(other, TypedValue):
            if other.typ is type:
                return {}
            # metaclass
            elif issubclass(other.typ, type) and (
                (
                    isinstance(self.typ, TypedValue)
                    and isinstance(self.typ.typ, other.typ)
                )
                or isinstance(self.typ, (TypeVarValue))
            ):
                return {}
        return super().can_assign(other, ctx)

    def get_type(self) -> Optional[type]:
        if isinstance(self.typ, TypedValue):
            return type(self.typ.typ)
        else:
            return None

    def get_type_value(self) -> Value:
        typ = self.get_type()
        if typ is not None:
            return KnownValue(typ)
        else:
            return UNRESOLVED_VALUE

    def __str__(self) -> str:
        return f"Type[{self.typ}]"

    @classmethod
    def make(cls, origin: Value) -> Value:
        if isinstance(origin, MultiValuedValue):
            return unite_values(*[cls.make(val) for val in origin.vals])
        elif origin is UNRESOLVED_VALUE:
            # Type[Any] is equivalent to plain type
            return TypedValue(type)
        elif isinstance(origin, (TypeVarValue, TypedValue)):
            return cls(origin)
        else:
            return UNRESOLVED_VALUE


@dataclass(frozen=True, order=False)
class MultiValuedValue(Value):
    """Variable for which multiple possible values have been recorded."""

    raw_vals: InitVar[Iterable[Value]]
    vals: Tuple[Value, ...] = field(init=False)

    def __post_init__(self, raw_vals: Iterable[Value]) -> None:
        object.__setattr__(
            self,
            "vals",
            tuple(chain.from_iterable(flatten_values(val) for val in raw_vals)),
        )

    def substitute_typevars(self, typevars: TypeVarMap) -> Value:
        if not self.vals:
            return self
        return MultiValuedValue(
            [val.substitute_typevars(typevars) for val in self.vals]
        )

    def can_assign(self, other: Value, ctx: CanAssignContext) -> CanAssign:
        if isinstance(other, MultiValuedValue):
            tv_maps = []
            for val in other.vals:
                tv_map = self.can_assign(val, ctx)
                if isinstance(tv_map, CanAssignError):
                    # Adding an additional layer here isn't helpful
                    return tv_map
                tv_maps.append(tv_map)
            if not tv_maps:
                return CanAssignError(f"Cannot assign {other} to {self}")
            return unify_typevar_maps(tv_maps)
        elif isinstance(other, AnnotatedValue):
            return self.can_assign(other.value, ctx)
        else:
            my_vals = self.vals
            # Optimization for large unions of literals. We could perhaps cache this set,
            # but that's more complicated. Empirically this is already much faster.
            # The number 20 is arbitrary. I noticed the bottleneck in production on a
            # Union with nearly 500 values.
            if isinstance(other, KnownValue) and len(my_vals) > 20:
                try:
                    # Include the type to avoid e.g. 1 and True matching
                    known_values = {
                        (subval.val, type(subval.val))
                        for subval in my_vals
                        if isinstance(subval, KnownValue)
                    }
                except TypeError:
                    pass  # not hashable
                else:
                    try:
                        is_present = (other.val, type(other.val)) in known_values
                    except TypeError:
                        pass  # not hashable
                    else:
                        if is_present:
                            return {}
                        else:
                            # Make remaining check not consider the KnownValues again
                            my_vals = [
                                subval
                                for subval in my_vals
                                if not isinstance(subval, KnownValue)
                            ]

            tv_maps = []
            errors = []
            for val in my_vals:
                tv_map = val.can_assign(other, ctx)
                if isinstance(tv_map, CanAssignError):
                    errors.append(tv_map)
                else:
                    tv_maps.append(tv_map)
            # Ignore any branches that don't match
            if not tv_maps:
                return CanAssignError("Cannot assign to Union", errors)
            # Include only typevars that appear in all branches; i.e., prefer
            # branches that don't set typevars.
            typevars = collections.Counter(tv for tv_map in tv_maps for tv in tv_map)
            num_tv_maps = len(tv_maps)
            return {
                tv: unite_values(*[tv_map[tv] for tv_map in tv_maps])
                for tv, count in typevars.items()
                if count == num_tv_maps
            }

    def get_type_value(self) -> Value:
        if not self.vals:
            return self
        return MultiValuedValue([val.get_type_value() for val in self.vals])

    def __eq__(self, other: Value) -> Union[bool, Literal[NotImplemented]]:
        if not isinstance(other, MultiValuedValue):
            return NotImplemented
        if self.vals == other.vals:
            return True
        # try to put the values in a set so different objects that happen to have different order
        # compare equal, but don't worry if some aren't hashable
        try:
            left_vals = set(self.vals)
            right_vals = set(other.vals)
        except Exception:
            return False
        return left_vals == right_vals

    def __ne__(self, other: Value) -> bool:
        return not (self == other)

    def __str__(self) -> str:
        if not self.vals:
            return "NoReturn"
        return "Union[%s]" % ", ".join(map(str, self.vals))

    def walk_values(self) -> Iterable["Value"]:
        yield self
        for val in self.vals:
            yield from val.walk_values()


NO_RETURN_VALUE = MultiValuedValue([])


@dataclass(frozen=True)
class ReferencingValue(Value):
    """Value that is a reference to another value (used to implement globals)."""

    scope: Any
    name: str

    def __str__(self) -> str:
        return f"<reference to {self.name}>"


@dataclass(frozen=True)
class TypeVarValue(Value):
    """Value representing a type variable."""

    typevar: TypeVar

    def substitute_typevars(self, typevars: TypeVarMap) -> Value:
        return typevars.get(self.typevar, self)

    def can_assign(self, other: Value, ctx: CanAssignContext) -> CanAssign:
        return {self.typevar: other}

    def get_fallback_value(self) -> Value:
        # TODO: support bounds and bases here to do something smarter
        return UNRESOLVED_VALUE


class Extension:
    __slots__ = ()

    def substitute_typevars(self, typevars: TypeVarMap) -> "Extension":
        return self

    def walk_values(self) -> Iterable[Value]:
        return []


@dataclass
class ParameterTypeGuardExtension(Extension):
    varname: str
    guarded_type: Value

    def substitute_typevars(self, typevars: TypeVarMap) -> Extension:
        guarded_type = self.guarded_type.substitute_typevars(typevars)
        return ParameterTypeGuardExtension(self.varname, guarded_type)

    def walk_values(self) -> Iterable[Value]:
        yield from self.guarded_type.walk_values()


@dataclass
class TypeGuardExtension(Extension):
    guarded_type: Value

    def substitute_typevars(self, typevars: TypeVarMap) -> Extension:
        guarded_type = self.guarded_type.substitute_typevars(typevars)
        return TypeGuardExtension(guarded_type)

    def walk_values(self) -> Iterable[Value]:
        yield from self.guarded_type.walk_values()


@dataclass
class HasAttrGuardExtension(Extension):
    """Returned by a function to indicate that varname has the given attribute."""

    varname: str
    attribute_name: Value
    attribute_type: Value

    def substitute_typevars(self, typevars: TypeVarMap) -> Extension:
        return HasAttrGuardExtension(
            self.varname,
            self.attribute_name.substitute_typevars(typevars),
            self.attribute_type.substitute_typevars(typevars),
        )

    def walk_values(self) -> Iterable[Value]:
        yield from self.attribute_name.walk_values()
        yield from self.attribute_type.walk_values()


@dataclass
class HasAttrExtension(Extension):
    """Attached to a function to indicate that it has the given attribute.

    These cannot be created directly from user code, only through the
    HasAttrGuard mechanism. The main reason is that in code like this:

        def f(x: Annotated[object, HasAttr["y", int]]) -> None:
            return x.y

    We would correctly type check the function body, but we currently
    have no way to enforce that it is only called with arguments that
    obey the constraint. If we fix that, we might as well fully implement
    Protocols.

    """

    attribute_name: Value
    attribute_type: Value

    def substitute_typevars(self, typevars: TypeVarMap) -> Extension:
        return HasAttrExtension(
            self.attribute_name.substitute_typevars(typevars),
            self.attribute_type.substitute_typevars(typevars),
        )

    def walk_values(self) -> Iterable[Value]:
        yield from self.attribute_name.walk_values()
        yield from self.attribute_type.walk_values()


@dataclass(frozen=True)
class WeakExtension(Extension):
    """Used to indicate that a generic argument to a container may be widened.

    This is used only in conjuction with the special casing for functions
    like list.extend. After code like `lst = [1, 2]; lst.extend([i for in range(5)])`
    we may end up inferring a type like `List[Literal[0, 1, 2, 3, 4]]`, but that is
    too narrow and leads to false positives if later code puts a different int in
    the list. If the generic argument is instead annotated with WeakExtension, we
    widen the type to accommodate later appends.

    The TestGenericMutators.test_weak_value test case is an example.

    """


@dataclass(frozen=True)
class AnnotatedValue(Value):
    """Value representing a PEP 593 Annotated object."""

    value: Value
    metadata: Sequence[Union[Value, Extension]]

    def is_type(self, typ: type) -> bool:
        return self.value.is_type(typ)

    def get_type(self) -> Optional[type]:
        return self.value.get_type()

    def get_type_value(self) -> Value:
        return self.value.get_type_value()

    def substitute_typevars(self, typevars: TypeVarMap) -> Value:
        metadata = [val.substitute_typevars(typevars) for val in self.metadata]
        return AnnotatedValue(self.value.substitute_typevars(typevars), metadata)

    def can_assign(self, other: Value, ctx: CanAssignContext) -> CanAssign:
        return self.value.can_assign(other, ctx)

    def walk_values(self) -> Iterable[Value]:
        yield self
        yield from self.value.walk_values()
        for val in self.metadata:
            yield from val.walk_values()

    def get_metadata_of_type(self, typ: Type[T]) -> Iterable[T]:
        for data in self.metadata:
            if isinstance(data, typ):
                yield data

    def has_metadata_of_type(self, typ: Type[Extension]) -> bool:
        return any(isinstance(data, typ) for data in self.metadata)

    def __str__(self) -> str:
        return f"Annotated[{self.value}, {', '.join(map(str, self.metadata))}]"


@dataclass(frozen=True)
class VariableNameValue(Value):
    """Value that is stored in a variable associated with a particular kind of value.

    For example, any variable named 'uid' will get resolved into a VariableNameValue of type uid,
    and if it gets passed into a function that takes an argument called 'aid',
    can_assign will return None.

    This was created for a legacy codebase without type annotations. If possible, prefer
    using NewTypes or other more explicit types.

    """

    varnames: List[str]

    def can_assign(self, other: Value, ctx: CanAssignContext) -> CanAssign:
        if not isinstance(other, VariableNameValue):
            return {}
        if other == self:
            return {}
        return CanAssignError(f"Types {self} and {other} are different")

    def __str__(self) -> str:
        return "<variable name: %s>" % ", ".join(self.varnames)

    @classmethod
    def from_varname(
        cls, varname: str, varname_map: Dict[str, "VariableNameValue"]
    ) -> Optional["VariableNameValue"]:
        """Returns the VariableNameValue corresponding to a variable name.

        If there is no VariableNameValue that corresponds to the variable name, returns None.

        """
        if varname in varname_map:
            return varname_map[varname]
        if "_" in varname:
            parts = varname.split("_")
            if parts[-1] == "id":
                shortened_varname = "_".join(parts[-2:])
            else:
                shortened_varname = parts[-1]
            return varname_map.get(shortened_varname)
        return None


def flatten_values(val: Value, *, unwrap_annotated: bool = False) -> Iterable[Value]:
    """Flatten a MultiValuedValue into a single value.

    We don't need to do this recursively because the
    MultiValuedValue constructor applies this to its arguments.

    """
    if isinstance(val, MultiValuedValue):
        yield from val.vals
    elif isinstance(val, AnnotatedValue) and isinstance(val.value, MultiValuedValue):
        yield from val.value.vals
    elif unwrap_annotated and isinstance(val, AnnotatedValue):
        yield val.value
    else:
        yield val


def unify_typevar_maps(tv_maps: Sequence[TypeVarMap]) -> TypeVarMap:
    raw_map = defaultdict(list)
    for tv_map in tv_maps:
        for tv, value in tv_map.items():
            raw_map[tv].append(value)
    return {tv: unite_values(*values) for tv, values in raw_map.items()}


def annotate_value(origin: Value, metadata: Sequence[Union[Value, Extension]]) -> Value:
    if not metadata:
        return origin
    if isinstance(origin, AnnotatedValue):
        # Flatten it
        metadata = [*origin.metadata, *metadata]
        origin = origin.value
    # Make sure order is consistent; conceptually this is a set but
    # sets have unpredictable iteration order.
    hashable_vals = OrderedDict()
    unhashable_vals = []
    uncomparable_vals = []
    for item in metadata:
        try:
            # Don't readd it to preserve original ordering.
            if item not in hashable_vals:
                hashable_vals[item] = None
        except Exception:
            try:
                if item not in unhashable_vals:
                    unhashable_vals.append(item)
            except Exception:
                uncomparable_vals.append(item)
    metadata = list(hashable_vals) + unhashable_vals + uncomparable_vals
    return AnnotatedValue(origin, metadata)


def unite_values(*values: Value) -> Value:
    if not values:
        return NO_RETURN_VALUE
    # Make sure order is consistent; conceptually this is a set but
    # sets have unpredictable iteration order.
    hashable_vals = OrderedDict()
    unhashable_vals = []
    uncomparable_vals = []
    for value in values:
        if isinstance(value, MultiValuedValue):
            subvals = value.vals
        elif isinstance(value, AnnotatedValue) and isinstance(
            value.value, MultiValuedValue
        ):
            subvals = value.value.vals
        else:
            subvals = [value]
        for subval in subvals:
            try:
                # Don't readd it to preserve original ordering.
                if subval not in hashable_vals:
                    hashable_vals[subval] = None
            except Exception:
                try:
                    if subval not in unhashable_vals:
                        unhashable_vals.append(subval)
                except Exception:
                    uncomparable_vals.append(subval)
    existing = list(hashable_vals) + unhashable_vals + uncomparable_vals
    num = len(existing)
    if num == 0:
        return NO_RETURN_VALUE
    if num == 1:
        return existing[0]
    else:
        return MultiValuedValue(existing)


def boolean_value(value: Optional[Value]) -> Optional[bool]:
    """Given a Value, returns whether the object is statically known to be truthy.

    Returns None if its truth value cannot be determined.

    """
    if isinstance(value, KnownValue):
        try:
            # don't pretend to know the boolean value of mutable types
            # since we may have missed a change
            if not isinstance(value.val, KNOWN_MUTABLE_TYPES):
                return bool(value.val)
        except Exception:
            # Its __bool__ threw an exception. Just give up.
            return None
    return None


T = TypeVar("T")
IterableValue = GenericValue(collections.abc.Iterable, [TypeVarValue(T)])


def concrete_values_from_iterable(
    value: Value, ctx: CanAssignContext
) -> Union[None, Value, Sequence[Value]]:
    """Return the exact values that can be extracted from an iterable.

    Three possible return types:
    - None if the argument is not iterable
    - A sequence of Values if we know the exact types in the iterable
    - A single Value if we just know that the iterable contains this
      value, but not the precise number of them.

    Examples:
    - tuple[int, str] -> (int, str)
    - tuple[int, ...] -> int
    - int -> None

    """
    if isinstance(value, MultiValuedValue):
        subvals = [concrete_values_from_iterable(val, ctx) for val in value.vals]
        if any(subval is None for subval in subvals):
            return None
        value_subvals = [subval for subval in subvals if isinstance(subval, Value)]
        seq_subvals = [
            subval
            for subval in subvals
            if subval is not None and not isinstance(subval, Value)
        ]
        if not value_subvals and len(set(map(len, seq_subvals))) == 1:
            return [unite_values(*vals) for vals in zip(*seq_subvals)]
        return unite_values(*value_subvals, *chain.from_iterable(seq_subvals))
    elif isinstance(value, AnnotatedValue):
        return concrete_values_from_iterable(value.value, ctx)
    value = replace_known_sequence_value(value)
    if isinstance(value, SequenceIncompleteValue):
        return value.members
    elif isinstance(value, DictIncompleteValue):
        return [key for key, _ in value.items]
    tv_map = IterableValue.can_assign(value, ctx)
    if not isinstance(tv_map, CanAssignError):
        return tv_map.get(T, UNRESOLVED_VALUE)
    return None


def replace_known_sequence_value(value: Value) -> Value:
    if isinstance(value, KnownValue):
        if isinstance(value.val, (list, tuple, set)):
            return SequenceIncompleteValue(
                type(value.val), [KnownValue(elt) for elt in value.val]
            )
        elif isinstance(value.val, dict):
            return DictIncompleteValue(
                [(KnownValue(k), KnownValue(v)) for k, v in value.val.items()]
            )
    return value


def extract_typevars(value: Value) -> Iterable["TypeVar"]:
    for val in value.walk_values():
        if isinstance(val, TypeVarValue):
            yield val.typevar


def stringify_object(obj: Any) -> str:
    """Stringify arbitrary Python objects such as methods and types."""
    try:
        objclass = getattr(obj, "__objclass__", None)
        if objclass is not None:
            return f"{stringify_object(objclass)}.{obj.__name__}"
        if obj.__module__ == BUILTIN_MODULE:
            return obj.__name__
        elif hasattr(obj, "__qualname__"):
            return f"{obj.__module__}.{obj.__qualname__}"
        else:
            return f"{obj.__module__}.{obj.__name__}"
    except Exception:
        return repr(obj)<|MERGE_RESOLUTION|>--- conflicted
+++ resolved
@@ -725,13 +725,6 @@
             signature = ctx.signature_from_value(other)
             if signature is None:
                 return CanAssignError(f"{other} is not a callable type")
-<<<<<<< HEAD
-            elif isinstance(signature, pyanalyze.signature.Signature):
-                tv_map_or_error = self.signature.can_assign(signature, ctx)
-                if isinstance(tv_map_or_error, CanAssignError):
-                    return tv_map_or_error
-                return tv_map_or_error
-=======
             call_fn = typ.__call__
             unbound_signature = ctx.get_signature(call_fn)
             bound_method = pyanalyze.signature.make_bound_method(
@@ -739,9 +732,8 @@
             )
             if bound_method is not None:
                 signature = bound_method.get_signature()
-        if signature is not None:
+        if isinstance(signature, pyanalyze.signature.Signature):
             return self.signature.can_assign(signature, ctx)
->>>>>>> 242c8259
 
         return super().can_assign(other, ctx)
 
