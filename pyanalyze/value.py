--- conflicted
+++ resolved
@@ -765,13 +765,8 @@
             key_type = unite_values(*[key for key, _ in items])
             value_type = unite_values(*[value for _, value in items])
         else:
-<<<<<<< HEAD
-            key_type = value_type = UNRESOLVED_VALUE
+            key_type = value_type = AnyValue(AnySource.unreachable)
         super().__init__(typ, (key_type, value_type))
-=======
-            key_type = value_type = AnyValue(AnySource.unreachable)
-        super().__init__(dict, (key_type, value_type))
->>>>>>> afcb58cd
         self.items = items
 
     def __str__(self) -> str:
