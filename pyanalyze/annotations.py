--- conflicted
+++ resolved
@@ -50,12 +50,8 @@
 
 from .error_code import ErrorCode
 from .extensions import AsynqCallable, HasAttrGuard, ParameterTypeGuard, TypeGuard
-<<<<<<< HEAD
+from .find_unused import used
 from .signature import BoundMethodSignature, MaybeSignature, SigParameter, Signature
-=======
-from .find_unused import used
-from .signature import SigParameter, Signature
->>>>>>> ba6ef7e2
 from .value import (
     AnnotatedValue,
     CallableValue,
@@ -557,13 +553,12 @@
                     value.root.typ,
                     [_type_from_value(member, ctx) for member in value.members],
                 )
-<<<<<<< HEAD
         elif isinstance(value.root, ProtocolValue):
             if len(value.root.get_unapplied_typevars()) == len(value.members):
                 return value.root.apply_typevars(
                     [_type_from_value(val, ctx) for val in value.members]
-=======
-        if isinstance(value.root, _SubscriptedValue):
+                )
+        elif isinstance(value.root, _SubscriptedValue):
             root_type = _type_from_value(value.root, ctx)
             if isinstance(root_type, GenericValue) and len(root_type.args) == len(
                 value.members
@@ -571,7 +566,6 @@
                 return GenericValue(
                     root_type.typ,
                     [_type_from_value(member, ctx) for member in value.members],
->>>>>>> ba6ef7e2
                 )
         if not isinstance(value.root, KnownValue):
             ctx.show_error(f"Cannot resolve subscripted annotation: {value.root}")
