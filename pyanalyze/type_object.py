--- conflicted
+++ resolved
@@ -136,31 +136,11 @@
             if ctx.can_assume_compatibility(self, other):
                 return {}
             with ctx.assume_compatibility(self, other):
-<<<<<<< HEAD
-                bounds_maps = []
-                for member in self.protocol_members:
-                    expected = ctx.get_attribute_from_value(
-                        self_val, member, prefer_typeshed=True
-                    )
-                    # For __call__, we check compatiiblity with the other object itself.
-                    if member == "__call__":
-                        actual = other_val
-                    else:
-                        actual = ctx.get_attribute_from_value(other_val, member)
-                    if actual is UNINITIALIZED_VALUE:
-                        return CanAssignError(f"{other} has no attribute {member!r}")
-                    can_assign = expected.can_assign(actual, ctx)
-                    if isinstance(can_assign, CanAssignError):
-                        return CanAssignError(
-                            f"Value of protocol member {member!r} conflicts",
-                            [can_assign],
-=======
                 result = self._is_compatible_with_protocol(self_val, other_val, ctx)
                 if isinstance(result, CanAssignError) and other.artificial_bases:
                     for base in other.artificial_bases:
                         subresult = self._is_compatible_with_protocol(
                             self_val, TypedValue(base), ctx
->>>>>>> 0e677b42
                         )
                         if not isinstance(subresult, CanAssignError):
                             result = subresult
@@ -174,7 +154,9 @@
     ) -> CanAssign:
         bounds_maps = []
         for member in self.protocol_members:
-            expected = ctx.get_attribute_from_value(self_val, member)
+            expected = ctx.get_attribute_from_value(
+                self_val, member, prefer_typeshed=True
+            )
             # For __call__, we check compatiiblity with the other object itself.
             if member == "__call__":
                 actual = other_val
