"""

Implementation of extended argument specifications used by test_scope.

"""

from .annotations import type_from_runtime, is_typing_name
from .config import Config
from .find_unused import used
from . import implementation
from .safe import safe_hasattr
from .stacked_scopes import uniq_chain
from .signature import (
    Logger,
    ImplementationFn,
    MaybeSignature,
    PropertyArgSpec,
    make_bound_method,
    SigParameter,
    Signature,
)
from .typeshed import TypeshedFinder
from .value import (
    TypedValue,
    GenericValue,
    NewTypeValue,
    KnownValue,
    UNINITIALIZED_VALUE,
    UNRESOLVED_VALUE,
    Value,
    VariableNameValue,
    TypeVarValue,
    extract_typevars,
    substitute_typevars,
)

import asyncio
import asynq
from collections.abc import Awaitable
import contextlib
import qcore
import inspect
import sys
from typing import (
    Any,
    Sequence,
    Generic,
    Iterable,
    Mapping,
    Optional,
    Dict,
)
import typing_inspect


@used  # exposed as an API
@contextlib.contextmanager
def with_implementation(
    fn: object, implementation_fn: ImplementationFn
) -> Iterable[None]:
    """Temporarily sets the implementation of fn to be implementation_fn.

    This is useful for invoking test_scope to aggregate all calls to a particular function. For
    example, the following can be used to find the names of all scribe categories we log to:

        categories = set()
        def _scribe_log_impl(variables, visitor, node):
            if isinstance(variables['category'], pyanalyze.value.KnownValue):
                categories.add(variables['category'].val)

        with pyanalyze.arg_spec.with_implementation(qclient.scribe.log, _scribe_log_impl):
            test_scope.test_all()

        print(categories)

    """
    if fn in ArgSpecCache.DEFAULT_ARGSPECS:
        with qcore.override(
            ArgSpecCache.DEFAULT_ARGSPECS[fn], "implementation", implementation_fn
        ):
            yield
    else:
        argspec = ArgSpecCache(Config()).get_argspec(
            fn, implementation=implementation_fn
        )
        if argspec is None:
            # builtin or something, just use a generic argspec
            argspec = Signature.make(
                [
                    SigParameter("args", SigParameter.VAR_POSITIONAL),
                    SigParameter("kwargs", SigParameter.VAR_KEYWORD),
                ],
                callable=fn,
                implementation=implementation_fn,
            )
        known_argspecs = dict(ArgSpecCache.DEFAULT_ARGSPECS)
        known_argspecs[fn] = argspec
        with qcore.override(ArgSpecCache, "DEFAULT_ARGSPECS", known_argspecs):
            yield


def is_dot_asynq_function(obj: Any) -> bool:
    """Returns whether obj is the .asynq member on an async function."""
    try:
        self_obj = obj.__self__
    except AttributeError:
        # the attribute doesn't exist
        return False
    except Exception:
        # The object has a buggy __getattr__ that threw an error. Just ignore it.
        return False
    if qcore.inspection.is_classmethod(obj):
        return False
    if obj is self_obj:
        return False
    try:
        is_async_fn = asynq.is_async_fn(self_obj)
    except Exception:
        # The object may have a buggy __getattr__. Ignore it. This happens with
        # pylons request objects.
        return False
    if not is_async_fn:
        return False

    return getattr(obj, "__name__", None) in ("async", "asynq")


class ArgSpecCache:
    DEFAULT_ARGSPECS = implementation.get_default_argspecs()

    def __init__(self, config: Config) -> None:
        self.config = config
        self.ts_finder = TypeshedFinder(verbose=False)
        self.known_argspecs = {}
        self.generic_bases_cache = {}
        default_argspecs = dict(self.DEFAULT_ARGSPECS)
        default_argspecs.update(self.config.get_known_argspecs(self))

        for obj, argspec in default_argspecs.items():
            self.known_argspecs[obj] = argspec

    def __reduce_ex__(self, proto: object) -> object:
        # Don't pickle the actual argspecs, which are frequently unpicklable.
        return self.__class__, (self.config,)

    def from_signature(
        self,
        sig: Optional[inspect.Signature],
        *,
        kwonly_args: Sequence[SigParameter] = (),
        logger: Optional[Logger] = None,
        implementation: Optional[ImplementationFn] = None,
        function_object: object,
        is_async: bool = False,
    ) -> Optional[Signature]:
        """Constructs a pyanalyze Signature from an inspect.Signature.

        kwonly_args may be a list of custom keyword-only arguments added to the argspec or None.

        logger is the log function to be used.

        implementation is an implementation function for this object.

        function_object is the underlying callable.

        """
        if sig is None:
            return None
        func_globals = getattr(function_object, "__globals__", None)
        # Signature preserves the return annotation for wrapped functions,
        # because @functools.wraps copies the __annotations__ of the wrapped function. We
        # don't want that, because the wrapper may have changed the return type.
        # This caused problems with @contextlib.contextmanager.
        is_wrapped = safe_hasattr(function_object, "__wrapped__")

        if is_wrapped or sig.return_annotation is inspect.Signature.empty:
            returns = UNRESOLVED_VALUE
            has_return_annotation = False
        else:
            returns = type_from_runtime(sig.return_annotation, globals=func_globals)
            has_return_annotation = True
        if is_async:
            returns = GenericValue(Awaitable, [returns])

        parameters = []
        for i, parameter in enumerate(sig.parameters.values()):
            if kwonly_args and parameter.kind is SigParameter.VAR_KEYWORD:
                parameters += kwonly_args
                kwonly_args = []
            parameters.append(
                self._make_sig_parameter(
                    parameter, func_globals, function_object, is_wrapped, i
                )
            )
        parameters += kwonly_args

        return Signature.make(
            parameters,
            returns,
            implementation=implementation,
            callable=function_object,
            logger=logger,
            has_return_annotation=has_return_annotation,
        )

    def _make_sig_parameter(
        self,
        parameter: inspect.Parameter,
        func_globals: Optional[Mapping[str, object]],
        function_object: Optional[object],
        is_wrapped: bool,
        index: int,
    ) -> SigParameter:
        """Given an inspect.Parameter, returns a Parameter object."""
        if is_wrapped:
            typ = UNRESOLVED_VALUE
        else:
            typ = self._get_type_for_parameter(
                parameter, func_globals, function_object, index
            )
        if parameter.default is SigParameter.empty:
            default = None
        else:
            default = KnownValue(parameter.default)
        return SigParameter(
            parameter.name, parameter.kind, default=default, annotation=typ
        )

    def _get_type_for_parameter(
        self,
        parameter: inspect.Parameter,
        func_globals: Optional[Mapping[str, object]],
        function_object: Optional[object],
        index: int,
    ) -> Optional[Value]:
        if parameter.annotation is not SigParameter.empty:
            typ = type_from_runtime(parameter.annotation, globals=func_globals)
            if parameter.kind is SigParameter.VAR_POSITIONAL:
                return GenericValue(tuple, [typ])
            elif parameter.kind is SigParameter.VAR_KEYWORD:
                return GenericValue(dict, [TypedValue(str), typ])
            return typ
        # If this is the self argument of a method, try to infer the self type.
        elif index == 0 and parameter.kind in (
            SigParameter.POSITIONAL_ONLY,
            SigParameter.POSITIONAL_OR_KEYWORD,
        ):
            module_name = getattr(function_object, "__module__", None)
            qualname = getattr(function_object, "__qualname__", None)
            name = getattr(function_object, "__name__", None)
            if (
                qualname != name
                and module_name is not None
                and module_name in sys.modules
            ):
                module = sys.modules[module_name]
                *class_names, function_name = qualname.split(".")
                class_obj: Any = module
                for class_name in class_names:
                    class_obj = getattr(class_obj, class_name, None)
                    if class_obj is None:
                        break
                if (
                    class_obj is not None
                    and inspect.getattr_static(class_obj, function_name, None)
                    is function_object
                ):
                    generic_bases = self._get_generic_bases_cached(class_obj)
                    if generic_bases and generic_bases.get(class_obj):
                        return GenericValue(class_obj, generic_bases[class_obj])
                    return TypedValue(class_obj)
        if parameter.kind in (
            SigParameter.POSITIONAL_ONLY,
            SigParameter.POSITIONAL_OR_KEYWORD,
            SigParameter.KEYWORD_ONLY,
        ):
            return VariableNameValue.from_varname(
                parameter.name, self.config.varname_value_map()
            )
        return None

    def get_argspec(
        self,
        obj: object,
        name: Optional[str] = None,
        logger: Optional[Logger] = None,
        implementation: Optional[ImplementationFn] = None,
    ) -> MaybeSignature:
        """Constructs the Signature for a Python object."""
        kwargs = {"logger": logger, "implementation": implementation}
        argspec = self._cached_get_argspec(obj, kwargs)
        return argspec

    def _cached_get_argspec(
        self, obj: object, kwargs: Mapping[str, Any]
    ) -> MaybeSignature:
        try:
            if obj in self.known_argspecs:
                return self.known_argspecs[obj]
        except Exception:
            hashable = False  # unhashable, or __eq__ failed
        else:
            hashable = True

        extended = self._uncached_get_argspec(obj, kwargs)
        if extended is None:
            return None

        if hashable:
            self.known_argspecs[obj] = extended
        return extended

    def _uncached_get_argspec(
        self, obj: Any, kwargs: Mapping[str, Any]
    ) -> MaybeSignature:
        if isinstance(obj, tuple) or hasattr(obj, "__getattr__"):
            return None  # lost cause

        # Cythonized methods, e.g. fn.asynq
        if is_dot_asynq_function(obj):
            try:
                return self._cached_get_argspec(obj.__self__, kwargs)
            except TypeError:
                # some cythonized methods have __self__ but it is not a function
                pass

        # for bound methods, see if we have an argspec for the unbound method
        if inspect.ismethod(obj) and obj.__self__ is not None:
            argspec = self._cached_get_argspec(obj.__func__, kwargs)
            return make_bound_method(argspec, KnownValue(obj.__self__))

        if hasattr(obj, "fn") or hasattr(obj, "original_fn"):
            # many decorators put the original function in the .fn attribute
            try:
                original_fn = qcore.get_original_fn(obj)
            except (TypeError, AttributeError):
                # fails when executed on an object that doesn't allow setting attributes,
                # e.g. certain extension classes
                pass
            else:
                return self._cached_get_argspec(original_fn, kwargs)

        argspec = self.ts_finder.get_argspec(obj)
        if argspec is not None:
            return argspec

        if inspect.isfunction(obj):
            if hasattr(obj, "inner"):
                # @qclient.task_queue.exec_after_request() puts the original function in .inner
                return self._cached_get_argspec(obj.inner, kwargs)

            # NewTypes, but we don't currently know how to handle NewTypes over more
            # complicated types.
            if hasattr(obj, "__supertype__") and isinstance(obj.__supertype__, type):
                # NewType
                return Signature.make(
                    [
                        SigParameter(
                            "x",
                            SigParameter.POSITIONAL_ONLY,
                            annotation=type_from_runtime(obj.__supertype__),
                        )
                    ],
                    NewTypeValue(obj),
                    callable=obj,
                )

            return self.from_signature(
                self._safe_get_signature(obj),
                function_object=obj,
                is_async=asyncio.iscoroutinefunction(obj),
                **kwargs,
            )

        # decorator binders
        if _is_qcore_decorator(obj):
            argspec = self._cached_get_argspec(obj.decorator, kwargs)
            # wrap if it's a bound method
            if obj.instance is not None and argspec is not None:
                return make_bound_method(argspec, KnownValue(obj.instance))
            return argspec

        if inspect.isclass(obj):
            obj = self.config.unwrap_cls(obj)
            if issubclass(obj, self.config.CLASSES_USING_INIT):
                constructor = obj.init
            elif hasattr(obj, "__init__"):
                constructor = obj.__init__
            else:
                # old-style class
                return None
            argspec = self._safe_get_signature(constructor)
            if argspec is None:
                return None

            kwonly_args = []
            for cls_, args in self.config.CLASS_TO_KEYWORD_ONLY_ARGUMENTS.items():
                if issubclass(obj, cls_):
                    kwonly_args += [
                        SigParameter(
                            param_name,
                            SigParameter.KEYWORD_ONLY,
                            default=KnownValue(None),
                            annotation=UNRESOLVED_VALUE,
                        )
                        for param_name in args
                    ]
            argspec = self.from_signature(
                argspec, function_object=constructor, kwonly_args=kwonly_args, **kwargs
            )
            return make_bound_method(argspec, TypedValue(obj))

        if inspect.isbuiltin(obj):
            if hasattr(obj, "__self__"):
                cls = type(obj.__self__)
                try:
                    method = getattr(cls, obj.__name__)
                except AttributeError:
                    return None
                if method == obj:
                    return None
                argspec = self._cached_get_argspec(method, kwargs)
                return make_bound_method(argspec, KnownValue(obj.__self__))
            return None

        if hasattr(obj, "__call__"):
            # we could get an argspec here in some cases, but it's impossible to figure out
            # the argspec for some builtin methods (e.g., dict.__init__), and no way to detect
            # these with inspect, so just give up.
            return None

        if isinstance(obj, property):
            # If we know the getter, inherit its return value.
            if obj.fget:
                fget_argspec = self._cached_get_argspec(obj.fget, kwargs)
                if fget_argspec is not None and fget_argspec.has_return_value():
                    return PropertyArgSpec(obj, return_value=fget_argspec.return_value)
            return PropertyArgSpec(obj)

        return None

    def _safe_get_signature(self, obj: Any) -> Optional[inspect.Signature]:
        """Wrapper around inspect.getargspec that catches TypeErrors."""
        try:
            # follow_wrapped=True leads to problems with decorators that
            # mess with the arguments, such as mock.patch.
            return inspect.signature(obj, follow_wrapped=False)
        except (TypeError, ValueError, AttributeError):
            # TypeError if signature() does not support the object, ValueError
            # if it cannot provide a signature, and AttributeError if we're on
            # Python 2.
            return None

    def get_generic_bases(
        self, typ: type, generic_args: Sequence[Value] = ()
    ) -> Dict[type, Sequence[Value]]:
        if typ is Generic or is_typing_name(typ, "Protocol"):
            return {}
        generic_bases = self._get_generic_bases_cached(typ)
        if typ not in generic_bases:
            return generic_bases
        my_typevars = generic_bases[typ]
        if not my_typevars:
            return generic_bases
        tv_map = {}
        for i, tv_value in enumerate(my_typevars):
            if not isinstance(tv_value, TypeVarValue):
                continue
            try:
                value = generic_args[i]
            except IndexError:
                value = UNRESOLVED_VALUE
            tv_map[tv_value.typevar] = value
        return {
            base: substitute_typevars(args, tv_map)
            for base, args in generic_bases.items()
        }

    def _get_generic_bases_cached(self, typ: type) -> Dict[type, Sequence[Value]]:
        try:
            return self.generic_bases_cache[typ]
        except KeyError:
            pass
        except Exception:
            return {}  # We don't support unhashable types.
        bases = self.ts_finder.get_bases(typ)
        generic_bases = self._extract_bases(typ, bases)
        if generic_bases is None:
            bases = [type_from_runtime(base) for base in self.get_runtime_bases(typ)]
            generic_bases = self._extract_bases(typ, bases)
            assert (
                generic_bases is not None
            ), f"failed to extract runtime bases from {typ}"
        return generic_bases

    def _extract_bases(
        self, typ: type, bases: Optional[Sequence[Value]]
    ) -> Optional[Dict[type, Sequence[Value]]]:
        if bases is None:
            return None
        my_typevars = uniq_chain(extract_typevars(base) for base in bases)
        generic_bases = {}
        generic_bases[typ] = [TypeVarValue(tv) for tv in my_typevars]
        for base in bases:
            if isinstance(base, TypedValue):
                assert base.typ is not typ, base
                if isinstance(base, GenericValue):
                    args = base.args
                else:
                    args = ()
                generic_bases.update(self.get_generic_bases(base.typ, args))
            else:
                return None
        return generic_bases

    def get_runtime_bases(self, typ: type) -> Sequence[Value]:
        if typing_inspect.is_generic_type(typ):
            return typing_inspect.get_generic_bases(typ)
        return typ.__bases__


<<<<<<< HEAD
@dataclass
class _AnnotationContext(Context):
    finder: "TypeshedFinder"
    module: str

    def show_error(
        self, message: str, error_code: ErrorCode = ErrorCode.invalid_annotation
    ) -> None:
        self.finder.log(message, ())

    def get_name(self, node: ast.Name) -> Value:
        info = self.finder._get_info_for_name(f"{self.module}.{node.id}")
        if info is not None:
            return self.finder._value_from_info(info, self.module)
        elif hasattr(builtins, node.id):
            val = getattr(builtins, node.id)
            if val is None or isinstance(val, type):
                return KnownValue(val)
        return UNRESOLVED_VALUE


# These are specified as just "List = _Alias()" in typing.pyi. Redirect
# them to the proper runtime equivalent.
_TYPING_ALIASES = {
    "typing.List": "builtins.list",
    "typing.Dict": "builtins.dict",
    "typing.DefaultDict": "collections.defaultdict",
    "typing.Set": "builtins.set",
    "typing.Frozenzet": "builtins.frozenset",
    "typing.Counter": "collections.Counter",
    "typing.Deque": "collections.deque",
    "typing.ChainMap": "collections.ChainMap",
    "typing.OrderedDict": "collections.OrderedDict",
    "typing.Tuple": "builtins.tuple",
}


class TypeshedFinder(object):
    def __init__(self, verbose: bool = True) -> None:
        self.verbose = verbose
        self.resolver = typeshed_client.Resolver(version=sys.version_info[:2])
        self._assignment_cache = {}

    def log(self, message: str, obj: object) -> None:
        if not self.verbose:
            return
        print("%s: %r" % (message, obj))

    def get_argspec(self, obj: Any) -> Optional[Signature]:
        if inspect.ismethoddescriptor(obj) and hasattr(obj, "__objclass__"):
            objclass = obj.__objclass__
            fq_name = self._get_fq_name(objclass)
            if fq_name is None:
                return None
            info = self._get_info_for_name(fq_name)
            sig = self._get_method_signature_from_info(
                info, obj, fq_name, objclass.__module__, objclass
            )
            if sig is not None:
                self.log("Found signature", (obj, sig))
            return sig

        if inspect.ismethod(obj):
            self.log("Ignoring method", obj)
            return None
        fq_name = self._get_fq_name(obj)
        if fq_name is None:
            return None
        info = self._get_info_for_name(fq_name)
        mod, _ = fq_name.rsplit(".", maxsplit=1)
        sig = self._get_signature_from_info(info, obj, fq_name, mod)
        if sig is not None:
            self.log("Found signature", (fq_name, sig))
        return sig

    def get_bases(self, typ: type) -> Optional[List[Value]]:
        # The way AbstractSet/Set is handled between collections and typing is
        # too confusing, just hardcode it.
        if typ is AbstractSet:
            return [GenericValue(Collection, (TypeVarValue(T_co),))]
        if typ is AbstractContextManager:
            return [GenericValue(Generic, (TypeVarValue(T_co),))]
        if typ is Callable or typ is collections.abc.Callable:
            return None
        fq_name = self._get_fq_name(typ)
        if fq_name is None:
            return None
        info = self._get_info_for_name(fq_name)
        mod, _ = fq_name.rsplit(".", maxsplit=1)
        return self._get_bases_from_info(info, mod)

    def get_attribute(self, typ: type, attr: str) -> Value:
        fq_name = self._get_fq_name(typ)
        if fq_name is None:
            return UNINITIALIZED_VALUE
        info = self._get_info_for_name(fq_name)
        mod, _ = fq_name.rsplit(".", maxsplit=1)
        return self._get_attribute_from_info(info, mod, attr)

    def has_stubs(self, typ: type) -> bool:
        fq_name = self._get_fq_name(typ)
        if fq_name is None:
            return False
        info = self._get_info_for_name(fq_name)
        return info is not None

    def _get_attribute_from_info(
        self, info: typeshed_client.resolver.ResolvedName, mod: str, attr: str
    ) -> Value:
        if info is None:
            return UNINITIALIZED_VALUE
        elif isinstance(info, typeshed_client.ImportedInfo):
            return self._get_attribute_from_info(
                info.info, ".".join(info.source_module), attr
            )
        elif isinstance(info, typeshed_client.NameInfo):
            if isinstance(info.ast, ast3.ClassDef):
                if attr in info.child_nodes:
                    child_info = info.child_nodes[attr]
                    if isinstance(child_info, typeshed_client.NameInfo):
                        if isinstance(child_info.ast, ast3.AnnAssign):
                            return self._parse_expr(child_info.ast.annotation, mod)
                        return UNINITIALIZED_VALUE
                return UNINITIALIZED_VALUE
            elif isinstance(info.ast, ast3.Assign):
                val = self._parse_expr(info.ast.value, mod)
                if isinstance(val, KnownValue) and isinstance(val.val, type):
                    return self.get_attribute(val.val, attr)
                else:
                    return UNINITIALIZED_VALUE
            else:
                return UNINITIALIZED_VALUE
        return UNINITIALIZED_VALUE

    def _get_bases_from_info(
        self, info: typeshed_client.resolver.ResolvedName, mod: str
    ) -> Optional[List[Value]]:
        if info is None:
            return None
        elif isinstance(info, typeshed_client.ImportedInfo):
            return self._get_bases_from_info(info.info, ".".join(info.source_module))
        elif isinstance(info, typeshed_client.NameInfo):
            if isinstance(info.ast, ast3.ClassDef):
                bases = info.ast.bases
                return [self._parse_expr(base, mod) for base in bases]
            elif isinstance(info.ast, ast3.Assign):
                val = self._parse_expr(info.ast.value, mod)
                if isinstance(val, KnownValue) and isinstance(val.val, type):
                    return self.get_bases(val.val)
                else:
                    return [val]
            elif isinstance(
                info.ast,
                (
                    # overloads are not supported yet
                    typeshed_client.OverloadedName,
                    typeshed_client.ImportedName,
                    # typeshed pretends the class is a function
                    ast3.FunctionDef,
                ),
            ):
                return None
            else:
                raise NotImplementedError(ast3.dump(info.ast))
        return None

    def _get_method_signature_from_info(
        self,
        info: typeshed_client.resolver.ResolvedName,
        obj: object,
        fq_name: str,
        mod: str,
        objclass: type,
    ) -> Optional[Signature]:
        if info is None:
            return None
        elif isinstance(info, typeshed_client.ImportedInfo):
            return self._get_method_signature_from_info(
                info.info, obj, fq_name, ".".join(info.source_module), objclass
            )
        elif isinstance(info, typeshed_client.NameInfo):
            # Note that this doesn't handle names inherited from base classes
            if obj.__name__ in info.child_nodes:
                child_info = info.child_nodes[obj.__name__]
                return self._get_signature_from_info(
                    child_info, obj, fq_name, mod, objclass
                )
            else:
                return None
        else:
            self.log("Ignoring unrecognized info", (fq_name, info))
            return None

    def _get_fq_name(self, obj: Any) -> Optional[str]:
        if obj is GeneratorType:
            return "typing.Generator"
        if IS_PRE_38:
            if obj is Sized:
                return "typing.Sized"
        try:
            module = obj.__module__
            if module is None:
                module = "builtins"
            # Objects like io.BytesIO are technically in the _io module,
            # but typeshed puts them in io, which at runtime just re-exports
            # them.
            if module == "_io":
                module = "io"
            fq_name = ".".join([module, obj.__qualname__])
            return _TYPING_ALIASES.get(fq_name, fq_name)
        except (AttributeError, TypeError):
            self.log("Ignoring object without module or qualname", obj)
            return None

    def _get_signature_from_info(
        self,
        info: typeshed_client.resolver.ResolvedName,
        obj: object,
        fq_name: str,
        mod: str,
        objclass: Optional[type] = None,
    ) -> Optional[Signature]:
        if isinstance(info, typeshed_client.NameInfo):
            if isinstance(info.ast, ast3.FunctionDef):
                return self._get_signature_from_func_def(
                    info.ast, obj, mod, objclass, is_async_fn=False
                )
            elif isinstance(info.ast, ast3.AsyncFunctionDef):
                return self._get_signature_from_func_def(
                    info.ast, obj, mod, objclass, is_async_fn=True
                )
            else:
                self.log("Ignoring unrecognized AST", (fq_name, info))
                return None
        elif isinstance(info, typeshed_client.ImportedInfo):
            return self._get_signature_from_info(
                info.info, obj, fq_name, ".".join(info.source_module), objclass
            )
        elif info is None:
            return None
        else:
            self.log("Ignoring unrecognized info", (fq_name, info))
            return None

    @qcore.caching.cached_per_instance()
    def _get_info_for_name(self, fq_name: str) -> typeshed_client.resolver.ResolvedName:
        return self.resolver.get_fully_qualified_name(fq_name)

    def _get_signature_from_func_def(
        self,
        node: Union[ast3.FunctionDef, ast3.AsyncFunctionDef],
        obj: object,
        mod: str,
        objclass: Optional[type] = None,
        *,
        is_async_fn: bool,
    ) -> Optional[Signature]:
        if node.decorator_list:
            # might be @overload or something else we don't recognize
            return None
        if node.returns is None:
            return_value = UNRESOLVED_VALUE
        else:
            return_value = self._parse_expr(node.returns, mod)
        # ignore self type for class and static methods
        if node.decorator_list:
            objclass = None
        args = node.args

        num_without_defaults = len(args.args) - len(args.defaults)
        defaults = [None] * num_without_defaults + args.defaults
        arguments = list(
            self._parse_param_list(
                args.args, defaults, mod, SigParameter.POSITIONAL_OR_KEYWORD, objclass
            )
        )

        if args.vararg is not None:
            vararg_param = self._parse_param(
                args.vararg, None, mod, SigParameter.VAR_POSITIONAL
            )
            annotation = GenericValue(tuple, [vararg_param.annotation])
            arguments.append(vararg_param.replace(annotation=annotation))
        arguments += self._parse_param_list(
            args.kwonlyargs, args.kw_defaults, mod, SigParameter.KEYWORD_ONLY
        )
        if args.kwarg is not None:
            kwarg_param = self._parse_param(
                args.kwarg, None, mod, SigParameter.VAR_KEYWORD
            )
            annotation = GenericValue(dict, [TypedValue(str), kwarg_param.annotation])
            arguments.append(kwarg_param.replace(annotation=annotation))
        # some typeshed types have a positional-only after a normal argument,
        # and Signature doesn't like that
        seen_non_positional = False
        cleaned_arguments = []
        for arg in arguments:
            if arg.kind is not SigParameter.POSITIONAL_ONLY:
                seen_non_positional = True
            elif seen_non_positional:
                arg = arg.replace(kind=SigParameter.POSITIONAL_OR_KEYWORD)
            cleaned_arguments.append(arg)
        return Signature.make(
            cleaned_arguments,
            callable=obj,
            return_annotation=GenericValue(Awaitable, [return_value])
            if is_async_fn
            else return_value,
        )

    def _parse_param_list(
        self,
        args: Iterable[ast3.arg],
        defaults: Iterable[Optional[ast3.AST]],
        module: str,
        kind: inspect._ParameterKind,
        objclass: Optional[type] = None,
    ) -> Iterable[SigParameter]:
        for i, (arg, default) in enumerate(zip(args, defaults)):
            yield self._parse_param(
                arg, default, module, kind, objclass if i == 0 else None
            )

    def _parse_param(
        self,
        arg: ast3.arg,
        default: Optional[ast3.arg],
        module: str,
        kind: inspect._ParameterKind,
        objclass: Optional[type] = None,
    ) -> SigParameter:
        typ = UNRESOLVED_VALUE
        if arg.annotation is not None:
            typ = self._parse_expr(arg.annotation, module)
        elif objclass is not None:
            bases = self.get_bases(objclass)
            if bases is None:
                typ = TypedValue(objclass)
            else:
                typevars = uniq_chain(extract_typevars(base) for base in bases)
                if typevars:
                    typ = GenericValue(objclass, [TypeVarValue(tv) for tv in typevars])
                else:
                    typ = TypedValue(objclass)

        name = arg.arg
        # Arguments that start with __ are positional-only in typeshed
        if kind is SigParameter.POSITIONAL_OR_KEYWORD and name.startswith("__"):
            kind = SigParameter.POSITIONAL_ONLY
            name = name[2:]
        # Mark self as positional-only. objclass should be given only if we believe
        # it's the "self" parameter.
        if objclass is not None:
            kind = SigParameter.POSITIONAL_ONLY
        if default is None:
            return SigParameter(name, kind, annotation=typ)
        else:
            default = self._parse_expr(default, module)
            if default == KnownValue(...):
                default = UNRESOLVED_VALUE
            return SigParameter(name, kind, annotation=typ, default=default)

    def _parse_expr(self, node: ast3.AST, module: str) -> Value:
        ctx = _AnnotationContext(finder=self, module=module)
        typ = type_from_ast(cast(ast.AST, node), ctx=ctx)
        if self.verbose and typ is UNRESOLVED_VALUE:
            self.log("Got UNRESOLVED_VALUE", (ast3.dump(node), module))
        return typ

    def _value_from_info(
        self, info: typeshed_client.resolver.ResolvedName, module: str
    ) -> Value:
        if isinstance(info, typeshed_client.ImportedInfo):
            return self._value_from_info(info.info, ".".join(info.source_module))
        elif isinstance(info, typeshed_client.NameInfo):
            fq_name = f"{module}.{info.name}"
            if fq_name in _TYPING_ALIASES:
                new_fq_name = _TYPING_ALIASES[fq_name]
                info = self._get_info_for_name(new_fq_name)
                return self._value_from_info(
                    info, new_fq_name.rsplit(".", maxsplit=1)[0]
                )
            elif IS_PRE_38:
                if fq_name in ("typing.Protocol", "typing_extensions.Protocol"):
                    return KnownValue(Protocol)
            if isinstance(info.ast, ast3.Assign):
                key = (module, info.ast)
                if key in self._assignment_cache:
                    return self._assignment_cache[key]
                value = self._parse_expr(info.ast.value, module)
                self._assignment_cache[key] = value
                return value
            try:
                __import__(module)
                mod = sys.modules[module]
                return KnownValue(getattr(mod, info.name))
            except Exception:
                self.log("Unable to import", (module, info))
                return UNRESOLVED_VALUE
        elif isinstance(info, tuple):
            module_path = ".".join(info)
            try:
                __import__(module_path)
                return KnownValue(sys.modules[module_path])
            except Exception:
                self.log("Unable to import", module_path)
                return UNRESOLVED_VALUE
        else:
            self.log("Ignoring info", info)
            return UNRESOLVED_VALUE


=======
>>>>>>> a829008a
def _is_qcore_decorator(obj: Any) -> bool:
    try:
        return (
            hasattr(obj, "is_decorator")
            and obj.is_decorator()
            and hasattr(obj, "decorator")
        )
    except Exception:
        # black.Line has an is_decorator attribute but it is not a method
        return False<|MERGE_RESOLUTION|>--- conflicted
+++ resolved
@@ -519,421 +519,6 @@
         return typ.__bases__
 
 
-<<<<<<< HEAD
-@dataclass
-class _AnnotationContext(Context):
-    finder: "TypeshedFinder"
-    module: str
-
-    def show_error(
-        self, message: str, error_code: ErrorCode = ErrorCode.invalid_annotation
-    ) -> None:
-        self.finder.log(message, ())
-
-    def get_name(self, node: ast.Name) -> Value:
-        info = self.finder._get_info_for_name(f"{self.module}.{node.id}")
-        if info is not None:
-            return self.finder._value_from_info(info, self.module)
-        elif hasattr(builtins, node.id):
-            val = getattr(builtins, node.id)
-            if val is None or isinstance(val, type):
-                return KnownValue(val)
-        return UNRESOLVED_VALUE
-
-
-# These are specified as just "List = _Alias()" in typing.pyi. Redirect
-# them to the proper runtime equivalent.
-_TYPING_ALIASES = {
-    "typing.List": "builtins.list",
-    "typing.Dict": "builtins.dict",
-    "typing.DefaultDict": "collections.defaultdict",
-    "typing.Set": "builtins.set",
-    "typing.Frozenzet": "builtins.frozenset",
-    "typing.Counter": "collections.Counter",
-    "typing.Deque": "collections.deque",
-    "typing.ChainMap": "collections.ChainMap",
-    "typing.OrderedDict": "collections.OrderedDict",
-    "typing.Tuple": "builtins.tuple",
-}
-
-
-class TypeshedFinder(object):
-    def __init__(self, verbose: bool = True) -> None:
-        self.verbose = verbose
-        self.resolver = typeshed_client.Resolver(version=sys.version_info[:2])
-        self._assignment_cache = {}
-
-    def log(self, message: str, obj: object) -> None:
-        if not self.verbose:
-            return
-        print("%s: %r" % (message, obj))
-
-    def get_argspec(self, obj: Any) -> Optional[Signature]:
-        if inspect.ismethoddescriptor(obj) and hasattr(obj, "__objclass__"):
-            objclass = obj.__objclass__
-            fq_name = self._get_fq_name(objclass)
-            if fq_name is None:
-                return None
-            info = self._get_info_for_name(fq_name)
-            sig = self._get_method_signature_from_info(
-                info, obj, fq_name, objclass.__module__, objclass
-            )
-            if sig is not None:
-                self.log("Found signature", (obj, sig))
-            return sig
-
-        if inspect.ismethod(obj):
-            self.log("Ignoring method", obj)
-            return None
-        fq_name = self._get_fq_name(obj)
-        if fq_name is None:
-            return None
-        info = self._get_info_for_name(fq_name)
-        mod, _ = fq_name.rsplit(".", maxsplit=1)
-        sig = self._get_signature_from_info(info, obj, fq_name, mod)
-        if sig is not None:
-            self.log("Found signature", (fq_name, sig))
-        return sig
-
-    def get_bases(self, typ: type) -> Optional[List[Value]]:
-        # The way AbstractSet/Set is handled between collections and typing is
-        # too confusing, just hardcode it.
-        if typ is AbstractSet:
-            return [GenericValue(Collection, (TypeVarValue(T_co),))]
-        if typ is AbstractContextManager:
-            return [GenericValue(Generic, (TypeVarValue(T_co),))]
-        if typ is Callable or typ is collections.abc.Callable:
-            return None
-        fq_name = self._get_fq_name(typ)
-        if fq_name is None:
-            return None
-        info = self._get_info_for_name(fq_name)
-        mod, _ = fq_name.rsplit(".", maxsplit=1)
-        return self._get_bases_from_info(info, mod)
-
-    def get_attribute(self, typ: type, attr: str) -> Value:
-        fq_name = self._get_fq_name(typ)
-        if fq_name is None:
-            return UNINITIALIZED_VALUE
-        info = self._get_info_for_name(fq_name)
-        mod, _ = fq_name.rsplit(".", maxsplit=1)
-        return self._get_attribute_from_info(info, mod, attr)
-
-    def has_stubs(self, typ: type) -> bool:
-        fq_name = self._get_fq_name(typ)
-        if fq_name is None:
-            return False
-        info = self._get_info_for_name(fq_name)
-        return info is not None
-
-    def _get_attribute_from_info(
-        self, info: typeshed_client.resolver.ResolvedName, mod: str, attr: str
-    ) -> Value:
-        if info is None:
-            return UNINITIALIZED_VALUE
-        elif isinstance(info, typeshed_client.ImportedInfo):
-            return self._get_attribute_from_info(
-                info.info, ".".join(info.source_module), attr
-            )
-        elif isinstance(info, typeshed_client.NameInfo):
-            if isinstance(info.ast, ast3.ClassDef):
-                if attr in info.child_nodes:
-                    child_info = info.child_nodes[attr]
-                    if isinstance(child_info, typeshed_client.NameInfo):
-                        if isinstance(child_info.ast, ast3.AnnAssign):
-                            return self._parse_expr(child_info.ast.annotation, mod)
-                        return UNINITIALIZED_VALUE
-                return UNINITIALIZED_VALUE
-            elif isinstance(info.ast, ast3.Assign):
-                val = self._parse_expr(info.ast.value, mod)
-                if isinstance(val, KnownValue) and isinstance(val.val, type):
-                    return self.get_attribute(val.val, attr)
-                else:
-                    return UNINITIALIZED_VALUE
-            else:
-                return UNINITIALIZED_VALUE
-        return UNINITIALIZED_VALUE
-
-    def _get_bases_from_info(
-        self, info: typeshed_client.resolver.ResolvedName, mod: str
-    ) -> Optional[List[Value]]:
-        if info is None:
-            return None
-        elif isinstance(info, typeshed_client.ImportedInfo):
-            return self._get_bases_from_info(info.info, ".".join(info.source_module))
-        elif isinstance(info, typeshed_client.NameInfo):
-            if isinstance(info.ast, ast3.ClassDef):
-                bases = info.ast.bases
-                return [self._parse_expr(base, mod) for base in bases]
-            elif isinstance(info.ast, ast3.Assign):
-                val = self._parse_expr(info.ast.value, mod)
-                if isinstance(val, KnownValue) and isinstance(val.val, type):
-                    return self.get_bases(val.val)
-                else:
-                    return [val]
-            elif isinstance(
-                info.ast,
-                (
-                    # overloads are not supported yet
-                    typeshed_client.OverloadedName,
-                    typeshed_client.ImportedName,
-                    # typeshed pretends the class is a function
-                    ast3.FunctionDef,
-                ),
-            ):
-                return None
-            else:
-                raise NotImplementedError(ast3.dump(info.ast))
-        return None
-
-    def _get_method_signature_from_info(
-        self,
-        info: typeshed_client.resolver.ResolvedName,
-        obj: object,
-        fq_name: str,
-        mod: str,
-        objclass: type,
-    ) -> Optional[Signature]:
-        if info is None:
-            return None
-        elif isinstance(info, typeshed_client.ImportedInfo):
-            return self._get_method_signature_from_info(
-                info.info, obj, fq_name, ".".join(info.source_module), objclass
-            )
-        elif isinstance(info, typeshed_client.NameInfo):
-            # Note that this doesn't handle names inherited from base classes
-            if obj.__name__ in info.child_nodes:
-                child_info = info.child_nodes[obj.__name__]
-                return self._get_signature_from_info(
-                    child_info, obj, fq_name, mod, objclass
-                )
-            else:
-                return None
-        else:
-            self.log("Ignoring unrecognized info", (fq_name, info))
-            return None
-
-    def _get_fq_name(self, obj: Any) -> Optional[str]:
-        if obj is GeneratorType:
-            return "typing.Generator"
-        if IS_PRE_38:
-            if obj is Sized:
-                return "typing.Sized"
-        try:
-            module = obj.__module__
-            if module is None:
-                module = "builtins"
-            # Objects like io.BytesIO are technically in the _io module,
-            # but typeshed puts them in io, which at runtime just re-exports
-            # them.
-            if module == "_io":
-                module = "io"
-            fq_name = ".".join([module, obj.__qualname__])
-            return _TYPING_ALIASES.get(fq_name, fq_name)
-        except (AttributeError, TypeError):
-            self.log("Ignoring object without module or qualname", obj)
-            return None
-
-    def _get_signature_from_info(
-        self,
-        info: typeshed_client.resolver.ResolvedName,
-        obj: object,
-        fq_name: str,
-        mod: str,
-        objclass: Optional[type] = None,
-    ) -> Optional[Signature]:
-        if isinstance(info, typeshed_client.NameInfo):
-            if isinstance(info.ast, ast3.FunctionDef):
-                return self._get_signature_from_func_def(
-                    info.ast, obj, mod, objclass, is_async_fn=False
-                )
-            elif isinstance(info.ast, ast3.AsyncFunctionDef):
-                return self._get_signature_from_func_def(
-                    info.ast, obj, mod, objclass, is_async_fn=True
-                )
-            else:
-                self.log("Ignoring unrecognized AST", (fq_name, info))
-                return None
-        elif isinstance(info, typeshed_client.ImportedInfo):
-            return self._get_signature_from_info(
-                info.info, obj, fq_name, ".".join(info.source_module), objclass
-            )
-        elif info is None:
-            return None
-        else:
-            self.log("Ignoring unrecognized info", (fq_name, info))
-            return None
-
-    @qcore.caching.cached_per_instance()
-    def _get_info_for_name(self, fq_name: str) -> typeshed_client.resolver.ResolvedName:
-        return self.resolver.get_fully_qualified_name(fq_name)
-
-    def _get_signature_from_func_def(
-        self,
-        node: Union[ast3.FunctionDef, ast3.AsyncFunctionDef],
-        obj: object,
-        mod: str,
-        objclass: Optional[type] = None,
-        *,
-        is_async_fn: bool,
-    ) -> Optional[Signature]:
-        if node.decorator_list:
-            # might be @overload or something else we don't recognize
-            return None
-        if node.returns is None:
-            return_value = UNRESOLVED_VALUE
-        else:
-            return_value = self._parse_expr(node.returns, mod)
-        # ignore self type for class and static methods
-        if node.decorator_list:
-            objclass = None
-        args = node.args
-
-        num_without_defaults = len(args.args) - len(args.defaults)
-        defaults = [None] * num_without_defaults + args.defaults
-        arguments = list(
-            self._parse_param_list(
-                args.args, defaults, mod, SigParameter.POSITIONAL_OR_KEYWORD, objclass
-            )
-        )
-
-        if args.vararg is not None:
-            vararg_param = self._parse_param(
-                args.vararg, None, mod, SigParameter.VAR_POSITIONAL
-            )
-            annotation = GenericValue(tuple, [vararg_param.annotation])
-            arguments.append(vararg_param.replace(annotation=annotation))
-        arguments += self._parse_param_list(
-            args.kwonlyargs, args.kw_defaults, mod, SigParameter.KEYWORD_ONLY
-        )
-        if args.kwarg is not None:
-            kwarg_param = self._parse_param(
-                args.kwarg, None, mod, SigParameter.VAR_KEYWORD
-            )
-            annotation = GenericValue(dict, [TypedValue(str), kwarg_param.annotation])
-            arguments.append(kwarg_param.replace(annotation=annotation))
-        # some typeshed types have a positional-only after a normal argument,
-        # and Signature doesn't like that
-        seen_non_positional = False
-        cleaned_arguments = []
-        for arg in arguments:
-            if arg.kind is not SigParameter.POSITIONAL_ONLY:
-                seen_non_positional = True
-            elif seen_non_positional:
-                arg = arg.replace(kind=SigParameter.POSITIONAL_OR_KEYWORD)
-            cleaned_arguments.append(arg)
-        return Signature.make(
-            cleaned_arguments,
-            callable=obj,
-            return_annotation=GenericValue(Awaitable, [return_value])
-            if is_async_fn
-            else return_value,
-        )
-
-    def _parse_param_list(
-        self,
-        args: Iterable[ast3.arg],
-        defaults: Iterable[Optional[ast3.AST]],
-        module: str,
-        kind: inspect._ParameterKind,
-        objclass: Optional[type] = None,
-    ) -> Iterable[SigParameter]:
-        for i, (arg, default) in enumerate(zip(args, defaults)):
-            yield self._parse_param(
-                arg, default, module, kind, objclass if i == 0 else None
-            )
-
-    def _parse_param(
-        self,
-        arg: ast3.arg,
-        default: Optional[ast3.arg],
-        module: str,
-        kind: inspect._ParameterKind,
-        objclass: Optional[type] = None,
-    ) -> SigParameter:
-        typ = UNRESOLVED_VALUE
-        if arg.annotation is not None:
-            typ = self._parse_expr(arg.annotation, module)
-        elif objclass is not None:
-            bases = self.get_bases(objclass)
-            if bases is None:
-                typ = TypedValue(objclass)
-            else:
-                typevars = uniq_chain(extract_typevars(base) for base in bases)
-                if typevars:
-                    typ = GenericValue(objclass, [TypeVarValue(tv) for tv in typevars])
-                else:
-                    typ = TypedValue(objclass)
-
-        name = arg.arg
-        # Arguments that start with __ are positional-only in typeshed
-        if kind is SigParameter.POSITIONAL_OR_KEYWORD and name.startswith("__"):
-            kind = SigParameter.POSITIONAL_ONLY
-            name = name[2:]
-        # Mark self as positional-only. objclass should be given only if we believe
-        # it's the "self" parameter.
-        if objclass is not None:
-            kind = SigParameter.POSITIONAL_ONLY
-        if default is None:
-            return SigParameter(name, kind, annotation=typ)
-        else:
-            default = self._parse_expr(default, module)
-            if default == KnownValue(...):
-                default = UNRESOLVED_VALUE
-            return SigParameter(name, kind, annotation=typ, default=default)
-
-    def _parse_expr(self, node: ast3.AST, module: str) -> Value:
-        ctx = _AnnotationContext(finder=self, module=module)
-        typ = type_from_ast(cast(ast.AST, node), ctx=ctx)
-        if self.verbose and typ is UNRESOLVED_VALUE:
-            self.log("Got UNRESOLVED_VALUE", (ast3.dump(node), module))
-        return typ
-
-    def _value_from_info(
-        self, info: typeshed_client.resolver.ResolvedName, module: str
-    ) -> Value:
-        if isinstance(info, typeshed_client.ImportedInfo):
-            return self._value_from_info(info.info, ".".join(info.source_module))
-        elif isinstance(info, typeshed_client.NameInfo):
-            fq_name = f"{module}.{info.name}"
-            if fq_name in _TYPING_ALIASES:
-                new_fq_name = _TYPING_ALIASES[fq_name]
-                info = self._get_info_for_name(new_fq_name)
-                return self._value_from_info(
-                    info, new_fq_name.rsplit(".", maxsplit=1)[0]
-                )
-            elif IS_PRE_38:
-                if fq_name in ("typing.Protocol", "typing_extensions.Protocol"):
-                    return KnownValue(Protocol)
-            if isinstance(info.ast, ast3.Assign):
-                key = (module, info.ast)
-                if key in self._assignment_cache:
-                    return self._assignment_cache[key]
-                value = self._parse_expr(info.ast.value, module)
-                self._assignment_cache[key] = value
-                return value
-            try:
-                __import__(module)
-                mod = sys.modules[module]
-                return KnownValue(getattr(mod, info.name))
-            except Exception:
-                self.log("Unable to import", (module, info))
-                return UNRESOLVED_VALUE
-        elif isinstance(info, tuple):
-            module_path = ".".join(info)
-            try:
-                __import__(module_path)
-                return KnownValue(sys.modules[module_path])
-            except Exception:
-                self.log("Unable to import", module_path)
-                return UNRESOLVED_VALUE
-        else:
-            self.log("Ignoring info", info)
-            return UNRESOLVED_VALUE
-
-
-=======
->>>>>>> a829008a
 def _is_qcore_decorator(obj: Any) -> bool:
     try:
         return (
