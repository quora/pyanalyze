"""

Implementation of extended argument specifications used by test_scope.

"""

import ast
import asyncio
import contextlib
import enum
import inspect
import sys
import textwrap
from dataclasses import dataclass, replace
from types import FunctionType, MethodType, ModuleType
from typing import (
    Any,
    Callable,
    Generic,
    Iterator,
    List,
    Mapping,
    Optional,
    Sequence,
    Tuple,
    Union,
)
from unittest import mock

import asynq
import qcore
import typing_inspect
from typing_extensions import is_typeddict

import pyanalyze
from . import implementation
from .analysis_lib import is_positional_only_arg_name
from .annotations import Context, RuntimeEvaluator, type_from_runtime
from .extensions import CustomCheck, get_overloads, get_type_evaluations, TypeGuard
from .find_unused import used
from .functions import translate_vararg_type
from .options import Options, PyObjectSequenceOption
from .safe import (
    all_of_type,
    get_fully_qualified_name,
    hasattr_static,
    is_newtype,
    is_typing_name,
    safe_equals,
    safe_isinstance,
    safe_issubclass,
)
from .signature import (
    ANY_SIGNATURE,
    ConcreteSignature,
    ELLIPSIS_PARAM,
    Impl,
    make_bound_method,
    MaybeSignature,
    OverloadedSignature,
    ParameterKind,
    Signature,
    SigParameter,
)
from .stacked_scopes import Composite, uniq_chain
from .typeshed import TypeshedFinder
from .value import (
    AnySource,
    AnyValue,
    CanAssignContext,
    Extension,
    extract_typevars,
    GenericBases,
    GenericValue,
    KnownValue,
    KVPair,
    make_coro_type,
    NewTypeValue,
    SubclassValue,
    TypedDictValue,
    TypedValue,
    TypeVarValue,
    Value,
)

# types.MethodWrapperType in 3.7+
MethodWrapperType = type(object().__str__)

_ENUM_CALL = enum.Enum.__call__.__func__


@used  # exposed as an API
@contextlib.contextmanager
def with_implementation(fn: object, implementation_fn: Impl) -> Iterator[None]:
    """Temporarily sets the implementation of fn to be implementation_fn.

    This is useful for invoking test_scope to aggregate all calls to a particular function. For
    example, the following can be used to find the names of all scribe categories we log to:

        categories = set()
        def _scribe_log_impl(variables, visitor, node):
            if isinstance(variables['category'], pyanalyze.value.KnownValue):
                categories.add(variables['category'].val)

        with pyanalyze.arg_spec.with_implementation(qclient.scribe.log, _scribe_log_impl):
            test_scope.test_all()

        print(categories)

    """
    if fn in ArgSpecCache.DEFAULT_ARGSPECS:
        with qcore.override(
            ArgSpecCache.DEFAULT_ARGSPECS[fn], "impl", implementation_fn
        ):
            yield
    else:
        checker = pyanalyze.checker.Checker()
        argspec = checker.arg_spec_cache.get_argspec(fn, impl=implementation_fn)
        if argspec is None:
            # builtin or something, just use a generic argspec
            argspec = Signature.make(
                [
                    SigParameter("args", ParameterKind.VAR_POSITIONAL),
                    SigParameter("kwargs", ParameterKind.VAR_KEYWORD),
                ],
                callable=fn,
                impl=implementation_fn,
            )
        known_argspecs = dict(ArgSpecCache.DEFAULT_ARGSPECS)
        known_argspecs[fn] = argspec
        with qcore.override(ArgSpecCache, "DEFAULT_ARGSPECS", known_argspecs):
            yield


def is_dot_asynq_function(obj: Any) -> bool:
    """Returns whether obj is the .asynq member on an async function."""
    try:
        self_obj = obj.__self__
    except AttributeError:
        # the attribute doesn't exist
        return False
    except Exception:
        # The object has a buggy __getattr__ that threw an error. Just ignore it.
        return False
    if qcore.inspection.is_classmethod(obj):
        return False
    if obj is self_obj:
        return False
    try:
        is_async_fn = asynq.is_async_fn(self_obj)
    except Exception:
        # The object may have a buggy __getattr__. Ignore it. This happens with
        # pylons request objects.
        return False
    if not is_async_fn:
        return False

    return getattr(obj, "__name__", None) in ("async", "asynq")


@dataclass
class AnnotationsContext(Context):
    arg_spec_cache: "ArgSpecCache"
    globals: Optional[Mapping[str, object]] = None

    def __post_init__(self) -> None:
        super().__init__()

    def get_name(self, node: ast.Name) -> Value:
        if self.globals is not None:
            return self.get_name_from_globals(node.id, self.globals)
        return self.handle_undefined_name(node.id)


class IgnoredCallees(PyObjectSequenceOption[object]):
    """Calls to these aren't checked for argument validity."""

    default_value = [
        # getargspec gets confused about this subclass of tuple that overrides __new__ and __call__
        mock.call,
        mock.MagicMock,
        mock.Mock,
    ]
    name = "ignored_callees"


class ClassesSafeToInstantiate(PyObjectSequenceOption[type]):
    """We will instantiate instances of these classes if we can infer the value of all of
    their arguments. This is useful mostly for classes that are commonly instantiated with static
    arguments."""

    name = "classes_safe_to_instantiate"
    default_value = [
        CustomCheck,
        Value,
        Extension,
        KVPair,
        asynq.ConstFuture,
        range,
        tuple,
    ]


class FunctionsSafeToCall(PyObjectSequenceOption[object]):
    """We will instantiate instances of these classes if we can infer the value of all of
    their arguments. This is useful mostly for classes that are commonly instantiated with static
    arguments."""

    name = "functions_safe_to_call"
    default_value = [sorted, asynq.asynq]


_HookReturn = Union[None, ConcreteSignature, inspect.Signature, Callable[..., Any]]
_ConstructorHook = Callable[[type], _HookReturn]


class ConstructorHooks(PyObjectSequenceOption[_ConstructorHook]):
    """Customize the constructor signature for a class.

    These hooks may return either a function that pyanalyze will use the signature of, an inspect
    Signature object, or a pyanalyze Signature object. The function or signature
    should take a self parameter.

    """

    name = "constructor_hooks"

    @classmethod
    def get_constructor(cls, typ: type, options: Options) -> _HookReturn:
        for hook in options.get_value_for(cls):
            result = hook(typ)
            if result is not None:
                return result
        return None


_SigProvider = Callable[["ArgSpecCache"], Mapping[object, ConcreteSignature]]


class KnownSignatures(PyObjectSequenceOption[_SigProvider]):
    """Provide hardcoded signatures (and potentially :term:`impl` functions) for
    particular objects.

    Each entry in the list must be a function that takes an :class:`ArgSpecCache`
    instance and returns a mapping from Python object to
    :class:`pyanalyze.signature.Signature`.

    """

    name = "known_signatures"
    default_value = []


_Unwrapper = Callable[[type], type]


class UnwrapClass(PyObjectSequenceOption[_Unwrapper]):
    """Provides functions that can unwrap decorated classes.

    For example, if your codebase commonly uses a decorator that
    wraps classes in a `Wrapper` subclass with a `.wrapped` attribute,
    you may define an unwrapper like this:

        def unwrap_class(typ: type) -> type:
            if issubclass(typ, Wrapper) and typ is not Wrapper:
                return typ.wrapped
            return typ

    """

    name = "unwrap_class"

    @classmethod
    def unwrap(cls, typ: type, options: Options) -> type:
        for unwrapper in options.get_value_for(cls):
            typ = unwrapper(typ)
        return typ


class ArgSpecCache:
    DEFAULT_ARGSPECS = implementation.get_default_argspecs()

    def __init__(
        self,
        options: Options,
        ts_finder: TypeshedFinder,
        ctx: CanAssignContext,
        *,
        vnv_provider: Callable[[str], Optional[Value]] = lambda _: None,
    ) -> None:
        self.vnv_provider = vnv_provider
        self.options = options
        self.ts_finder = ts_finder
        self.ctx = ctx
        self.known_argspecs = {}
        self.generic_bases_cache = {}
        self.default_context = AnnotationsContext(self)
        self.safe_bases = tuple(self.options.get_value_for(ClassesSafeToInstantiate))

        default_argspecs = dict(self.DEFAULT_ARGSPECS)
        for provider in options.get_value_for(KnownSignatures):
            default_argspecs.update(provider(self))

        for obj, argspec in default_argspecs.items():
            self.known_argspecs[obj] = argspec

    def from_signature(
        self,
        sig: inspect.Signature,
        *,
        impl: Optional[Impl] = None,
        callable_object: object,
        function_object: object,
        is_async: bool = False,
        is_asynq: bool = False,
        returns: Optional[Value] = None,
        allow_call: bool = False,
    ) -> Signature:
        """Constructs a pyanalyze Signature from an inspect.Signature.

        kwonly_args may be a list of custom keyword-only arguments added to the argspec or None.

        impl is an implementation function for this object.

        function_object is the underlying callable.

        """
        func_globals = getattr(function_object, "__globals__", None)
        # Signature preserves the return annotation for wrapped functions,
        # because @functools.wraps copies the __annotations__ of the wrapped function. We
        # don't want that, because the wrapper may have changed the return type.
        # This caused problems with @contextlib.contextmanager.
        is_wrapped = hasattr_static(function_object, "__wrapped__")

        if returns is not None:
            has_return_annotation = True
        else:
            if is_wrapped or sig.return_annotation is inspect.Signature.empty:
                returns = AnyValue(AnySource.unannotated)
                has_return_annotation = False
            else:
                returns = type_from_runtime(
                    sig.return_annotation, ctx=AnnotationsContext(self, func_globals)
                )
                has_return_annotation = True
            if is_async:
                returns = make_coro_type(returns)

        parameters = []
        for i, parameter in enumerate(sig.parameters.values()):
            param, make_everything_pos_only = self._make_sig_parameter(
                parameter, func_globals, function_object, is_wrapped, i
            )
            if make_everything_pos_only:
                parameters = [
                    replace(param, kind=ParameterKind.POSITIONAL_ONLY)
                    for param in parameters
                ]
            parameters.append(param)

        return Signature.make(
            parameters,
            returns,
            impl=impl,
            callable=callable_object,
            has_return_annotation=has_return_annotation,
            is_asynq=is_asynq,
            allow_call=allow_call
            or FunctionsSafeToCall.contains(callable_object, self.options),
        )

    def _make_sig_parameter(
        self,
        parameter: inspect.Parameter,
        func_globals: Optional[Mapping[str, object]],
        function_object: Optional[object],
        is_wrapped: bool,
        index: int,
    ) -> Tuple[SigParameter, bool]:
        """Given an inspect.Parameter, returns a Parameter object."""
        if is_wrapped:
            typ = AnyValue(AnySource.inference)
        else:
            typ = self._get_type_for_parameter(
                parameter, func_globals, function_object, index
            )
        if parameter.default is inspect.Parameter.empty:
            default = None
        else:
            default = KnownValue(parameter.default)
        if (
            parameter.kind == inspect.Parameter.POSITIONAL_OR_KEYWORD
            and is_positional_only_arg_name(
                parameter.name, _get_class_name(function_object)
            )
        ):
            kind = ParameterKind.POSITIONAL_ONLY
            make_everything_pos_only = True
        else:
            kind = ParameterKind(parameter.kind)
            make_everything_pos_only = False
        return (
            SigParameter(parameter.name, kind, default=default, annotation=typ),
            make_everything_pos_only,
        )

    def _get_type_for_parameter(
        self,
        parameter: inspect.Parameter,
        func_globals: Optional[Mapping[str, object]],
        function_object: Optional[object],
        index: int,
    ) -> Value:
        if parameter.annotation is not inspect.Parameter.empty:
            kind = ParameterKind(parameter.kind)
            ctx = AnnotationsContext(self, func_globals)
            typ = type_from_runtime(
                parameter.annotation, ctx=ctx, allow_unpack=kind.allow_unpack()
            )
            return translate_vararg_type(kind, typ, self.ctx)
        # If this is the self argument of a method, try to infer the self type.
        elif index == 0 and parameter.kind in (
            inspect.Parameter.POSITIONAL_ONLY,
            inspect.Parameter.POSITIONAL_OR_KEYWORD,
        ):
            module_name = getattr(function_object, "__module__", None)
            qualname = getattr(function_object, "__qualname__", None)
            name = getattr(function_object, "__name__", None)
            if (
                qualname != name
                and module_name is not None
                and module_name in sys.modules
            ):
                module = sys.modules[module_name]
                *class_names, function_name = qualname.split(".")
                class_obj = module
                for class_name in class_names:
                    class_obj = getattr(class_obj, class_name, None)
                    if class_obj is None:
                        break
                if (
                    isinstance(class_obj, type)
                    and inspect.getattr_static(class_obj, function_name, None)
                    is function_object
                ):
                    generic_bases = self._get_generic_bases_cached(class_obj)
                    if generic_bases and generic_bases.get(class_obj):
                        return GenericValue(
                            class_obj, generic_bases[class_obj].values()
                        )
                    return TypedValue(class_obj)
        if parameter.kind in (
            inspect.Parameter.POSITIONAL_ONLY,
            inspect.Parameter.POSITIONAL_OR_KEYWORD,
            inspect.Parameter.KEYWORD_ONLY,
        ):
            vnv = self.vnv_provider(parameter.name)
            if vnv is not None:
                return vnv
        return AnyValue(AnySource.unannotated)

    def get_argspec(
        self,
        obj: object,
        impl: Optional[Impl] = None,
        is_asynq: bool = False,
        allow_synthetic_type: bool = False,
    ) -> MaybeSignature:
        """Constructs the Signature for a Python object."""
        if safe_isinstance(obj, str) and not allow_synthetic_type:
            return None
        return self._cached_get_argspec(
            obj, impl, is_asynq, in_overload_resolution=False
        )

    def _cached_get_argspec(
        self,
        obj: object,
        impl: Optional[Impl],
        is_asynq: bool,
        in_overload_resolution: bool,
    ) -> MaybeSignature:
        try:
            if obj in self.known_argspecs:
                return self.known_argspecs[obj]
        except Exception:
            hashable = False  # unhashable, or __eq__ failed
        else:
            hashable = True

        extended = self._uncached_get_argspec(
            obj, impl, is_asynq, in_overload_resolution
        )
        if extended is None:
            return None

        if hashable:
            self.known_argspecs[obj] = extended
        return extended

    def _maybe_make_evaluator_sig(
        self, func: Callable[..., Any], impl: Optional[Impl], is_asynq: bool
    ) -> MaybeSignature:
        try:
            key = f"{func.__module__}.{func.__qualname__}"
        except AttributeError:
            return None
        evaluation_funcs = get_type_evaluations(key)
        if not evaluation_funcs:
            return None
        sigs = []
        for evaluation_func in evaluation_funcs:
            if evaluation_func is None or not hasattr(evaluation_func, "__globals__"):
                return None
            sig = self._cached_get_argspec(
                evaluation_func, impl, is_asynq, in_overload_resolution=True
            )
            if not isinstance(sig, Signature):
                return None
            lines, _ = inspect.getsourcelines(evaluation_func)
            code = textwrap.dedent("".join(lines))
            body = ast.parse(code)
            if not body.body:
                return None
            evaluator_node = body.body[0]
            if not isinstance(evaluator_node, ast.FunctionDef):
                return None
            evaluator = RuntimeEvaluator(
                evaluator_node,
                sig.return_value,
                evaluation_func.__globals__,
                evaluation_func,
            )
            sigs.append(replace(sig, evaluator=evaluator))
        if len(sigs) == 1:
            return sigs[0]
        return OverloadedSignature(sigs)

    def _uncached_get_argspec(
        self,
        obj: Any,
        impl: Optional[Impl],
        is_asynq: bool,
        in_overload_resolution: bool,
    ) -> MaybeSignature:
        if isinstance(obj, tuple):
            return None  # lost cause

        # Cythonized methods, e.g. fn.asynq
        if is_dot_asynq_function(obj):
            try:
                return self._cached_get_argspec(
                    obj.__self__, impl, is_asynq, in_overload_resolution
                )
            except TypeError:
                # some cythonized methods have __self__ but it is not a function
                pass

        if safe_isinstance(obj, MethodWrapperType):
            try:
                unbound = getattr(obj.__objclass__, obj.__name__)
            except Exception:
                pass
            else:
                sig = self._cached_get_argspec(
                    unbound, impl, is_asynq, in_overload_resolution
                )
                if sig is not None:
                    return make_bound_method(sig, Composite(KnownValue(obj.__self__)))

        # for bound methods, see if we have an argspec for the unbound method
        if inspect.ismethod(obj) and obj.__self__ is not None:
            argspec = self._cached_get_argspec(
                obj.__func__, impl, is_asynq, in_overload_resolution
            )
            return make_bound_method(argspec, Composite(KnownValue(obj.__self__)))

        # Must be after the check for bound methods, because otherwise we
        # won't bind self correctly.
        if not in_overload_resolution:
            fq_name = get_fully_qualified_name(obj)
            if fq_name is not None:
                overloads = get_overloads(fq_name)
                if overloads:
                    sigs = [
                        self._cached_get_argspec(
                            overload, impl, is_asynq, in_overload_resolution=True
                        )
                        for overload in overloads
                    ]
                    if all_of_type(sigs, Signature):
                        return OverloadedSignature(sigs)
                evaluator_sig = self._maybe_make_evaluator_sig(obj, impl, is_asynq)
                if evaluator_sig is not None:
                    return evaluator_sig

        if hasattr_static(obj, "fn") or hasattr_static(obj, "original_fn"):
            is_asynq = is_asynq or hasattr_static(obj, "asynq")
            # many decorators put the original function in the .fn attribute
            try:
                original_fn = qcore.get_original_fn(obj)
            except (TypeError, AttributeError):
                # fails when executed on an object that doesn't allow setting attributes,
                # e.g. certain extension classes
                pass
            else:
                return self._cached_get_argspec(
                    original_fn, impl, is_asynq, in_overload_resolution
                )

        # Special case for EnumMeta.__call__. Ideally this should be generalized.
        if (
            safe_isinstance(obj, type)
            and safe_issubclass(obj, enum.Enum)
            and safe_isinstance(obj.__call__, MethodType)
            and safe_equals(obj.__call__.__func__, _ENUM_CALL)
        ):
            signature = self._cached_get_argspec(
                _ENUM_CALL, impl, is_asynq, in_overload_resolution
            )
            bound_sig = make_bound_method(
                signature, Composite(SubclassValue(TypedValue(obj)))
            )
            if bound_sig is None:
                return None
            sig = bound_sig.get_signature(preserve_impl=True, ctx=self.ctx)
            if sig is not None:
                return sig
            return bound_sig

        allow_call = FunctionsSafeToCall.contains(obj, self.options) or (
            safe_isinstance(obj, type) and safe_issubclass(obj, self.safe_bases)
        )
        if safe_isinstance(obj, (type, str)):
            type_params = self.get_type_parameters(obj)
        else:
            type_params = []
        argspec = self.ts_finder.get_argspec(
            obj, allow_call=allow_call, type_params=type_params
        )
        if argspec is not None:
            return argspec

        if is_typeddict(obj) and not is_typing_name(obj, "TypedDict"):
            td_type = type_from_runtime(obj)
            if isinstance(td_type, TypedDictValue):
                params = [
                    SigParameter(
                        key,
                        ParameterKind.KEYWORD_ONLY,
                        default=None if required else KnownValue(...),
                        annotation=value,
                    )
                    for key, (required, value) in td_type.items.items()
                ]
<<<<<<< HEAD
                return Signature.make(params, td_type, callable=obj)
=======
                if td_type.extra_keys is not None:
                    annotation = GenericValue(
                        dict, [TypedValue(str), td_type.extra_keys]
                    )
                    params.append(
                        SigParameter(
                            "%kwargs", ParameterKind.VAR_KEYWORD, annotation=annotation
                        )
                    )
                return Signature.make(params, td_type)
>>>>>>> 1054dec4

        if is_newtype(obj):
            assert hasattr(obj, "__supertype__")
            return Signature.make(
                [
                    SigParameter(
                        "x",
                        ParameterKind.POSITIONAL_ONLY,
                        annotation=type_from_runtime(
                            obj.__supertype__, ctx=self.default_context
                        ),
                    )
                ],
                NewTypeValue(obj),
                callable=obj,
            )

        if inspect.isfunction(obj):
            if hasattr_static(obj, "inner"):
                # @qclient.task_queue.exec_after_request() puts the original function in .inner
                return self._cached_get_argspec(
                    obj.inner, impl, is_asynq, in_overload_resolution
                )

            inspect_sig = self._safe_get_signature(obj)
            if inspect_sig is None:
                return self._make_any_sig(obj)

            return self.from_signature(
                inspect_sig,
                function_object=obj,
                callable_object=obj,
                is_async=asyncio.iscoroutinefunction(obj),
                impl=impl,
                is_asynq=is_asynq,
            )

        # decorator binders
        if _is_qcore_decorator(obj):
            argspec = self._cached_get_argspec(
                obj.decorator, impl, is_asynq, in_overload_resolution
            )
            # wrap if it's a bound method
            if obj.instance is not None and argspec is not None:
                return make_bound_method(argspec, Composite(KnownValue(obj.instance)))
            return argspec

        if inspect.isclass(obj):
            obj = UnwrapClass.unwrap(obj, self.options)
            override = ConstructorHooks.get_constructor(obj, self.options)
            if isinstance(override, Signature):
                signature = override
            else:
                should_ignore = IgnoredCallees.contains(obj, self.options)
                return_type = (
                    AnyValue(AnySource.error) if should_ignore else TypedValue(obj)
                )
                if isinstance(override, inspect.Signature):
                    inspect_sig = override
                    constructor = None
                else:
                    if override is not None:
                        constructor = override
                    # We pick __new__ if it is implemented as a Python function only;
                    # if we picked it whenever it was overridden we'd get too many C
                    # types that have a meaningless __new__ signature. Typeshed
                    # usually doesn't have a __new__ signature. Alternatively, we
                    # could try __new__ first and fall back to __init__ if __new__
                    # doesn't have a useful signature.
                    # In practice, we saw this make a difference with NamedTuples.
                    elif isinstance(obj.__new__, FunctionType):
                        constructor = obj.__new__
                    else:
                        constructor = obj.__init__
                    inspect_sig = self._safe_get_signature(constructor)
                if inspect_sig is None:
                    return Signature.make(
                        [ELLIPSIS_PARAM],
                        return_type,
                        callable=obj,
                        allow_call=allow_call,
                    )

                signature = self.from_signature(
                    inspect_sig,
                    function_object=constructor,
                    callable_object=obj,
                    impl=impl,
                    returns=return_type,
                    allow_call=allow_call,
                )
            bound_sig = make_bound_method(signature, Composite(TypedValue(obj)))
            if bound_sig is None:
                return None
            sig = bound_sig.get_signature(preserve_impl=True, ctx=self.ctx)
            if sig is not None:
                return sig
            return bound_sig

        if inspect.isbuiltin(obj):
            if not isinstance(obj.__self__, ModuleType):
                cls = type(obj.__self__)
                try:
                    method = getattr(cls, obj.__name__)
                except AttributeError:
                    return self._make_any_sig(obj)
                if method == obj:
                    return self._make_any_sig(obj)
                argspec = self._cached_get_argspec(
                    method, impl, is_asynq, in_overload_resolution
                )
                return make_bound_method(argspec, Composite(KnownValue(obj.__self__)))
            inspect_sig = self._safe_get_signature(obj)
            if inspect_sig is not None:
                return self.from_signature(
                    inspect_sig, function_object=obj, callable_object=obj
                )
            return self._make_any_sig(obj)

        if hasattr_static(obj, "__call__"):
            # we could get an argspec here in some cases, but it's impossible to figure out
            # the argspec for some builtin methods (e.g., dict.__init__), and no way to detect
            # these with inspect, so just give up.
            return self._make_any_sig(obj)

        return None

    def _make_any_sig(self, obj: object) -> Signature:
        if FunctionsSafeToCall.contains(obj, self.options):
            return Signature.make(
                [ELLIPSIS_PARAM],
                AnyValue(AnySource.inference),
                is_asynq=True,
                allow_call=True,
                callable=obj,
            )
        else:
            return ANY_SIGNATURE

    def _safe_get_signature(self, obj: Any) -> Optional[inspect.Signature]:
        """Wrapper around inspect.getargspec that catches TypeErrors."""
        try:
            # follow_wrapped=True leads to problems with decorators that
            # mess with the arguments, such as mock.patch.
            return inspect.signature(obj, follow_wrapped=False)
        except (TypeError, ValueError, AttributeError):
            # TypeError if signature() does not support the object, ValueError
            # if it cannot provide a signature, and AttributeError if we're on
            # Python 2.
            return None

    def get_type_parameters(self, typ: Union[type, str]) -> List[Value]:
        bases = self.get_generic_bases(typ, substitute_typevars=False)
        tv_map = bases.get(typ, {})
        return [tv for tv in tv_map.values()]

    def get_generic_bases(
        self,
        typ: Union[type, str],
        generic_args: Sequence[Value] = (),
        *,
        substitute_typevars: bool = True,
    ) -> GenericBases:
        if (
            typ is Generic
            or is_typing_name(typ, "Protocol")
            or typ is object
            or typ in ("typing.Generic", "builtins.object")
        ):
            return {}
        generic_bases = self._get_generic_bases_cached(typ)
        if typ not in generic_bases:
            return generic_bases
        my_typevars = generic_bases[typ]
        if not my_typevars:
            return generic_bases
        tv_map = {}
        if substitute_typevars:
            for i, tv_value in enumerate(my_typevars.values()):
                if not isinstance(tv_value, TypeVarValue):
                    continue
                try:
                    value = generic_args[i]
                except IndexError:
                    value = AnyValue(AnySource.generic_argument)
                tv_map[tv_value.typevar] = value
        return {
            base: {tv: value.substitute_typevars(tv_map) for tv, value in args.items()}
            for base, args in generic_bases.items()
        }

    def _get_generic_bases_cached(self, typ: Union[type, str]) -> GenericBases:
        try:
            return self.generic_bases_cache[typ]
        except KeyError:
            pass
        except Exception:
            return {}  # We don't support unhashable types.
        if isinstance(typ, str):
            bases = self.ts_finder.get_bases_for_fq_name(typ)
        else:
            bases = self.ts_finder.get_bases(typ)
        generic_bases = self._extract_bases(typ, bases)
        if generic_bases is None:
            assert isinstance(
                typ, type
            ), f"failed to extract typeshed bases for {typ!r}"
            bases = [
                type_from_runtime(base, ctx=self.default_context)
                for base in self.get_runtime_bases(typ)
            ]
            generic_bases = self._extract_bases(typ, bases)
            assert (
                generic_bases is not None
            ), f"failed to extract runtime bases from {typ}"
        self.generic_bases_cache[typ] = generic_bases
        return generic_bases

    def _extract_bases(
        self, typ: Union[type, str], bases: Optional[Sequence[Value]]
    ) -> Optional[GenericBases]:
        if bases is None:
            return None
        # Put Generic first since it determines the order of the typevars. This matters
        # for typing.Coroutine.
        bases = sorted(
            bases,
            key=lambda base: not isinstance(base, TypedValue)
            or base.typ is not Generic,
        )
        my_typevars = uniq_chain(extract_typevars(base) for base in bases)
        generic_bases = {}
        generic_bases[typ] = {tv: TypeVarValue(tv) for tv in my_typevars}
        for base in bases:
            if isinstance(base, TypedValue):
                if isinstance(base.typ, str):
                    assert base.typ != typ, base
                else:
                    assert base.typ is not typ, base
                if isinstance(base, GenericValue):
                    args = base.args
                else:
                    args = ()
                generic_bases.update(self.get_generic_bases(base.typ, args))
            else:
                return None
        return generic_bases

    def get_runtime_bases(self, typ: type) -> Sequence[object]:
        if typing_inspect.is_generic_type(typ):
            return typing_inspect.get_generic_bases(typ)
        return typ.__bases__


def _is_qcore_decorator(obj: object) -> TypeGuard[Any]:
    try:
        return (
            hasattr_static(obj, "is_decorator")
            and obj.is_decorator()
            and hasattr_static(obj, "decorator")
        )
    except Exception:
        # black.Line has an is_decorator attribute but it is not a method
        return False


def _get_class_name(obj: object) -> Optional[str]:
    if hasattr_static(obj, "__qualname__"):
        pieces = obj.__qualname__.split(".")
        if len(pieces) >= 2:
            return pieces[-2]
    return None<|MERGE_RESOLUTION|>--- conflicted
+++ resolved
@@ -653,9 +653,6 @@
                     )
                     for key, (required, value) in td_type.items.items()
                 ]
-<<<<<<< HEAD
-                return Signature.make(params, td_type, callable=obj)
-=======
                 if td_type.extra_keys is not None:
                     annotation = GenericValue(
                         dict, [TypedValue(str), td_type.extra_keys]
@@ -665,8 +662,7 @@
                             "%kwargs", ParameterKind.VAR_KEYWORD, annotation=annotation
                         )
                     )
-                return Signature.make(params, td_type)
->>>>>>> 1054dec4
+                return Signature.make(params, td_type, callable=obj)
 
         if is_newtype(obj):
             assert hasattr(obj, "__supertype__")
