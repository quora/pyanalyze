"""

Extensions to the type system supported by pyanalyze. These can be imported at runtime and used in
user code.

Several type system extensions are used with the ``Annotated`` type from
`PEP 593 <https://www.python.org/dev/peps/pep-0593/>`_. This allows them to
be gracefully ignored by other type checkers.

"""
from collections import defaultdict
from dataclasses import dataclass, field
import typing_extensions
import pyanalyze
from typing import (
    Any,
    Callable,
    Container,
    Dict,
    Iterable,
    Optional,
    Tuple,
    List,
    Union,
    TypeVar,
    TYPE_CHECKING,
    overload as real_overload,
)
from typing_extensions import Literal, NoReturn
import typing

from .safe import get_fully_qualified_name

if TYPE_CHECKING:
    from .value import Value, CanAssign, CanAssignContext, TypeVarMap, AnySource


class CustomCheck:
    """A mechanism for extending the type system with user-defined checks.

    To use this, create a subclass of ``CustomCheck`` that overrides the
    ``can_assign`` method, and place it in an ``Annotated`` annotation. The
    return value is equivalent to that of :meth:`pyanalyze.value.Value.can_assign`.

    A simple example is :class:`LiteralOnly`, which is also exposed by pyanalyze
    itself::

        class LiteralOnly(CustomCheck):
            def can_assign(self, value: "Value", ctx: "CanAssignContext") -> "CanAssign":
                for subval in pyanalyze.value.flatten_values(value):
                    if not isinstance(subval, pyanalyze.value.KnownValue):
                        return pyanalyze.value.CanAssignError("Value must be a literal")
                return {}

        def func(arg: Annotated[str, LiteralOnly()]) -> None:
            ...

        func("x")  # ok
        func(str(some_call()))  # error

    It is also possible to customize checks in the other direction
    by overriding the ``can_be_assigned()`` method. For example, if
    the above ``CustomCheck`` overrode the ``can_be_assigned`` method
    instead, a value of type ``Annotated[str, LiteralOnly()]`` could
    only be passed to functions that take a ``Literal`` parameter.

    A ``CustomCheck`` can also be generic over a ``TypeVar``. To implement support
    for ``TypeVar``, two more methods must be overridden:

    - ``walk_values()`` should yield all ``TypeVar`` objects contained in the check,
      wrapped in a :class:`pyanalyze.value.TypeVarValue`.
    - ``substitute_typevars()`` takes a map from ``TypeVar`` to
      :class:`pyanalyze.value.Value` objects and returns a new ``CustomCheck``.

    """

    def can_assign(self, __value: "Value", __ctx: "CanAssignContext") -> "CanAssign":
        return {}

    def can_be_assigned(
        self, __value: "Value", __ctx: "CanAssignContext"
    ) -> "CanAssign":
        return {}

    def walk_values(self) -> Iterable["Value"]:
        return []

    def substitute_typevars(self, typevars: "TypeVarMap") -> "CustomCheck":
        return self


@dataclass(frozen=True)
class LiteralOnly(CustomCheck):
    """Custom check that allows only values pyanalyze infers as literals.

    Example:

        def func(arg: Annotated[str, LiteralOnly()]) -> None:
            ...

        func("x")  # ok
        func(str(some_call()))  # error

    This can be useful to prevent user-controlled input in security-sensitive
    APIs.

    """

    def can_assign(self, value: "Value", ctx: "CanAssignContext") -> "CanAssign":
        for subval in pyanalyze.value.flatten_values(value):
            if not isinstance(subval, pyanalyze.value.KnownValue):
                return pyanalyze.value.CanAssignError("Value must be a literal")
        return {}


@dataclass(frozen=True)
class NoAny(CustomCheck):
    """Custom check that disallows passing `Any`."""

    deep: bool = False
    """If true, disallow `Any` in nested positions (e.g., `list[Any]`)."""
    allowed_sources: Container["AnySource"] = field(
        default_factory=lambda: frozenset({pyanalyze.value.AnySource.unreachable})
    )
    """Allow `Any` with these sources."""

    def can_assign(self, value: "Value", ctx: "CanAssignContext") -> "CanAssign":
        if self.deep:
            vals = value.walk_values()
        else:
            vals = pyanalyze.value.flatten_values(value)
        for subval in vals:
            if self._is_disallowed(subval):
                return pyanalyze.value.CanAssignError(f"Value may not be {subval}")
        return {}

    def _is_disallowed(self, value: "Value") -> bool:
        return (
            isinstance(value, pyanalyze.value.AnyValue)
            and value.source not in self.allowed_sources
        )


class _AsynqCallableMeta(type):
    def __getitem__(
        self, params: Tuple[Union[Literal[Ellipsis], List[object]], object]
    ) -> Any:
        if not isinstance(params, tuple) or len(params) != 2:
            raise TypeError(
                "AsynqCallable[...] should be instantiated "
                "with two arguments (the argument list and a type)."
            )
        if not isinstance(params[0], list) and params[0] is not Ellipsis:
            raise TypeError("The first argument to AsynqCallable must be a list or ...")
        return AsynqCallable(
            Ellipsis if params[0] is Ellipsis else tuple(params[0]), params[1]
        )


@dataclass(frozen=True)
class AsynqCallable(metaclass=_AsynqCallableMeta):
    """Represents an `asynq <https://github.com/quora/asynq>`_ function (a function decorated with
    ``@asynq()``).

    Similar to ``Callable``, but ``AsynqCallable`` also supports calls
    through ``.asynq()``. Because asynq functions can also be called synchronously,
    an asynq function is assignable to a non-asynq function, but not the reverse.

    The first argument should be the argument list, as for ``Callable``. Examples::

        AsynqCallable[..., int]  # may take any arguments, returns an int
        AsynqCallable[[int], str]  # takes an int, returns a str

    """

    args: Union[Literal[Ellipsis], Tuple[object, ...]]
    return_type: object

    # Returns AsynqCallable but pyanalyze interprets that as AsynqCallable[..., Any]
    def __getitem__(self, item: object) -> Any:
        if not isinstance(item, tuple):
            item = (item,)
        params = self.__parameters__
        if len(params) != len(item):
            raise TypeError(f"incorrect argument count for {self}")
        substitution = dict(zip(params, item))

        def replace_type(arg: object) -> object:
            if isinstance(arg, TypeVar):
                return substitution[arg]
            elif hasattr(arg, "__parameters__"):
                # static analysis: ignore[unsupported_operation]
                return arg[tuple(substitution[param] for param in arg.__parameters__)]
            else:
                return arg

        if self.args is Ellipsis:
            new_args = Ellipsis
        else:
            new_args = tuple(replace_type(arg) for arg in self.args)
        new_return_type = replace_type(self.return_type)
        return AsynqCallable(new_args, new_return_type)

    @property
    def __parameters__(self) -> Tuple["TypeVar", ...]:
        params = []
        for arg in self._inner_types:
            if isinstance(arg, TypeVar):
                params.append(arg)
            elif hasattr(arg, "__parameters__"):
                params += arg.__parameters__
        return tuple(dict.fromkeys(params))

    @property
    def _inner_types(self) -> Iterable[object]:
        if self.args is not Ellipsis:
            yield from self.args
        yield self.return_type

    def __call__(self, *args: Any, **kwargs: Any) -> Any:
        raise TypeError(f"{self} is not callable")


class _ParameterGuardMeta(type):
    def __getitem__(self, params: Tuple[str, object]) -> Any:
        if not isinstance(params, tuple) or len(params) != 2:
            raise TypeError(
                f"{self.__name__}[...] should be instantiated "
                "with two arguments (a variable name and a type)."
            )
        if not isinstance(params[0], str):
            raise TypeError(f"The first argument to {self.__name__} must be a string")
        return self(params[0], params[1])


@dataclass(frozen=True)
class ParameterTypeGuard(metaclass=_ParameterGuardMeta):
    """A guard on an arbitrary parameter. Used with ``Annotated``.

    Example usage::

        def is_int(arg: object) -> Annotated[bool, ParameterTypeGuard["arg", int]]:
            return isinstance(arg, int)

    """

    varname: str
    guarded_type: object


@dataclass(frozen=True)
class NoReturnGuard(metaclass=_ParameterGuardMeta):
    """A no-return guard on an arbitrary parameter. Used with ``Annotated``.

    If the function returns, then the condition is true.

    Example usage::

        def assert_is_int(arg: object) -> Annotated[bool, NoReturnGuard["arg", int]]:
            assert isinstance(arg, int)

    """

    varname: str
    guarded_type: object


class _HasAttrGuardMeta(type):
    def __getitem__(self, params: Tuple[str, str, object]) -> "HasAttrGuard":
        if not isinstance(params, tuple) or len(params) != 3:
            raise TypeError(
                "HasAttrGuard[...] should be instantiated "
                "with three arguments (a variable name, an attribute name, and a type)."
            )
        if not isinstance(params[0], str):
            raise TypeError("The first argument to HasAttrGuard must be a string")
        return HasAttrGuard(params[0], params[1], params[2])


@dataclass(frozen=True)
class HasAttrGuard(metaclass=_HasAttrGuardMeta):
    """A guard on an arbitrary parameter that checks for the presence of an attribute.
    Used with ``Annotated``.

    A return type of ``Annotated[bool, HasAttrGuard[param, attr, type]]`` means that
    `param` has an attribute named `attr` of type `type` if the function
    returns True.

    Example usage::

        def has_time(arg: object) -> Annotated[bool, HasAttrGuard["arg", Literal["time"], int]]:
            attr = getattr(arg, "time", None)
            return isinstance(attr, int)

        T = TypeVar("T", bound=str)

        def hasattr(obj: object, name: T) -> Annotated[bool, HasAttrGuard["obj", T, Any]]:
            try:
                getattr(obj, name)
                return True
            except AttributeError:
                return False

    """

    varname: str
    attribute_name: object
    attribute_type: object


class _TypeGuardMeta(type):
    def __getitem__(self, params: object) -> "TypeGuard":
        return TypeGuard(params)


@dataclass(frozen=True)
class TypeGuard(metaclass=_TypeGuardMeta):
    """Type guards, as defined in `PEP 647 <https://www.python.org/dev/peps/pep-0647/>`_.

    New code should instead use ``typing_extensions.TypeGuard`` or
    (in Python 3.10 and higher) ``typing.TypeGuard``.

    Example usage::

        def is_int_list(arg: list[Any]) -> TypeGuard[list[int]]:
            return all(isinstance(elt, int) for elt in arg)

    """

    guarded_type: object


class _ExternalTypeMeta(type):
    def __getitem__(self, params: str) -> "ExternalType":
        if not isinstance(params, str):
            raise TypeError(f"ExternalType expects a string, not {params!r}")
        return ExternalType(params)


@dataclass(frozen=True)
class ExternalType(metaclass=_ExternalTypeMeta):
    """`ExternalType` is a way to refer to a type that is not imported at runtime.
    The type must be given as a string representing a fully qualified name.

    Example usage::

        from pyanalyze.extensions import ExternalType

        def function(arg: ExternalType["other_module.Type"]) -> None:
            pass

    To resolve the type, pyanalyze will import `other_module`, but the module
    using `ExternalType` does not have to import `other_module`.

    `typing.TYPE_CHECKING` can be used in a similar fashion, but `ExternalType`
    can be more convenient when programmatically generating types. Our motivating
    use case is our database schema definition file: we would like to map each
    column to the enum it corresponds to, but those enums are defined in code
    that should not be imported by the schema definition.

    """

    type_path: str

    # This makes it possible to use ExternalType within e.g. Annotated
    def __call__(self) -> NoReturn:
        raise NotImplementedError("just here to fool typing._type_check")


def reveal_type(value: object) -> None:
    """Inspect the inferred type of an expression.

    Calling this function will make pyanalyze print out the argument's
    inferred value in a human-readable format. At runtime it does nothing.

    This is automatically exposed as a global during type checking, so in
    code that is not run at import, `reveal_type()` can be used without
    being impoorted.

    Example::

        def f(x: int) -> None:
            reveal_type(x)  # Revealed type is "int"

    """
    pass


_overloads: Dict[str, List[Callable[..., Any]]] = defaultdict(list)
_type_evaluations: Dict[str, Optional[Callable[..., Any]]] = {}


def get_overloads(fully_qualified_name: str) -> List[Callable[..., Any]]:
    """Return all defined runtime overloads for this fully qualified name."""
    return _overloads[fully_qualified_name]


def get_type_evaluation(fully_qualified_name: str) -> Optional[Callable[..., Any]]:
    """Return the type evaluation function for this fully qualified name, or None."""
    return _type_evaluations.get(fully_qualified_name)


if TYPE_CHECKING:
    from typing import overload as overload

else:

    def overload(func: Callable[..., Any]) -> Callable[..., Any]:
        """A version of `typing.overload` that is inspectable at runtime.

        If this decorator is used for a function `some_module.some_function`, calling
        :func:`pyanalyze.extensiions.get_overloads("some_module.some_function")` will
        return all the runtime overloads.

        """
<<<<<<< HEAD
        key = get_fully_qualified_name(func)
        if key is not None:
            _overloads[key].append(func)
        return real_overload(func)


def patch_typing_overload() -> None:
    """Monkey-patch ``typing.overload`` with our custom ``@overload`` decorator.

    This allows files imported after this file to use the ``@overload`` decorator
    and have it be recognized by pyanalyze.

    """
    typing.overload = overload
    typing_extensions.overload = overload
=======
        key = f"{func.__module__}.{func.__qualname__}"
        _overloads[key].append(func)
        return real_overload(func)


def evaluated(func: Callable[..., Any]) -> Callable[..., Any]:
    """Marks a type evaluation function."""
    key = f"{func.__module__}.{func.__qualname__}"
    assert key not in _type_evaluations, f"multiple evaluations for {key}"
    _type_evaluations[key] = func
    func.__is_type_evaluation__ = True
    return func


def is_provided(arg: Any) -> bool:
    """Helper function for type evaluators.

    May not be called at runtime.

    """
    raise NotImplementedError(
        "is_provided() may only be called in type evaluation functions"
    )


def is_positional(arg: Any) -> bool:
    """Helper function for type evaluators.

    May not be called at runtime.

    """
    raise NotImplementedError(
        "is_positional() may only be called in type evaluation functions"
    )


def is_keyword(arg: Any) -> bool:
    """Helper function for type evaluators.

    May not be called at runtime.

    """
    raise NotImplementedError(
        "is_keyword() may only be called in type evaluation functions"
    )


def is_of_type(arg: Any, type: Any, *, exclude_any: bool = False) -> bool:
    """Helper function for type evaluators.

    May not be called at runtime.

    """
    raise NotImplementedError(
        "is_of_type() may only be called in type evaluation functions"
    )


def show_error(message: str, *, argument: Optional[Any] = None) -> bool:
    """Helper function for type evaluators.

    May not be called at runtime.

    """
    raise NotImplementedError(
        "show_error() may only be called in type evaluation functions"
    )
>>>>>>> d2b8274f
<|MERGE_RESOLUTION|>--- conflicted
+++ resolved
@@ -413,7 +413,6 @@
         return all the runtime overloads.
 
         """
-<<<<<<< HEAD
         key = get_fully_qualified_name(func)
         if key is not None:
             _overloads[key].append(func)
@@ -429,10 +428,6 @@
     """
     typing.overload = overload
     typing_extensions.overload = overload
-=======
-        key = f"{func.__module__}.{func.__qualname__}"
-        _overloads[key].append(func)
-        return real_overload(func)
 
 
 def evaluated(func: Callable[..., Any]) -> Callable[..., Any]:
@@ -496,5 +491,4 @@
     """
     raise NotImplementedError(
         "show_error() may only be called in type evaluation functions"
-    )
->>>>>>> d2b8274f
+    )