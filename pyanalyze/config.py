--- conflicted
+++ resolved
@@ -168,14 +168,11 @@
     ASYNQ_DECORATORS = {asynq.asynq}
     ASYNC_PROXY_DECORATORS = {asynq.async_proxy}
 
-<<<<<<< HEAD
     # If we iterate over something longer than this, we don't try to infer precise
     # types for comprehensions. Increasing this can hurt performance.
     COMPREHENSION_LENGTH_INFERENCE_LIMIT = 25
-=======
     # We may simplify unions with more than this many values.
     UNION_SIMPLIFICATION_LIMIT = 100
->>>>>>> 57f47582
 
     #
     # Used for VariableNameValue
