# static analysis: ignore
from .test_name_check_visitor import TestNameCheckVisitorBase
from .test_node_visitor import assert_fails, assert_passes
from .error_code import ErrorCode

from .value import (
    AnnotatedValue,
    AnySource,
    AnyValue,
    KVPair,
    assert_is_value,
    CallableValue,
    GenericValue,
    SequenceIncompleteValue,
    KnownValue,
    TypedValue,
    DictIncompleteValue,
    SubclassValue,
    MultiValuedValue,
    make_weak,
)


class TestSuperCall(TestNameCheckVisitorBase):
    @assert_passes()
    def test_basic(self):
        # there was a bug where we would insert the 'self' argument twice for super methods
        class Cachiyacuy(object):
            def eat_food(self):
                pass

        class Acouchy(Cachiyacuy):
            def do_it(self):
                return self.eat_food()

            def eat_food(self):
                super(Acouchy, self).eat_food()

    @assert_passes()
    def test_super_no_args(self):
        class Canaanimys:
            def __init__(self, a, b):
                super().__init__()

    @assert_fails(ErrorCode.incompatible_call)
    def test_super_no_args_wrong_args(self):
        class Gaudeamus:
            def eat(self):
                pass

        class Canaanimys(Gaudeamus):
            def eat(self, grass=None):
                super(Canaanimys, self).eat(grass)

    @assert_fails(ErrorCode.incompatible_call)
    def test_super_no_args_wrong_args_classmethod(self):
        class Gaudeamus:
            @classmethod
            def eat(cls):
                pass

        class Canaanimys(Gaudeamus):
            @classmethod
            def eat(cls, grass):
                super().eat(grass)

    @assert_fails(ErrorCode.bad_super_call)
    def test_super_no_args_in_comprehension(self):
        class Canaanimys:
            def __init__(self, a, b):
                self.x = [super().__init__() for _ in range(1)]

    @assert_fails(ErrorCode.bad_super_call)
    def test_super_no_args_in_gen_exp(self):
        class Canaanimys:
            def __init__(self, a, b):
                self.x = (super().__init__() for _ in range(1))

    @assert_fails(ErrorCode.bad_super_call)
    def test_super_no_args_in_nested_function(self):
        class Canaanimys:
            def __init__(self, a, b):
                def nested():
                    self.x = super().__init__()

                nested()

    @assert_passes()
    def test_super_init_subclass(self):
        class Pithanotomys:
            def __init_subclass__(self):
                super().__init_subclass__()

    @assert_passes()
    def test_good_super_call(self):
        from pyanalyze.tests import wrap, PropertyObject

        @wrap
        class Tainotherium(PropertyObject):
            def non_async_method(self):
                super(Tainotherium.base, self).non_async_method()

    @assert_fails(ErrorCode.bad_super_call)
    def test_bad_super_call(self):
        from pyanalyze.tests import wrap, PropertyObject

        @wrap
        class Tainotherium2(PropertyObject):
            def non_async_method(self):
                super(Tainotherium2, self).non_async_method()

    @assert_fails(ErrorCode.bad_super_call)
    def test_first_arg_is_base(self):
        class Base1(object):
            def method(self):
                pass

        class Base2(Base1):
            def method(self):
                pass

        class Child(Base2):
            def method(self):
                super(Base2, self).method()

    @assert_fails(ErrorCode.bad_super_call)
    def test_bad_super_call_classmethod(self):
        from pyanalyze.tests import wrap, PropertyObject

        @wrap
        class Tainotherium3(PropertyObject):
            @classmethod
            def no_args_classmethod(cls):
                super(Tainotherium3, cls).no_args_classmethod()

    @assert_fails(ErrorCode.incompatible_call)
    def test_super_attribute(self):
        class MotherCapybara(object):
            def __init__(self, grass):
                pass

        class ChildCapybara(MotherCapybara):
            def __init__(self):
                super(ChildCapybara, self).__init__()

    @assert_fails(ErrorCode.undefined_attribute)
    def test_undefined_super_attribute(self):
        class MotherCapybara(object):
            pass

        class ChildCapybara(MotherCapybara):
            @classmethod
            def toggle(cls):
                super(ChildCapybara, cls).toggle()

    @assert_passes()
    def test_metaclass(self):
        class CapybaraType(type):
            def __init__(self, name, bases, attrs):
                super(CapybaraType, self).__init__(name, bases, attrs)

        class Capybara(metaclass=CapybaraType):
            pass

    @assert_passes()
    def test_mixin(self):
        class Base(object):
            @classmethod
            def eat(cls):
                pass

        class Mixin(object):
            @classmethod
            def eat(cls):
                super(Mixin, cls).eat()

        class Capybara(Mixin, Base):
            pass


class TestSequenceImpl(TestNameCheckVisitorBase):
    @assert_passes()
    def test(self):
        from typing import Sequence
        from typing_extensions import Literal

        def capybara(x, ints: Sequence[Literal[1, 2]]):
            # no arguments
            assert_is_value(set(), KnownValue(set()))
            assert_is_value(list(), KnownValue([]))

            # KnownValue
            assert_is_value(tuple([1, 2, 3]), KnownValue((1, 2, 3)))

            # Comprehensions
            one_two = MultiValuedValue([KnownValue(1), KnownValue(2)])
            assert_is_value(tuple(i for i in ints), GenericValue(tuple, [one_two]))
            assert_is_value(tuple({i: i for i in ints}), GenericValue(tuple, [one_two]))

            # SequenceIncompleteValue
            assert_is_value(
                tuple([int(x)]), SequenceIncompleteValue(tuple, [TypedValue(int)])
            )

            # fallback
            assert_is_value(
                tuple(x), GenericValue(tuple, [AnyValue(AnySource.generic_argument)])
            )

            # argument that is iterable but does not have __iter__
            assert_is_value(tuple(str(x)), GenericValue(tuple, [TypedValue(str)]))

    @assert_passes()
    def test_not_iterable(self):
        def capybara(x):
            tuple(3)  # E: unsupported_operation
            tuple(int(x))  # E: unsupported_operation


class TestFormat(TestNameCheckVisitorBase):
    @assert_passes()
    def test_basic(self):
        def capybara():
            assert_is_value("{}".format(0), TypedValue(str))
            assert_is_value("{x}".format(x=0), TypedValue(str))
            assert_is_value("{} {x.imag!r:.2d}".format(0, x=0), TypedValue(str))
            assert_is_value("{x[0]} {y[x]}".format(x=[0], y={"x": 0}), TypedValue(str))
            assert_is_value("{{X}} {}".format(0), TypedValue(str))
            assert_is_value("{0:.{1:d}e}".format(0, 1), TypedValue(str))
            assert_is_value("{:<{width}}".format("", width=1), TypedValue(str))

    @assert_passes()
    def test_errors(self):
        def out_of_range_implicit():
            "{} {}".format(0)  # E: incompatible_call

        def out_of_range_numbered():
            "{0} {1}".format(0)  # E: incompatible_call

        def out_of_range_named():
            "{x}".format(y=3)  # E: incompatible_call

        def unused_numbered():
            "{}".format(0, 1)  # E: incompatible_call

        def unused_names():
            "{x}".format(x=0, y=1)  # E: incompatible_call

    @assert_passes()
    def test_union(self):
        def capybara(cond):
            if cond:
                template = "{a} {b}"
            else:
                template = "{a} {b} {c}"
            string = template.format(a="a", b="b", c="c")
            assert_is_value(string, TypedValue(str))


class TestTypeMethods(TestNameCheckVisitorBase):
    @assert_passes()
    def test(self):
        class Capybara(object):
            def __init__(self, name):
                pass

            def foo(self):
                print(Capybara.__subclasses__())


class TestEncodeDecode(TestNameCheckVisitorBase):
    @assert_passes()
    def test(self):
        def capybara(s: str, b: bytes):
            assert_is_value(s.encode("utf-8"), TypedValue(bytes))
            assert_is_value(b.decode("utf-8"), TypedValue(str))

    @assert_fails(ErrorCode.incompatible_argument)
    def test_encode_wrong_type(self):
        def capybara():
            "".encode(42)

    @assert_fails(ErrorCode.incompatible_argument)
    def test_decode_wrong_type(self):
        def capybara():
            b"".decode(42)


class TestLen(TestNameCheckVisitorBase):
    @assert_passes()
    def test(self):
        def capybara(x):
            assert_is_value(len("a"), KnownValue(1))
            assert_is_value(len(list(x)), TypedValue(int))

            # if we don't know the type, there should be no error
            len(x)

    @assert_passes()
    def test_narrowing(self):
        def capybara(cond):
            lst = () if cond else (1,)
            assert_is_value(lst, MultiValuedValue([KnownValue(()), KnownValue((1,))]))
            if len(lst) == 1:
                assert_is_value(lst, KnownValue((1,)))
            else:
                assert_is_value(lst, KnownValue(()))
            if len(lst) > 0:
                assert_is_value(lst, KnownValue((1,)))
            else:
                assert_is_value(lst, KnownValue(()))

    @assert_fails(ErrorCode.incompatible_argument)
    def test_wrong_type(self):
        def capybara():
            len(3)


class TestCast(TestNameCheckVisitorBase):
    @assert_passes()
    def test(self):
        from typing import cast, List

        def capybara():
            assert_is_value(cast(str, 1), TypedValue(str))
            assert_is_value(cast("str", 1), TypedValue(str))
            assert_is_value(cast("List[str]", 1), GenericValue(list, [TypedValue(str)]))

    @assert_passes()
    def test_undefined_name(self):
        from typing import cast, List

        def capybara():
            cast("List[fail]", 1)  # E: undefined_name


class TestSubclasses(TestNameCheckVisitorBase):
    @assert_passes()
    def test(self):
        class Parent:
            pass

        class Child(Parent):
            pass

        def capybara(typ: type):
            assert_is_value(
                typ.__subclasses__(), GenericValue(list, [TypedValue(type)])
            )
            assert_is_value(Parent.__subclasses__(), KnownValue([Child]))


class TestGenericMutators(TestNameCheckVisitorBase):
    @assert_passes()
    def test_list_append(self):
        from typing import List

        def capybara(x: int):
            lst = [x]
            assert_is_value(lst, SequenceIncompleteValue(list, [TypedValue(int)]))
            lst.append(1)
            assert_is_value(
                lst, SequenceIncompleteValue(list, [TypedValue(int), KnownValue(1)])
            )

            lst: List[str] = ["x"]
            assert_is_value(lst, GenericValue(list, [TypedValue(str)]))
            lst.append("y")
            assert_is_value(lst, GenericValue(list, [TypedValue(str)]))

            lst = ["x"]
            assert_is_value(lst, KnownValue(["x"]))
            lst.append(3)
            assert_is_value(lst, KnownValue(["x", 3]))

    @assert_fails(ErrorCode.incompatible_call)
    def test_list_append_pos_only(self):
        from typing import List

        def capybara(lst: List[int]) -> None:
            lst.append(object=42)

    @assert_fails(ErrorCode.incompatible_argument)
    def test_list_append_wrong_type(self):
        from typing import List

        def capybara():
            lst: List[str] = ["x"]
            assert_is_value(lst, GenericValue(list, [TypedValue(str)]))
            lst.append(1)

    @assert_passes()
    def test_set_add(self):
        from typing import Set

        def capybara(x: int):
            lst = {x}
            assert_is_value(lst, SequenceIncompleteValue(set, [TypedValue(int)]))
            lst.add(1)
            assert_is_value(
                lst, SequenceIncompleteValue(set, [TypedValue(int), KnownValue(1)])
            )

            lst: Set[str] = {"x"}
            assert_is_value(lst, GenericValue(set, [TypedValue(str)]))
            lst.add("y")
            assert_is_value(lst, GenericValue(set, [TypedValue(str)]))

    @assert_passes()
    def test_list_add(self):
        from typing import List

        def capybara(x: int, y: str) -> None:
            assert_is_value(
                [x] + [y],
                SequenceIncompleteValue(list, [TypedValue(int), TypedValue(str)]),
            )
            assert_is_value(
                [x] + [1],
                SequenceIncompleteValue(list, [TypedValue(int), KnownValue(1)]),
            )
            left: List[int] = []
            right: List[str] = []
            assert_is_value(
                left + right,
                GenericValue(
                    list, [MultiValuedValue([TypedValue(int), TypedValue(str)])]
                ),
            )
            assert_is_value(left + left, GenericValue(list, [TypedValue(int)]))

            union_list1 = left if x else right
            union_list2 = left if y else right
            assert_is_value(
                # need to call list.__add__ directly because we just give up on unions
                # in the binop implementation
                list.__add__(union_list1, union_list2),
                MultiValuedValue(
                    [
                        GenericValue(list, [TypedValue(int)]),
                        GenericValue(
                            list, [MultiValuedValue([TypedValue(int), TypedValue(str)])]
                        ),
                        GenericValue(
                            list, [MultiValuedValue([TypedValue(str), TypedValue(int)])]
                        ),
                        GenericValue(list, [TypedValue(str)]),
                    ]
                ),
            )

    @assert_passes()
    def test_list_extend(self):
        from typing import List

        def capybara(x: int, y: str) -> None:
            lst = [x]
            assert_is_value(lst, SequenceIncompleteValue(list, [TypedValue(int)]))
            lst.extend([y])
            assert_is_value(
                lst, SequenceIncompleteValue(list, [TypedValue(int), TypedValue(str)])
            )
            # If we extend with a set, don't use a SequenceIncompleteValue any more,
            # because we don't know how many values were added or in what order.
            # (Technically we do know for a one-element set, but that doesn't seem worth
            # writing a special case for.)
            lst.extend({float(1.0)})
            assert_is_value(
                lst,
                make_weak(
                    GenericValue(
                        list,
                        [
                            MultiValuedValue(
                                [TypedValue(int), TypedValue(str), TypedValue(float)]
                            )
                        ],
                    )
                ),
            )

            lst: List[int] = [3]
            assert_is_value(lst, GenericValue(list, [TypedValue(int)]))
            lst.extend([x])
            assert_is_value(lst, GenericValue(list, [TypedValue(int)]))

    @assert_passes()
    def test_list_iadd(self):
        from typing import List

        def capybara(x: int, y: str) -> None:
            lst = [x]
            assert_is_value(lst, SequenceIncompleteValue(list, [TypedValue(int)]))
            lst += [y]
            assert_is_value(
                lst, SequenceIncompleteValue(list, [TypedValue(int), TypedValue(str)])
            )
            # If we extend with a set, don't use a SequenceIncompleteValue any more,
            # because we don't know how many values were added or in what order.
            # (Technically we do know for a one-element set, but that doesn't seem worth
            # writing a special case for.)
            lst += {float(1.0)}
            assert_is_value(
                lst,
                make_weak(
                    GenericValue(
                        list,
                        [
                            MultiValuedValue(
                                [TypedValue(int), TypedValue(str), TypedValue(float)]
                            )
                        ],
                    )
                ),
            )

            lst: List[int] = [3]
            assert_is_value(lst, GenericValue(list, [TypedValue(int)]))
            lst += [x]
            assert_is_value(lst, GenericValue(list, [TypedValue(int)]))

    @assert_passes()
    def test_weak_value(self):
        from typing import List
        from typing_extensions import Literal

        def func() -> List[Literal["c", "d"]]:
            return ["d", "c"]

        def capybara() -> None:
            lst = ["a", "b"]
            assert_is_value(lst, KnownValue(["a", "b"]))
            lst.extend(func())
            assert_is_value(
                lst,
                make_weak(
                    GenericValue(
                        list,
                        [
                            MultiValuedValue(
                                [
                                    KnownValue("a"),
                                    KnownValue("b"),
                                    KnownValue("c"),
                                    KnownValue("d"),
                                ]
                            )
                        ],
                    )
                ),
            )
            lst.extend(["e"])
            assert_is_value(
                lst,
                make_weak(
                    GenericValue(
                        list,
                        [
                            MultiValuedValue(
                                [
                                    KnownValue("a"),
                                    KnownValue("b"),
                                    KnownValue("c"),
                                    KnownValue("d"),
                                    KnownValue("e"),
                                ]
                            )
                        ],
                    )
                ),
            )
            lst.append("f")
            assert_is_value(
                lst,
                make_weak(
                    GenericValue(
                        list,
                        [
                            MultiValuedValue(
                                [
                                    KnownValue("a"),
                                    KnownValue("b"),
                                    KnownValue("c"),
                                    KnownValue("d"),
                                    KnownValue("e"),
                                    KnownValue("f"),
                                ]
                            )
                        ],
                    )
                ),
            )

    @assert_passes()
    def test_starred_weak(self):
        from typing import List
        from typing_extensions import Literal

        def capybara(arg) -> None:
            lst1: List[Literal["a"]] = ["a" for _ in arg]
            lst2 = [*lst1, "b"]
            assert_is_value(
                lst2,
                make_weak(
                    GenericValue(
                        list, [MultiValuedValue([KnownValue("a"), KnownValue("b")])]
                    )
                ),
            )
            lst2.append("c")
            assert_is_value(
                lst2,
                make_weak(
                    GenericValue(
                        list,
                        [
                            MultiValuedValue(
                                [KnownValue("a"), KnownValue("b"), KnownValue("c")]
                            )
                        ],
                    )
                ),
            )

    @assert_passes()
    def test_list_extend_wrong_type(self):
        from typing import List

        def capybara():
            lst: List[int] = [3]
            lst.extend([str(3)])  # E: incompatible_argument

    @assert_passes()
    def test_list_extend_union(self):
        def capybara(cond):
            if cond:
                lst = [1 for _ in cond]
            else:
                lst = [2 for _ in cond]
            assert_is_value(
                lst,
                MultiValuedValue(
                    [
                        make_weak(GenericValue(list, [KnownValue(1)])),
                        make_weak(GenericValue(list, [KnownValue(2)])),
                    ]
                ),
            )
            lst.extend([3, 4])

            # TODO: this is wrong; it drops all but the last Union member
            assert_is_value(
                lst,
                make_weak(
                    GenericValue(
                        list,
                        [
                            MultiValuedValue(
                                [KnownValue(2), KnownValue(3), KnownValue(4)]
                            )
                        ],
                    )
                ),
            )

    @assert_passes()
    def test_dict_get(self):
        from typing_extensions import TypedDict, NotRequired
        from typing import Dict

        class TD(TypedDict):
            a: int
            b: str
            c: NotRequired[str]

        def capybara(td: TD, s: str, d: Dict[str, int], untyped: dict):
            assert_is_value(td.get("a"), TypedValue(int))
            assert_is_value(td.get("c"), TypedValue(str) | KnownValue(None))
            assert_is_value(td.get("c", 1), TypedValue(str) | KnownValue(1))
            td.get(1)  # E: invalid_typeddict_key

            known = {"a": "b"}
            assert_is_value(known.get("a"), KnownValue("b") | KnownValue(None))
            assert_is_value(known.get("b", 1), KnownValue(1))
            assert_is_value(known.get(s), KnownValue("b") | KnownValue(None))

            incomplete = {**td, "b": 1, "d": s}
            assert_is_value(incomplete.get("a"), TypedValue(int) | KnownValue(None))
            assert_is_value(incomplete.get("b"), KnownValue(1) | KnownValue(None))
            assert_is_value(incomplete.get("d"), TypedValue(str) | KnownValue(None))
            assert_is_value(incomplete.get("e"), KnownValue(None))

            assert_is_value(d.get("x"), TypedValue(int) | KnownValue(None))
            assert_is_value(d.get(s), TypedValue(int) | KnownValue(None))
            d.get(1)  # E: incompatible_argument

            untyped.get([])  # E: unhashable_key

    @assert_passes()
    def test_setdefault(self):
        from typing_extensions import TypedDict
        from typing import Dict, Sequence

        class TD(TypedDict):
            a: int
            b: str

        def typeddict(td: TD):
            td.setdefault({})  # E: unhashable_key
            td.setdefault(0)  # E: invalid_typeddict_key
            td.setdefault("c")  # E: invalid_typeddict_key
            td.setdefault("a", "s")  # E: incompatible_argument
            assert_is_value(td.setdefault("b", "x"), TypedValue(str))

        def dict_incomplete_value():
            incomplete_value = {"a": str(TD)}
            assert_is_value(
                incomplete_value,
                DictIncompleteValue(dict, [KVPair(KnownValue("a"), TypedValue(str))]),
            )
            assert_is_value(incomplete_value.setdefault("b"), KnownValue(None))
            assert_is_value(
                incomplete_value,
                DictIncompleteValue(
                    dict,
                    [
                        KVPair(KnownValue("a"), TypedValue(str)),
                        KVPair(KnownValue("b"), KnownValue(None)),
                    ],
                ),
            )
            assert_is_value(
                incomplete_value.setdefault("a"),
                MultiValuedValue([KnownValue(None), TypedValue(str)]),
            )
            assert_is_value(
                incomplete_value,
                DictIncompleteValue(
                    dict,
                    [
                        KVPair(KnownValue("a"), TypedValue(str)),
                        KVPair(KnownValue("b"), KnownValue(None)),
                        KVPair(KnownValue("a"), KnownValue(None), is_required=False),
                    ],
                ),
            )

        def weak_typed(ints: Sequence[int]):
            weak_dict = {i: str(i) for i in ints}
            assert_is_value(
                weak_dict,
                make_weak(GenericValue(dict, [TypedValue(int), TypedValue(str)])),
            )
            assert_is_value(weak_dict.setdefault(3, str(TD)), TypedValue(str))

            int_or_3 = MultiValuedValue([TypedValue(int), KnownValue(3)])
            assert_is_value(
                weak_dict, make_weak(GenericValue(dict, [int_or_3, TypedValue(str)]))
            )
            assert_is_value(
                weak_dict.setdefault(3),
                MultiValuedValue([TypedValue(str), KnownValue(None)]),
            )
            assert_is_value(
                weak_dict,
                make_weak(
                    GenericValue(
                        dict,
                        [
                            int_or_3,
                            MultiValuedValue([TypedValue(str), KnownValue(None)]),
                        ],
                    )
                ),
            )

        def strong_typed(strong_dict: Dict[int, str]):
            expected = GenericValue(dict, [TypedValue(int), TypedValue(str)])
            assert_is_value(strong_dict, expected)
            assert_is_value(strong_dict.setdefault(3, str(TD)), TypedValue(str))
            assert_is_value(strong_dict, expected)
            assert_is_value(
                strong_dict.setdefault(3),
                MultiValuedValue([TypedValue(str), KnownValue(None)]),
            )
            assert_is_value(strong_dict, expected)

    @assert_passes()
    def test_dict_update(self):
        def capybara():
            d1 = {}
            d1.update({})
            d2 = {}
            d2.update(a=3, b=4)
            assert_is_value(
                d2,
                DictIncompleteValue(
                    dict,
                    [
                        KVPair(KnownValue("a"), KnownValue(3)),
                        KVPair(KnownValue("b"), KnownValue(4)),
                    ],
                ),
            )
            d2.update([("a", 4), ("b", 5)])
            assert_is_value(
                d2,
                DictIncompleteValue(
                    dict,
                    [
                        KVPair(KnownValue("a"), KnownValue(3)),
                        KVPair(KnownValue("b"), KnownValue(4)),
                        KVPair(KnownValue("a"), KnownValue(4)),
                        KVPair(KnownValue("b"), KnownValue(5)),
                    ],
                ),
            )

    @assert_passes()
    def test_copy_and_update(self):
        from typing import Dict
        from pyanalyze.value import WeakExtension

        def capybara():
            d1: Dict[str, int] = {"x": 1}
            d1_val = GenericValue(dict, [TypedValue(str), TypedValue(int)])
            assert_is_value(d1, d1_val)
            d1[1] = 3  # E: incompatible_argument
            d2 = d1.copy()
            assert_is_value(d2, AnnotatedValue(d1_val, [WeakExtension()]))
            d2[1] = 3
            assert_is_value(
                d2,
                DictIncompleteValue(
                    dict,
                    [
                        KVPair(TypedValue(str), TypedValue(int), is_many=True),
                        KVPair(KnownValue(1), KnownValue(3)),
                    ],
                ),
            )


class TestSequenceGetItem(TestNameCheckVisitorBase):
    @assert_passes()
    def test_list(self):
        from typing import List

        def capybara(lst: List[int], i: int, s: slice, unannotated) -> None:
            assert_is_value(lst[0], TypedValue(int))
            assert_is_value(lst[-1], TypedValue(int))
            assert_is_value(lst[:1], GenericValue(list, [TypedValue(int)]))
            assert_is_value(lst[i], TypedValue(int))
            assert_is_value(lst[s], GenericValue(list, [TypedValue(int)]))
            assert_is_value(lst[unannotated], AnyValue(AnySource.from_another))

            empty = []
            assert_is_value(empty[0], AnyValue(AnySource.unreachable))
            assert_is_value(empty[1:], KnownValue([]))
            assert_is_value(empty[i], AnyValue(AnySource.unreachable))
            assert_is_value(empty[s], SequenceIncompleteValue(list, []))
            assert_is_value(empty[unannotated], AnyValue(AnySource.from_another))

            known = [1, 2]
            assert_is_value(known[0], KnownValue(1))
            assert_is_value(known[-1], KnownValue(2))
            assert_is_value(known[-5], KnownValue(1) | KnownValue(2))
            assert_is_value(known[1:], KnownValue([2]))
            assert_is_value(known[::-1], KnownValue([2, 1]))
            assert_is_value(known[i], KnownValue(1) | KnownValue(2))
            assert_is_value(
                known[s], SequenceIncompleteValue(list, [KnownValue(1), KnownValue(2)])
            )
            assert_is_value(known[unannotated], AnyValue(AnySource.from_another))

    @assert_passes()
    def test_tuple(self):
        from typing import Tuple

        def capybara(tpl: Tuple[int, ...], i: int, s: slice, unannotated) -> None:
            assert_is_value(tpl[0], TypedValue(int))
            assert_is_value(tpl[-1], TypedValue(int))
            assert_is_value(tpl[:1], GenericValue(tuple, [TypedValue(int)]))
            assert_is_value(tpl[:], GenericValue(tuple, [TypedValue(int)]))
            assert_is_value(tpl[i], TypedValue(int))
            assert_is_value(tpl[s], GenericValue(tuple, [TypedValue(int)]))
            assert_is_value(tpl[unannotated], AnyValue(AnySource.from_another))

            empty = ()
            assert_is_value(empty[0], AnyValue(AnySource.error))  # E: incompatible_call
            assert_is_value(empty[1:], KnownValue(()))
            assert_is_value(empty[i], AnyValue(AnySource.unreachable))
            assert_is_value(empty[s], SequenceIncompleteValue(tuple, []))
            assert_is_value(empty[unannotated], AnyValue(AnySource.from_another))

            known = (1, 2)
            assert_is_value(known[0], KnownValue(1))
            assert_is_value(known[-1], KnownValue(2))
            assert_is_value(
                known[-5], AnyValue(AnySource.error)  # E: incompatible_call
            )
            assert_is_value(known[1:], KnownValue((2,)))
            assert_is_value(known[::-1], KnownValue((2, 1)))
            assert_is_value(known[i], KnownValue(1) | KnownValue(2))
            assert_is_value(
                known[s], SequenceIncompleteValue(tuple, [KnownValue(1), KnownValue(2)])
            )
            assert_is_value(known[unannotated], AnyValue(AnySource.from_another))

    @assert_passes()
    def test_list_index(self):
        def capybara(x):
            lst = ["a", "b", int(x)]
            assert_is_value(lst[0], KnownValue("a"))
            assert_is_value(lst[2], TypedValue(int))
            assert_is_value(lst[-2], KnownValue("b"))
            assert_is_value(lst[5], KnownValue("a") | KnownValue("b") | TypedValue(int))

    @assert_passes()
    def test_tuple_index(self):
        def capybara(x):
            tpl = ("a", "b", int(x))
            assert_is_value(tpl[0], KnownValue("a"))
            assert_is_value(tpl[2], TypedValue(int))
            assert_is_value(tpl[-2], KnownValue("b"))
            assert_is_value(tpl[5], AnyValue(AnySource.error))  # E: incompatible_call

    @assert_passes()
    def test_tuple_annotation(self):
        from typing import Tuple

        def capybara(tpl: Tuple[int, str, float]) -> None:
            assert_is_value(tpl[0], TypedValue(int))
            assert_is_value(tpl[-2], TypedValue(str))
            assert_is_value(tpl[2], TypedValue(float))

    @assert_passes()
    def test_list_in_lambda(self):
        from typing import List

        def capybara(words: List[str]):
            sorted_indexes = sorted(range(len(words)), key=lambda i: words[i])
            return sorted_indexes

    @assert_passes()
    def test_subclasses(self):
        import time

        class MyList(list):
            pass

        class MyTuple(tuple):
            pass

        def capybara(t: time.struct_time, ml: MyList, mt: MyTuple):
            assert_is_value(t[0], TypedValue(int))
            assert_is_value(t[:], TypedValue(tuple))
            assert_is_value(t[:6], TypedValue(tuple))

            assert_is_value(ml[0], AnyValue(AnySource.generic_argument))
            assert_is_value(ml[:], TypedValue(list))
            assert_is_value(mt[0], AnyValue(AnySource.generic_argument))
            assert_is_value(mt[:], TypedValue(tuple))


class TestDictGetItem(TestNameCheckVisitorBase):
    @assert_fails(ErrorCode.unhashable_key)
    def test_unhashable(self):
        def capybara():
            d = {}
            d[{}]

    @assert_fails(ErrorCode.invalid_typeddict_key)
    def test_invalid_typeddict_key(self):
        from typing_extensions import TypedDict

        class TD(TypedDict):
            a: int

        def capybara(td: TD):
            td[1]

    @assert_passes()
    def test_incomplete_value(self):
        def capybara(a: int, unresolved):
            incomplete_value = {a: 1, "b": 2, "c": "s"}
            assert_is_value(
                incomplete_value,
                DictIncompleteValue(
                    dict,
                    [
                        KVPair(TypedValue(int), KnownValue(1)),
                        KVPair(KnownValue("b"), KnownValue(2)),
                        KVPair(KnownValue("c"), KnownValue("s")),
                    ],
                ),
            )

            assert_is_value(incomplete_value["b"], KnownValue(2))
            assert_is_value(incomplete_value[1], KnownValue(1))
            assert_is_value(
                incomplete_value[unresolved],
                MultiValuedValue([KnownValue(1), KnownValue(2), KnownValue("s")]),
            )
            # unknown key
            assert_is_value(incomplete_value["other string"], AnyValue(AnySource.error))

            # MultiValuedValue
            key = "b" if unresolved else "c"
            assert_is_value(
                incomplete_value[key],
                MultiValuedValue([KnownValue(2), KnownValue("s")]),
            )

    @assert_passes()
    def test_complex_incomplete(self):
        from typing import Sequence
        from typing_extensions import NotRequired, TypedDict

        class TD(TypedDict):
            a: float
            b: NotRequired[bool]

        def capybara(i: int, seq: Sequence[int], td: TD, s: str):
            d1 = {"a": i, "b": i + 1}
            d2 = {i: 1 for i in seq}
            d3 = {"a": 1, **d1, "b": 2, **d2}
            assert_is_value(
                d3,
                DictIncompleteValue(
                    dict,
                    [
                        KVPair(KnownValue("a"), KnownValue(1)),
                        KVPair(KnownValue("a"), TypedValue(int)),
                        KVPair(KnownValue("b"), TypedValue(int)),
                        KVPair(KnownValue("b"), KnownValue(2)),
                        KVPair(TypedValue(int), KnownValue(1), is_many=True),
                    ],
                ),
            )
            assert_is_value(d3[1], KnownValue(1))
            assert_is_value(d3["a"], TypedValue(int))
            assert_is_value(d3["b"], KnownValue(2))
            assert_is_value(d3[s], TypedValue(int) | KnownValue(2))

            d4 = {**d3, **td}
            assert_is_value(d4[1], KnownValue(1))
            assert_is_value(d4["a"], TypedValue(float))
            assert_is_value(d4["b"], KnownValue(2) | TypedValue(bool))
            assert_is_value(d4[s], TypedValue(float) | KnownValue(2) | TypedValue(bool))

    @assert_passes()
    def test(self):
        from typing import Dict, Generic, TypeVar
        from typing_extensions import TypedDict

        K = TypeVar("K")
        V = TypeVar("V")

        class ReversedDict(Generic[V, K], Dict[K, V]):
            pass

        class NormalDict(Generic[K, V], Dict[K, V]):
            pass

        class TD(TypedDict):
            a: int

        def capybara(
            td: TD,
            dct: Dict[str, int],
            rev: ReversedDict[str, int],
            nd: NormalDict[int, str],
            untyped: dict,
        ):
            d = {1: 2}
            assert_is_value(d[1], KnownValue(2))
            assert_is_value(td["a"], TypedValue(int))

            assert_is_value(dct["key"], TypedValue(int))
            assert_is_value(nd[1], TypedValue(str))
            assert_is_value(rev[1], TypedValue(str))

<<<<<<< HEAD
            untyped[[]]  # E: unhashable_key
=======
            dct[1]  # E: incompatible_argument
>>>>>>> 0bf47008


class TestDictSetItem(TestNameCheckVisitorBase):
    @assert_passes()
    def test_typeddict_setitem_valid(self):
        from typing_extensions import TypedDict

        class TD(TypedDict):
            x: int

        def capybara(td: TD) -> None:
            td["x"] = 42

    @assert_passes()
    def test_typeddict_non_literal_key(self):
        from typing_extensions import TypedDict

        class TD(TypedDict):
            x: int

        def capybara(td: TD) -> None:
            td[41] = 42  # E: invalid_typeddict_key

    @assert_passes()
    def test_typeddict_unrecognized_key(self):
        from typing_extensions import TypedDict

        class TD(TypedDict):
            x: int

        def capybara(td: TD) -> None:
            td["y"] = 42  # E: invalid_typeddict_key

    @assert_passes()
    def test_typeddict_bad_value(self):
        from typing_extensions import TypedDict

        class TD(TypedDict):
            x: int

        def capybara(td: TD) -> None:
            td["x"] = "y"  # E: incompatible_argument

    @assert_passes()
    def test_incomplete_value(self):
        def capybara(x: int, y: str) -> None:
            dct = {}
            assert_is_value(dct, KnownValue({}))
            dct["x"] = x
            assert_is_value(
                dct,
                DictIncompleteValue(dict, [KVPair(KnownValue("x"), TypedValue(int))]),
            )
            dct[y] = "x"
            assert_is_value(
                dct,
                DictIncompleteValue(
                    dict,
                    [
                        KVPair(KnownValue("x"), TypedValue(int)),
                        KVPair(TypedValue(str), KnownValue("x")),
                    ],
                ),
            )

    @assert_passes()
    def test_bad_key_type(self):
        from typing import Dict

        def capybara(untyped: dict) -> None:
            dct: Dict[str, int] = {}
            dct[1] = 1  # E: incompatible_argument

            untyped[[]] = 1  # E: unhashable_key

    @assert_passes()
    def test_bad_value_type(self):
        from typing import Dict

        def capybara() -> None:
            dct: Dict[str, int] = {}
            dct["1"] = "1"  # E: incompatible_argument

    @assert_passes()
    def test_weak(self):
        from pyanalyze.value import WeakExtension

        def capybara(arg):
            dct = {int(k): 1 for k in arg}
            assert_is_value(
                dct,
                AnnotatedValue(
                    GenericValue(dict, [TypedValue(int), KnownValue(1)]),
                    [WeakExtension()],
                ),
            )
            dct["x"] = "y"
            assert_is_value(
                dct,
                DictIncompleteValue(
                    dict,
                    [
                        KVPair(TypedValue(int), KnownValue(1), is_many=True),
                        KVPair(KnownValue("x"), KnownValue("y")),
                    ],
                ),
            )


class TestIssubclass(TestNameCheckVisitorBase):
    @assert_passes()
    def test(self) -> None:
        def capybara(x: type, y):
            assert_is_value(x, TypedValue(type))
            if issubclass(x, str):
                assert_is_value(x, SubclassValue(TypedValue(str)))
            if issubclass(y, (int, str)):
                assert_is_value(
                    y,
                    MultiValuedValue(
                        [SubclassValue(TypedValue(int)), SubclassValue(TypedValue(str))]
                    ),
                )

    @assert_passes()
    def test_negative_narrowing(self) -> None:
        from typing import Type, Union

        def capybara(x: Union[Type[str], Type[int]]) -> None:
            assert_is_value(
                x, SubclassValue(TypedValue(str)) | SubclassValue(TypedValue(int))
            )
            if issubclass(x, str):
                assert_is_value(x, SubclassValue(TypedValue(str)))
            else:
                assert_is_value(x, SubclassValue(TypedValue(int)))


class TestCallableGuards(TestNameCheckVisitorBase):
    @assert_passes()
    def test_callable(self):
        from pyanalyze.signature import ANY_SIGNATURE

        def capybara(o: object) -> None:
            assert_is_value(o, TypedValue(object))
            if callable(o):
                assert_is_value(o, CallableValue(ANY_SIGNATURE))

    @assert_passes()
    def test_isfunction(self):
        from types import FunctionType
        import inspect

        def capybara(o: object) -> None:
            assert_is_value(o, TypedValue(object))
            if inspect.isfunction(o):
                assert_is_value(o, TypedValue(FunctionType))<|MERGE_RESOLUTION|>--- conflicted
+++ resolved
@@ -1081,11 +1081,8 @@
             assert_is_value(nd[1], TypedValue(str))
             assert_is_value(rev[1], TypedValue(str))
 
-<<<<<<< HEAD
             untyped[[]]  # E: unhashable_key
-=======
             dct[1]  # E: incompatible_argument
->>>>>>> 0bf47008
 
 
 class TestDictSetItem(TestNameCheckVisitorBase):
